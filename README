		    Libgcrypt - The GNU Crypto Library
		   ------------------------------------
                             Version 1.7

       Copyright (C) 1989,1991-2016 Free Software Foundation, Inc.
       Copyright (C) 2012-2016 g10 Code GmbH
<<<<<<< HEAD
       Copyright (C) 2013-2015 Jussi Kivilinna
=======
       Copyright (C) 2013-2016 Jussi Kivilinna
>>>>>>> f5bf5b1b

    Libgcrypt is free software.  See the file AUTHORS for full copying
    notices, and LICENSES for notices about contributions that require
    these additional notices to be distributed.


    Overview
    --------

    Libgcrypt is a general purpose crypto library based on the code
    used in GnuPG.  Libgcrypt depends on the library `libgpg-error',
    which must be installed correctly before Libgcrypt is to be built.
    Libgcrypt is distributed under the LGPL, see the section "License"
    below for details.


    Build Instructions
    ------------------

    The download canonical location for libgcrypt is:

      ftp://ftp.gnupg.org/gcrypt/libgcrypt/

    To build libgcrypt you need libgpg-error:

      ftp://ftp.gnupg.org/gcrypt/libgpg-error/

    You should get the latest versions of course.

    After building and installing the libgpg-error package, you may
    continue with Libgcrypt installation as with allmost all GNU
    packages, you just have to do

       ./configure
       make
       make check
       make install

    The "make check" is not required but a good idea to see whether
    the library works as expected.  The check takes some while and
    prints some benchmarking results.  Before doing "make install" you
    probably need to become root.

    To build libgcrypt for Microsoft Windows, you need to have the
    mingw32 cross-building toolchain installed.  Instead of running a
    plain configure you use

      ./autogen.sh --build-w32
      make
      make install

    By default this command sequences expectsd a libgpg-error
    installed below $HOME/w32root and installs libgcrypt to that
    directory too.  See the autogen.sh code for details.

    The documentation is available as an Info file (gcrypt.info).  To
    build documentation in PDF, run this:

      cd doc
      make pdf



    Mailing List
    ------------

    You may want to join the developer's mailing list
    gcrypt-devel@gnupg.org by sending mail with a subject of
    "subscribe" to gcrypt-devel-request@gnupg.org.  An archive of this
    list is available at https://lists.gnupg.org .


    Configure options
    -----------------
    Here is a list of configure options which are sometimes useful
    for installation.

     --enable-large-data-tests
                     With this option a "make check" will take really
                     long due to extra checks for the hash algorithms.

     --enable-m-guard
                     Enable the integrated malloc checking code. Please
                     note that this feature does not work on all CPUs
                     (e.g. SunOS 5.7 on UltraSparc-2) and might give
                     you a bus error.

     --disable-asm
                     Do not use assembler modules.  It is not possible
                     to use this on some CPU types.

     --enable-ld-version-script
                     Libgcrypt tries to build a library where internal
                     symbols are not exported.  This requires support
                     from ld and is currently enabled for a few OSes.
                     If you know that your ld supports the so called
                     ELF version scripts, you can use this option to
                     force its use.  OTOH, if you get error message
                     from the linker, you probably want to use this
                     option to disable the use of version scripts.
                     Note, that you should never ever use an
                     undocumented symbol or one which is prefixed with
                     an underscore.

     --enable-ciphers=list
     --enable-pubkey-ciphers=list
     --enable-digests=list
                     If not otherwise specified, all algorithms
                     included in the libgcrypt source tree are built.
		     An exception are algorithms, which depend on
		     features not provided by the system, like 64bit
		     data types.  With these switches it is possible
                     to select exactly those algorithm modules, which
		     should be built.  The algorithms are to be
                     separated by spaces, commas or colons.  To view
                     the list used with the current build the program
                     tests/version may be used.

     --disable-endian-check
                     Don't let configure test for the endianness but
                     try to use the OS provided macros at compile
                     time.  This is helpful to create OS X fat binaries.

     --enable-random-daemon
                     Include support for a global random daemon and
                     build the daemon.  This is an experimental feature.

     --enable-mpi-path=EXTRA_PATH
                     Prepend EXTRA_PATH to list of CPU specific
                     optimizations.  For example, if you want to add
                     optimizations forn a Intel Pentium 4 compatible
                     CPU, you may use
                        --enable-mpi-path=pentium4/sse2:pentium4/mmx
                     Take care: The generated library may crash on
                     non-compatible CPUs.

     --enable-random=NAME
                     Force the use of the random gathering module
		     NAME.  Default is either to use /dev/random or
		     the auto mode.  Possible values for NAME are:
		       egd - Use the module which accesses the
			     Entropy Gathering Daemon. See the webpages
			     for more information about it.
		      unix - Use the standard Unix module which does not
			     have a very good performance.
		     linux - Use the module which accesses /dev/random.
			     This is the first choice and the default one
			     for GNU/Linux or *BSD.
                      auto - Compile linux, egd and unix in and
                             automagically select at runtime.

     --enable-hmac-binary-check
                     Include support to check the binary at runtime
                     against a HMAC checksum.  This works only in FIPS
                     mode and on systems providing the dladdr function.

     --disable-padlock-support
                     Disable support for the PadLock engine of VIA
                     processors.  The default is to use PadLock if
                     available.  Try this if you get problems with
                     assembler code.

     --disable-aesni-support
                     Disable support for the AES-NI instructions of
                     newer Intel CPUs.  The default is to use AES-NI
                     if available.  Try this if you get problems with
                     assembler code.

     --disable-O-flag-munging
                     Some code is too complex for some compilers while
                     in higher optimization modes, thus the compiler
                     invocation is modified to use a lower
                     optimization level.  Usually this works very well
                     but on some platforms these rules break the
                     invocation.  This option may be used to disable
                     the feature under the assumption that either good
                     CFLAGS are given or the compiler can grok the code.




    Build Problems
    --------------

    We can't check all assembler files, so if you have problems
    assembling them (or the program crashes) use --disable-asm with
    ./configure.  If you opt to delete individual replacement files in
    hopes of using the remaining ones, be aware that the configure
    scripts may consider several subdirectories to get all available
    assembler files; be sure to delete the correct ones.  Never delete
    udiv-qrnnd.S in any CPU directory, because there may be no C
    substitute (in mpi/genereic).  Don't forget to delete
    "config.cache" and run "./config.status --recheck".  We got a few
    reports about problems using versions of gcc earlier than 2.96
    along with a non-GNU assembler (as).  If this applies to your
    platform, you can either upgrade gcc to a more recent version, or
    use the GNU assembler.

    Some make tools are broken - the best solution is to use GNU's
    make.  Try gmake or grab the sources from a GNU archive and
    install them.

    Specific problems on some machines:

      * IBM RS/6000 running AIX

	Due to a change in gcc (since version 2.8) the MPI stuff may
	not build. In this case try to run configure using:
	    CFLAGS="-g -O2 -mcpu=powerpc" ./configure

      * SVR4.2 (ESIX V4.2 cc)

        Due to problems with the ESIX as(1), you probably want to do:
            CFLAGS="-O -K pentium" ./configure --disable-asm

      * SunOS 4.1.4

         ./configure ac_cv_sys_symbol_underscore=yes

      * Sparc64 CPUs

        We have reports about failures in the AES module when
        compiling using gcc (e.g. version 4.1.2) and the option -O3;
        using -O2 solves the problem.


    License
    -------

    The library is distributed under the terms of the GNU Lesser
    General Public License (LGPL); see the file COPYING.LIB for the
    actual terms.

    The helper programs as well as the documentation are distributed
    under the terms of the GNU General Public License (GPL); see the
    file COPYING for the actual terms.

    The file LICENSES has notices about contributions that require
    that these additional notices are distributed.


    Contact
    -------

    See the file AUTHORS.

    Commercial grade support for Libgcrypt is available; for a listing
    of offers see https://www.gnupg.org/service.html .

    Maintenance and development of Libgcrypt is mostly financed by
    donations.  We currently employ 3 full-time developers, one
    part-timer, and one contractor.  They all work on GnuPG and
    closely related software like Libgcrypt.  Please visit
    https://gnupg.org/donate/ to see out how you can help.


  This file is Free Software; as a special exception the authors gives
  unlimited permission to copy and/or distribute it, with or without
  modifications, as long as this notice is preserved. For conditions
  of the whole package, please see the file COPYING.  This file is
  distributed in the hope that it will be useful, but WITHOUT ANY
  WARRANTY, to the extent permitted by law; without even the implied
  warranty of MERCHANTABILITY or FITNESS FOR A PARTICULAR PURPOSE.<|MERGE_RESOLUTION|>--- conflicted
+++ resolved
@@ -4,11 +4,7 @@
 
        Copyright (C) 1989,1991-2016 Free Software Foundation, Inc.
        Copyright (C) 2012-2016 g10 Code GmbH
-<<<<<<< HEAD
-       Copyright (C) 2013-2015 Jussi Kivilinna
-=======
        Copyright (C) 2013-2016 Jussi Kivilinna
->>>>>>> f5bf5b1b
 
     Libgcrypt is free software.  See the file AUTHORS for full copying
     notices, and LICENSES for notices about contributions that require
