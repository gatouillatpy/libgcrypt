--- conflicted
+++ resolved
@@ -35,13 +35,9 @@
 libcipher_la_LIBADD = $(GCRYPT_MODULES)
 
 libcipher_la_SOURCES = \
-<<<<<<< HEAD
-cipher.c pubkey.c md.c kdf.c \
-=======
 cipher.c cipher-internal.h \
 cipher-cbc.c cipher-cfb.c cipher-ofb.c cipher-ctr.c cipher-aeswrap.c \
-pubkey.c ac.c md.c kdf.c \
->>>>>>> c24b36de
+pubkey.c md.c kdf.c \
 hmac-tests.c \
 bithelp.h  \
 primegen.c  \
