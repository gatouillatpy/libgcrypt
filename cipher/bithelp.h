/* bithelp.h  -  Some bit manipulation helpers
 *	Copyright (C) 1999, 2002 Free Software Foundation, Inc.
 *
 * This file is part of Libgcrypt.
 *
 * Libgcrypt is free software; you can redistribute it and/or modify
 * it under the terms of the GNU Lesser General Public License as
 * published by the Free Software Foundation; either version 2.1 of
 * the License, or (at your option) any later version.
 *
 * Libgcrypt is distributed in the hope that it will be useful,
 * but WITHOUT ANY WARRANTY; without even the implied warranty of
 * MERCHANTABILITY or FITNESS FOR A PARTICULAR PURPOSE.  See the
 * GNU Lesser General Public License for more details.
 *
 * You should have received a copy of the GNU Lesser General Public
 * License along with this program; if not, see <http://www.gnu.org/licenses/>.
 */
#ifndef GCRYPT_BITHELP_H
#define GCRYPT_BITHELP_H

#include "types.h"


/****************
 * Rotate the 32 bit unsigned integer X by N bits left/right
 */
static inline u32 rol(u32 x, int n)
{
	return ( (x << (n&(32-1))) | (x >> ((32-n)&(32-1))) );
}

static inline u32 ror(u32 x, int n)
{
	return ( (x >> (n&(32-1))) | (x << ((32-n)&(32-1))) );
}

/* Byte swap for 32-bit and 64-bit integers.  If available, use compiler
   provided helpers.  */
#ifdef HAVE_BUILTIN_BSWAP32
# define _gcry_bswap32 __builtin_bswap32
#else
static inline u32
_gcry_bswap32(u32 x)
{
	return ((rol(x, 8) & 0x00ff00ffL) | (ror(x, 8) & 0xff00ff00L));
}
#endif

<<<<<<< HEAD
#ifdef HAVE_U64_TYPEDEF
# ifdef HAVE_BUILTIN_BSWAP64
#  define _gcry_bswap64 __builtin_bswap64
# else
=======
#ifdef HAVE_BUILTIN_BSWAP64
# define _gcry_bswap64 __builtin_bswap64
#else
>>>>>>> f5bf5b1b
static inline u64
_gcry_bswap64(u64 x)
{
	return ((u64)_gcry_bswap32(x) << 32) | (_gcry_bswap32(x >> 32));
}
#endif

/* Endian dependent byte swap operations.  */
#ifdef WORDS_BIGENDIAN
# define le_bswap32(x) _gcry_bswap32(x)
# define be_bswap32(x) ((u32)(x))
<<<<<<< HEAD
# ifdef HAVE_U64_TYPEDEF
#  define le_bswap64(x) _gcry_bswap64(x)
#  define be_bswap64(x) ((u64)(x))
# endif
#else
# define le_bswap32(x) ((u32)(x))
# define be_bswap32(x) _gcry_bswap32(x)
# ifdef HAVE_U64_TYPEDEF
#  define le_bswap64(x) ((u64)(x))
#  define be_bswap64(x) _gcry_bswap64(x)
# endif
=======
# define le_bswap64(x) _gcry_bswap64(x)
# define be_bswap64(x) ((u64)(x))
#else
# define le_bswap32(x) ((u32)(x))
# define be_bswap32(x) _gcry_bswap32(x)
# define le_bswap64(x) ((u64)(x))
# define be_bswap64(x) _gcry_bswap64(x)
#endif


/* Count trailing zero bits in an unsigend int.  We return an int
   because that is what gcc's builtin does.  Returns the number of
   bits in X if X is 0. */
static inline int
_gcry_ctz (unsigned int x)
{
#if defined (HAVE_BUILTIN_CTZ)
  return x? __builtin_ctz (x) : 8 * sizeof (x);
#else
  /* See
   * http://graphics.stanford.edu/~seander/bithacks.html#ZerosOnRightModLookup
   */
  static const unsigned char mod37[] =
    {
      sizeof (unsigned int)*8,
          0,  1, 26,  2, 23, 27,  0,  3, 16, 24, 30, 28, 11,  0, 13,
      4,  7, 17,  0, 25, 22, 31, 15, 29, 10, 12,  6,  0, 21, 14,  9,
      5, 20,  8, 19, 18
    };
  return (int)mod37[(-x & x) % 37];
#endif
}


/* Count trailing zero bits in an u64.  We return an int because that
   is what gcc's builtin does.  Returns the number of bits in X if X
   is 0.  */
static inline int
_gcry_ctz64(u64 x)
{
#if defined (HAVE_BUILTIN_CTZ) && SIZEOF_UNSIGNED_INT >= 8
#warning hello
  return x? __builtin_ctz (x) : 8 * sizeof (x);
#else
  if ((x & 0xffffffff))
    return _gcry_ctz (x);
  else
    return 32 + _gcry_ctz (x >> 32);
>>>>>>> f5bf5b1b
#endif
}


#endif /*GCRYPT_BITHELP_H*/<|MERGE_RESOLUTION|>--- conflicted
+++ resolved
@@ -47,16 +47,9 @@
 }
 #endif
 
-<<<<<<< HEAD
-#ifdef HAVE_U64_TYPEDEF
-# ifdef HAVE_BUILTIN_BSWAP64
-#  define _gcry_bswap64 __builtin_bswap64
-# else
-=======
 #ifdef HAVE_BUILTIN_BSWAP64
 # define _gcry_bswap64 __builtin_bswap64
 #else
->>>>>>> f5bf5b1b
 static inline u64
 _gcry_bswap64(u64 x)
 {
@@ -68,19 +61,6 @@
 #ifdef WORDS_BIGENDIAN
 # define le_bswap32(x) _gcry_bswap32(x)
 # define be_bswap32(x) ((u32)(x))
-<<<<<<< HEAD
-# ifdef HAVE_U64_TYPEDEF
-#  define le_bswap64(x) _gcry_bswap64(x)
-#  define be_bswap64(x) ((u64)(x))
-# endif
-#else
-# define le_bswap32(x) ((u32)(x))
-# define be_bswap32(x) _gcry_bswap32(x)
-# ifdef HAVE_U64_TYPEDEF
-#  define le_bswap64(x) ((u64)(x))
-#  define be_bswap64(x) _gcry_bswap64(x)
-# endif
-=======
 # define le_bswap64(x) _gcry_bswap64(x)
 # define be_bswap64(x) ((u64)(x))
 #else
@@ -129,7 +109,6 @@
     return _gcry_ctz (x);
   else
     return 32 + _gcry_ctz (x >> 32);
->>>>>>> f5bf5b1b
 #endif
 }
 
