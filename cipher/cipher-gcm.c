/* cipher-gcm.c  - Generic Galois Counter Mode implementation
 * Copyright (C) 2013 Dmitry Eremin-Solenikov
 * Copyright (C) 2013 Jussi Kivilinna <jussi.kivilinna@iki.fi>
 *
 * This file is part of Libgcrypt.
 *
 * Libgcrypt is free software; you can redistribute it and/or modify
 * it under the terms of the GNU Lesser general Public License as
 * published by the Free Software Foundation; either version 2.1 of
 * the License, or (at your option) any later version.
 *
 * Libgcrypt is distributed in the hope that it will be useful,
 * but WITHOUT ANY WARRANTY; without even the implied warranty of
 * MERCHANTABILITY or FITNESS FOR A PARTICULAR PURPOSE.  See the
 * GNU Lesser General Public License for more details.
 *
 * You should have received a copy of the GNU Lesser General Public
 * License along with this program; if not, see <http://www.gnu.org/licenses/>.
 */

#include <config.h>
#include <stdio.h>
#include <stdlib.h>
#include <string.h>
#include <errno.h>

#include "g10lib.h"
#include "cipher.h"
#include "bufhelp.h"
#include "./cipher-internal.h"


#ifdef GCM_USE_INTEL_PCLMUL
extern void _gcry_ghash_setup_intel_pclmul (gcry_cipher_hd_t c);

extern unsigned int _gcry_ghash_intel_pclmul (gcry_cipher_hd_t c, byte *result,
                                              const byte *buf, size_t nblocks);
#endif


#ifdef GCM_USE_TABLES
static const u16 gcmR[256] = {
  0x0000, 0x01c2, 0x0384, 0x0246, 0x0708, 0x06ca, 0x048c, 0x054e,
  0x0e10, 0x0fd2, 0x0d94, 0x0c56, 0x0918, 0x08da, 0x0a9c, 0x0b5e,
  0x1c20, 0x1de2, 0x1fa4, 0x1e66, 0x1b28, 0x1aea, 0x18ac, 0x196e,
  0x1230, 0x13f2, 0x11b4, 0x1076, 0x1538, 0x14fa, 0x16bc, 0x177e,
  0x3840, 0x3982, 0x3bc4, 0x3a06, 0x3f48, 0x3e8a, 0x3ccc, 0x3d0e,
  0x3650, 0x3792, 0x35d4, 0x3416, 0x3158, 0x309a, 0x32dc, 0x331e,
  0x2460, 0x25a2, 0x27e4, 0x2626, 0x2368, 0x22aa, 0x20ec, 0x212e,
  0x2a70, 0x2bb2, 0x29f4, 0x2836, 0x2d78, 0x2cba, 0x2efc, 0x2f3e,
  0x7080, 0x7142, 0x7304, 0x72c6, 0x7788, 0x764a, 0x740c, 0x75ce,
  0x7e90, 0x7f52, 0x7d14, 0x7cd6, 0x7998, 0x785a, 0x7a1c, 0x7bde,
  0x6ca0, 0x6d62, 0x6f24, 0x6ee6, 0x6ba8, 0x6a6a, 0x682c, 0x69ee,
  0x62b0, 0x6372, 0x6134, 0x60f6, 0x65b8, 0x647a, 0x663c, 0x67fe,
  0x48c0, 0x4902, 0x4b44, 0x4a86, 0x4fc8, 0x4e0a, 0x4c4c, 0x4d8e,
  0x46d0, 0x4712, 0x4554, 0x4496, 0x41d8, 0x401a, 0x425c, 0x439e,
  0x54e0, 0x5522, 0x5764, 0x56a6, 0x53e8, 0x522a, 0x506c, 0x51ae,
  0x5af0, 0x5b32, 0x5974, 0x58b6, 0x5df8, 0x5c3a, 0x5e7c, 0x5fbe,
  0xe100, 0xe0c2, 0xe284, 0xe346, 0xe608, 0xe7ca, 0xe58c, 0xe44e,
  0xef10, 0xeed2, 0xec94, 0xed56, 0xe818, 0xe9da, 0xeb9c, 0xea5e,
  0xfd20, 0xfce2, 0xfea4, 0xff66, 0xfa28, 0xfbea, 0xf9ac, 0xf86e,
  0xf330, 0xf2f2, 0xf0b4, 0xf176, 0xf438, 0xf5fa, 0xf7bc, 0xf67e,
  0xd940, 0xd882, 0xdac4, 0xdb06, 0xde48, 0xdf8a, 0xddcc, 0xdc0e,
  0xd750, 0xd692, 0xd4d4, 0xd516, 0xd058, 0xd19a, 0xd3dc, 0xd21e,
  0xc560, 0xc4a2, 0xc6e4, 0xc726, 0xc268, 0xc3aa, 0xc1ec, 0xc02e,
  0xcb70, 0xcab2, 0xc8f4, 0xc936, 0xcc78, 0xcdba, 0xcffc, 0xce3e,
  0x9180, 0x9042, 0x9204, 0x93c6, 0x9688, 0x974a, 0x950c, 0x94ce,
  0x9f90, 0x9e52, 0x9c14, 0x9dd6, 0x9898, 0x995a, 0x9b1c, 0x9ade,
  0x8da0, 0x8c62, 0x8e24, 0x8fe6, 0x8aa8, 0x8b6a, 0x892c, 0x88ee,
  0x83b0, 0x8272, 0x8034, 0x81f6, 0x84b8, 0x857a, 0x873c, 0x86fe,
  0xa9c0, 0xa802, 0xaa44, 0xab86, 0xaec8, 0xaf0a, 0xad4c, 0xac8e,
  0xa7d0, 0xa612, 0xa454, 0xa596, 0xa0d8, 0xa11a, 0xa35c, 0xa29e,
  0xb5e0, 0xb422, 0xb664, 0xb7a6, 0xb2e8, 0xb32a, 0xb16c, 0xb0ae,
  0xbbf0, 0xba32, 0xb874, 0xb9b6, 0xbcf8, 0xbd3a, 0xbf7c, 0xbebe,
};

#ifdef GCM_TABLES_USE_U64
static void
bshift (u64 * b0, u64 * b1)
{
  u64 t[2], mask;

  t[0] = *b0;
  t[1] = *b1;
  mask = t[1] & 1 ? 0xe1 : 0;
  mask <<= 56;

  *b1 = (t[1] >> 1) ^ (t[0] << 63);
  *b0 = (t[0] >> 1) ^ mask;
}

static void
do_fillM (unsigned char *h, u64 *M)
{
  int i, j;

  M[0 + 0] = 0;
  M[0 + 16] = 0;

  M[8 + 0] = buf_get_be64 (h + 0);
  M[8 + 16] = buf_get_be64 (h + 8);

  for (i = 4; i > 0; i /= 2)
    {
      M[i + 0] = M[2 * i + 0];
      M[i + 16] = M[2 * i + 16];

      bshift (&M[i], &M[i + 16]);
    }

  for (i = 2; i < 16; i *= 2)
    for (j = 1; j < i; j++)
      {
        M[(i + j) + 0] = M[i + 0] ^ M[j + 0];
        M[(i + j) + 16] = M[i + 16] ^ M[j + 16];
      }
}

static inline unsigned int
do_ghash (unsigned char *result, const unsigned char *buf, const u64 *gcmM)
{
  u64 V[2];
  u64 tmp[2];
  const u64 *M;
  u64 T;
  u32 A;
  int i;

  buf_xor (V, result, buf, 16);
  V[0] = be_bswap64 (V[0]);
  V[1] = be_bswap64 (V[1]);

  /* First round can be manually tweaked based on fact that 'tmp' is zero. */
  i = 15;

  M = &gcmM[(V[1] & 0xf)];
  V[1] >>= 4;
  tmp[0] = (M[0] >> 4) ^ ((u64) gcmR[(M[16] & 0xf) << 4] << 48);
  tmp[1] = (M[16] >> 4) ^ (M[0] << 60);
  tmp[0] ^= gcmM[(V[1] & 0xf) + 0];
  tmp[1] ^= gcmM[(V[1] & 0xf) + 16];
  V[1] >>= 4;

  --i;
  while (1)
    {
      M = &gcmM[(V[1] & 0xf)];
      V[1] >>= 4;

      A = tmp[1] & 0xff;
      T = tmp[0];
      tmp[0] = (T >> 8) ^ ((u64) gcmR[A] << 48) ^ gcmM[(V[1] & 0xf) + 0];
      tmp[1] = (T << 56) ^ (tmp[1] >> 8) ^ gcmM[(V[1] & 0xf) + 16];

      tmp[0] ^= (M[0] >> 4) ^ ((u64) gcmR[(M[16] & 0xf) << 4] << 48);
      tmp[1] ^= (M[16] >> 4) ^ (M[0] << 60);

      if (i == 0)
        break;
      else if (i == 8)
        V[1] = V[0];
      else
        V[1] >>= 4;
      --i;
    }

  buf_put_be64 (result + 0, tmp[0]);
  buf_put_be64 (result + 8, tmp[1]);

  return (sizeof(V) + sizeof(T) + sizeof(tmp) +
          sizeof(int)*2 + sizeof(void*)*5);
}

#else /*!GCM_TABLES_USE_U64*/

static void
bshift (u32 * M, int i)
{
  u32 t[4], mask;

  t[0] = M[i * 4 + 0];
  t[1] = M[i * 4 + 1];
  t[2] = M[i * 4 + 2];
  t[3] = M[i * 4 + 3];
  mask = t[3] & 1 ? 0xe1 : 0;

  M[i * 4 + 3] = (t[3] >> 1) ^ (t[2] << 31);
  M[i * 4 + 2] = (t[2] >> 1) ^ (t[1] << 31);
  M[i * 4 + 1] = (t[1] >> 1) ^ (t[0] << 31);
  M[i * 4 + 0] = (t[0] >> 1) ^ (mask << 24);
}

static void
do_fillM (unsigned char *h, u32 *M)
{
  int i, j;

  M[0 * 4 + 0] = 0;
  M[0 * 4 + 1] = 0;
  M[0 * 4 + 2] = 0;
  M[0 * 4 + 3] = 0;

  M[8 * 4 + 0] = buf_get_be32 (h + 0);
  M[8 * 4 + 1] = buf_get_be32 (h + 4);
  M[8 * 4 + 2] = buf_get_be32 (h + 8);
  M[8 * 4 + 3] = buf_get_be32 (h + 12);

  for (i = 4; i > 0; i /= 2)
    {
      M[i * 4 + 0] = M[2 * i * 4 + 0];
      M[i * 4 + 1] = M[2 * i * 4 + 1];
      M[i * 4 + 2] = M[2 * i * 4 + 2];
      M[i * 4 + 3] = M[2 * i * 4 + 3];

      bshift (M, i);
    }

  for (i = 2; i < 16; i *= 2)
    for (j = 1; j < i; j++)
      {
        M[(i + j) * 4 + 0] = M[i * 4 + 0] ^ M[j * 4 + 0];
        M[(i + j) * 4 + 1] = M[i * 4 + 1] ^ M[j * 4 + 1];
        M[(i + j) * 4 + 2] = M[i * 4 + 2] ^ M[j * 4 + 2];
        M[(i + j) * 4 + 3] = M[i * 4 + 3] ^ M[j * 4 + 3];
      }
}

static inline unsigned int
do_ghash (unsigned char *result, const unsigned char *buf, const u32 *gcmM)
{
  byte V[16];
  u32 tmp[4];
  u32 v;
  const u32 *M, *m;
  u32 T[3];
  int i;

  buf_xor (V, result, buf, 16); /* V is big-endian */

  /* First round can be manually tweaked based on fact that 'tmp' is zero. */
  i = 15;

  v = V[i];
  M = &gcmM[(v & 0xf) * 4];
  v = (v & 0xf0) >> 4;
  m = &gcmM[v * 4];
  v = V[--i];

  tmp[0] = (M[0] >> 4) ^ ((u64) gcmR[(M[3] << 4) & 0xf0] << 16) ^ m[0];
  tmp[1] = (M[1] >> 4) ^ (M[0] << 28) ^ m[1];
  tmp[2] = (M[2] >> 4) ^ (M[1] << 28) ^ m[2];
  tmp[3] = (M[3] >> 4) ^ (M[2] << 28) ^ m[3];

  while (1)
    {
      M = &gcmM[(v & 0xf) * 4];
      v = (v & 0xf0) >> 4;
      m = &gcmM[v * 4];

      T[0] = tmp[0];
      T[1] = tmp[1];
      T[2] = tmp[2];
      tmp[0] = (T[0] >> 8) ^ ((u32) gcmR[tmp[3] & 0xff] << 16) ^ m[0];
      tmp[1] = (T[0] << 24) ^ (tmp[1] >> 8) ^ m[1];
      tmp[2] = (T[1] << 24) ^ (tmp[2] >> 8) ^ m[2];
      tmp[3] = (T[2] << 24) ^ (tmp[3] >> 8) ^ m[3];

      tmp[0] ^= (M[0] >> 4) ^ ((u64) gcmR[(M[3] << 4) & 0xf0] << 16);
      tmp[1] ^= (M[1] >> 4) ^ (M[0] << 28);
      tmp[2] ^= (M[2] >> 4) ^ (M[1] << 28);
      tmp[3] ^= (M[3] >> 4) ^ (M[2] << 28);

      if (i == 0)
        break;

      v = V[--i];
    }

  buf_put_be32 (result + 0, tmp[0]);
  buf_put_be32 (result + 4, tmp[1]);
  buf_put_be32 (result + 8, tmp[2]);
  buf_put_be32 (result + 12, tmp[3]);

  return (sizeof(V) + sizeof(T) + sizeof(tmp) +
          sizeof(int)*2 + sizeof(void*)*6);
}
#endif /*!GCM_TABLES_USE_U64*/

#define fillM(c) \
  do_fillM (c->u_mode.gcm.u_ghash_key.key, c->u_mode.gcm.gcm_table)
#define GHASH(c, result, buf) do_ghash (result, buf, c->u_mode.gcm.gcm_table)

#else

static unsigned long
bshift (unsigned long *b)
{
  unsigned long c;
  int i;
  c = b[3] & 1;
  for (i = 3; i > 0; i--)
    {
      b[i] = (b[i] >> 1) | (b[i - 1] << 31);
    }
  b[i] >>= 1;
  return c;
}

static unsigned int
do_ghash (unsigned char *hsub, unsigned char *result, const unsigned char *buf)
{
  unsigned long V[4];
  int i, j;
  byte *p;

#ifdef WORDS_BIGENDIAN
  p = result;
#else
  unsigned long T[4];

  buf_xor (V, result, buf, 16);
  for (i = 0; i < 4; i++)
    {
      V[i] = (V[i] & 0x00ff00ff) << 8 | (V[i] & 0xff00ff00) >> 8;
      V[i] = (V[i] & 0x0000ffff) << 16 | (V[i] & 0xffff0000) >> 16;
    }
  p = (byte *) T;
#endif

  memset (p, 0, 16);

  for (i = 0; i < 16; i++)
    {
      for (j = 0x80; j; j >>= 1)
        {
          if (hsub[i] & j)
            buf_xor (p, p, V, 16);
          if (bshift (V))
            V[0] ^= 0xe1000000;
        }
    }
#ifndef WORDS_BIGENDIAN
  for (i = 0, p = (byte *) T; i < 16; i += 4, p += 4)
    {
      result[i + 0] = p[3];
      result[i + 1] = p[2];
      result[i + 2] = p[1];
      result[i + 3] = p[0];
    }
#endif

  return (sizeof(V) + sizeof(T) + sizeof(int)*2 + sizeof(void*)*5);
}

#define fillM(c) do { } while (0)
#define GHASH(c, result, buf) do_ghash (c->u_mode.gcm.u_ghash_key.key, result, buf)

#endif /* !GCM_USE_TABLES */


static unsigned int
ghash_internal (gcry_cipher_hd_t c, byte *result, const byte *buf,
                size_t nblocks)
{
  const unsigned int blocksize = GCRY_GCM_BLOCK_LEN;
<<<<<<< HEAD
  unsigned int burn;

  if (nblocks == 0)
    return 0;

  if (0)
    ;
#ifdef GCM_USE_INTEL_PCLMUL
  else if (c->u_mode.gcm.use_intel_pclmul)
    {
#ifdef __INTEL_COMPILER
      static const __declspec( align( 16 ) ) unsigned char be_mask[16] =
#else
      static const unsigned char be_mask[16] __attribute__ ((aligned (16))) =
#endif
        { 15, 14, 13, 12, 11, 10, 9, 8, 7, 6, 5, 4, 3, 2, 1, 0 };

      /* Preload hash and H1. */
      asm volatile ("movdqu %[hash], %%xmm1\n\t"
                    "movdqa %[hsub], %%xmm0\n\t"
                    "pshufb %[be_mask], %%xmm1\n\t" /* be => le */
                    :
                    : [hash] "m" (*result), [be_mask] "m" (*be_mask),
                      [hsub] "m" (*c->u_mode.gcm.u_ghash_key.key));

#ifdef __x86_64__
      if (nblocks >= 4)
        {
          do
            {
              asm volatile ("movdqa %[be_mask], %%xmm4\n\t"
                            "movdqu 0*16(%[buf]), %%xmm5\n\t"
                            "movdqu 1*16(%[buf]), %%xmm2\n\t"
                            "movdqu 2*16(%[buf]), %%xmm3\n\t"
                            "movdqu 3*16(%[buf]), %%xmm6\n\t"
                            "pshufb %%xmm4, %%xmm5\n\t" /* be => le */

                            /* Load H2, H3, H4. */
                            "movdqu 2*16(%[h_234]), %%xmm10\n\t"
                            "movdqu 1*16(%[h_234]), %%xmm9\n\t"
                            "movdqu 0*16(%[h_234]), %%xmm8\n\t"

                            "pxor %%xmm5, %%xmm1\n\t"
                            "pshufb %%xmm4, %%xmm2\n\t" /* be => le */
                            "pshufb %%xmm4, %%xmm3\n\t" /* be => le */
                            "pshufb %%xmm4, %%xmm6\n\t" /* be => le */
                            :
                            : [buf] "r" (buf), [be_mask] "m" (*be_mask),
                              [h_234] "r" (c->u_mode.gcm.gcm_table));

              gfmul_pclmul_aggr4 ();

              buf += 4 * blocksize;
              nblocks -= 4;
            }
          while (nblocks >= 4);

          /* Clear used x86-64/XMM registers. */
          asm volatile( "pxor %%xmm8, %%xmm8\n\t"
                        "pxor %%xmm9, %%xmm9\n\t"
                        "pxor %%xmm10, %%xmm10\n\t"
                        "pxor %%xmm11, %%xmm11\n\t"
                        "pxor %%xmm12, %%xmm12\n\t"
                        "pxor %%xmm13, %%xmm13\n\t"
                        "pxor %%xmm14, %%xmm14\n\t"
                        "pxor %%xmm15, %%xmm15\n\t"
                        ::: "cc" );
        }
#endif

      while (nblocks--)
        {
          asm volatile ("movdqu %[buf], %%xmm2\n\t"
                        "pshufb %[be_mask], %%xmm2\n\t" /* be => le */
                        "pxor %%xmm2, %%xmm1\n\t"
                        :
                        : [buf] "m" (*buf), [be_mask] "m" (*be_mask));

          gfmul_pclmul ();

          buf += blocksize;
        }
=======
  unsigned int burn = 0;
>>>>>>> f5bf5b1b

  while (nblocks)
    {
      burn = GHASH (c, result, buf);
      buf += blocksize;
      nblocks--;
    }

  return burn + (burn ? 5*sizeof(void*) : 0);
}


static void
setupM (gcry_cipher_hd_t c)
{
  if (0)
    ;
#ifdef GCM_USE_INTEL_PCLMUL
  else if (_gcry_get_hw_features () & HWF_INTEL_PCLMUL)
    {
      c->u_mode.gcm.ghash_fn = _gcry_ghash_intel_pclmul;
      _gcry_ghash_setup_intel_pclmul (c);
    }
#endif
  else
    {
      c->u_mode.gcm.ghash_fn = ghash_internal;
      fillM (c);
    }
}


static inline void
gcm_bytecounter_add (u32 ctr[2], size_t add)
{
  if (sizeof(add) > sizeof(u32))
    {
      u32 high_add = ((add >> 31) >> 1) & 0xffffffff;
      ctr[1] += high_add;
    }

  ctr[0] += add;
  if (ctr[0] >= add)
    return;
  ++ctr[1];
}


static inline u32
gcm_add32_be128 (byte *ctr, unsigned int add)
{
  /* 'ctr' must be aligned to four bytes. */
  const unsigned int blocksize = GCRY_GCM_BLOCK_LEN;
  u32 *pval = (u32 *)(void *)(ctr + blocksize - sizeof(u32));
  u32 val;

  val = be_bswap32(*pval) + add;
  *pval = be_bswap32(val);

  return val; /* return result as host-endian value */
}


static inline int
gcm_check_datalen (u32 ctr[2])
{
  /* len(plaintext) <= 2^39-256 bits == 2^36-32 bytes == 2^32-2 blocks */
  if (ctr[1] > 0xfU)
    return 0;
  if (ctr[1] < 0xfU)
    return 1;

  if (ctr[0] <= 0xffffffe0U)
    return 1;

  return 0;
}


static inline int
gcm_check_aadlen_or_ivlen (u32 ctr[2])
{
  /* len(aad/iv) <= 2^64-1 bits ~= 2^61-1 bytes */
  if (ctr[1] > 0x1fffffffU)
    return 0;
  if (ctr[1] < 0x1fffffffU)
    return 1;

  if (ctr[0] <= 0xffffffffU)
    return 1;

  return 0;
}


static void
do_ghash_buf(gcry_cipher_hd_t c, byte *hash, const byte *buf,
             size_t buflen, int do_padding)
{
  unsigned int blocksize = GCRY_GCM_BLOCK_LEN;
  unsigned int unused = c->u_mode.gcm.mac_unused;
  ghash_fn_t ghash_fn = c->u_mode.gcm.ghash_fn;
  size_t nblocks, n;
  unsigned int burn = 0;

  if (buflen == 0 && (unused == 0 || !do_padding))
    return;

  do
    {
      if (buflen > 0 && (buflen + unused < blocksize || unused > 0))
        {
          n = blocksize - unused;
          n = n < buflen ? n : buflen;

          buf_cpy (&c->u_mode.gcm.macbuf[unused], buf, n);

          unused += n;
          buf += n;
          buflen -= n;
        }
      if (!buflen)
        {
          if (!do_padding)
            break;

          while (unused < blocksize)
            c->u_mode.gcm.macbuf[unused++] = 0;
        }

      if (unused > 0)
        {
          gcry_assert (unused == blocksize);

          /* Process one block from macbuf.  */
          burn = ghash_fn (c, hash, c->u_mode.gcm.macbuf, 1);
          unused = 0;
        }

      nblocks = buflen / blocksize;

      if (nblocks)
        {
          burn = ghash_fn (c, hash, buf, nblocks);
          buf += blocksize * nblocks;
          buflen -= blocksize * nblocks;
        }
    }
  while (buflen > 0);

  c->u_mode.gcm.mac_unused = unused;

  if (burn)
    _gcry_burn_stack (burn);
}


gcry_err_code_t
_gcry_cipher_gcm_encrypt (gcry_cipher_hd_t c,
                          byte *outbuf, size_t outbuflen,
                          const byte *inbuf, size_t inbuflen)
{
  static const unsigned char zerobuf[MAX_BLOCKSIZE];
  gcry_err_code_t err;

  if (c->spec->blocksize != GCRY_GCM_BLOCK_LEN)
    return GPG_ERR_CIPHER_ALGO;
  if (outbuflen < inbuflen)
    return GPG_ERR_BUFFER_TOO_SHORT;
  if (c->u_mode.gcm.datalen_over_limits)
    return GPG_ERR_INV_LENGTH;
  if (c->marks.tag
      || c->u_mode.gcm.ghash_data_finalized
      || !c->u_mode.gcm.ghash_fn)
    return GPG_ERR_INV_STATE;

  if (!c->marks.iv)
    _gcry_cipher_gcm_setiv (c, zerobuf, GCRY_GCM_BLOCK_LEN);

  if (c->u_mode.gcm.disallow_encryption_because_of_setiv_in_fips_mode)
    return GPG_ERR_INV_STATE;

  if (!c->u_mode.gcm.ghash_aad_finalized)
    {
      /* Start of encryption marks end of AAD stream. */
      do_ghash_buf(c, c->u_mode.gcm.u_tag.tag, NULL, 0, 1);
      c->u_mode.gcm.ghash_aad_finalized = 1;
    }

  gcm_bytecounter_add(c->u_mode.gcm.datalen, inbuflen);
  if (!gcm_check_datalen(c->u_mode.gcm.datalen))
    {
      c->u_mode.gcm.datalen_over_limits = 1;
      return GPG_ERR_INV_LENGTH;
    }

  err = _gcry_cipher_ctr_encrypt(c, outbuf, outbuflen, inbuf, inbuflen);
  if (err != 0)
    return err;

  do_ghash_buf(c, c->u_mode.gcm.u_tag.tag, outbuf, inbuflen, 0);

  return 0;
}


gcry_err_code_t
_gcry_cipher_gcm_decrypt (gcry_cipher_hd_t c,
                          byte *outbuf, size_t outbuflen,
                          const byte *inbuf, size_t inbuflen)
{
  static const unsigned char zerobuf[MAX_BLOCKSIZE];

  if (c->spec->blocksize != GCRY_GCM_BLOCK_LEN)
    return GPG_ERR_CIPHER_ALGO;
  if (outbuflen < inbuflen)
    return GPG_ERR_BUFFER_TOO_SHORT;
  if (c->u_mode.gcm.datalen_over_limits)
    return GPG_ERR_INV_LENGTH;
  if (c->marks.tag
      || c->u_mode.gcm.ghash_data_finalized
      || !c->u_mode.gcm.ghash_fn)
    return GPG_ERR_INV_STATE;

  if (!c->marks.iv)
    _gcry_cipher_gcm_setiv (c, zerobuf, GCRY_GCM_BLOCK_LEN);

  if (!c->u_mode.gcm.ghash_aad_finalized)
    {
      /* Start of decryption marks end of AAD stream. */
      do_ghash_buf(c, c->u_mode.gcm.u_tag.tag, NULL, 0, 1);
      c->u_mode.gcm.ghash_aad_finalized = 1;
    }

  gcm_bytecounter_add(c->u_mode.gcm.datalen, inbuflen);
  if (!gcm_check_datalen(c->u_mode.gcm.datalen))
    {
      c->u_mode.gcm.datalen_over_limits = 1;
      return GPG_ERR_INV_LENGTH;
    }

  do_ghash_buf(c, c->u_mode.gcm.u_tag.tag, inbuf, inbuflen, 0);

  return _gcry_cipher_ctr_encrypt(c, outbuf, outbuflen, inbuf, inbuflen);
}


gcry_err_code_t
_gcry_cipher_gcm_authenticate (gcry_cipher_hd_t c,
                               const byte * aadbuf, size_t aadbuflen)
{
  static const unsigned char zerobuf[MAX_BLOCKSIZE];

  if (c->spec->blocksize != GCRY_GCM_BLOCK_LEN)
    return GPG_ERR_CIPHER_ALGO;
  if (c->u_mode.gcm.datalen_over_limits)
    return GPG_ERR_INV_LENGTH;
  if (c->marks.tag
      || c->u_mode.gcm.ghash_aad_finalized
      || c->u_mode.gcm.ghash_data_finalized
      || !c->u_mode.gcm.ghash_fn)
    return GPG_ERR_INV_STATE;

  if (!c->marks.iv)
    _gcry_cipher_gcm_setiv (c, zerobuf, GCRY_GCM_BLOCK_LEN);

  gcm_bytecounter_add(c->u_mode.gcm.aadlen, aadbuflen);
  if (!gcm_check_aadlen_or_ivlen(c->u_mode.gcm.aadlen))
    {
      c->u_mode.gcm.datalen_over_limits = 1;
      return GPG_ERR_INV_LENGTH;
    }

  do_ghash_buf(c, c->u_mode.gcm.u_tag.tag, aadbuf, aadbuflen, 0);

  return 0;
}


void
_gcry_cipher_gcm_setkey (gcry_cipher_hd_t c)
{
  memset (c->u_mode.gcm.u_ghash_key.key, 0, GCRY_GCM_BLOCK_LEN);

  c->spec->encrypt (&c->context.c, c->u_mode.gcm.u_ghash_key.key,
                    c->u_mode.gcm.u_ghash_key.key);
  setupM (c);
}


static gcry_err_code_t
_gcry_cipher_gcm_initiv (gcry_cipher_hd_t c, const byte *iv, size_t ivlen)
{
  memset (c->u_mode.gcm.aadlen, 0, sizeof(c->u_mode.gcm.aadlen));
  memset (c->u_mode.gcm.datalen, 0, sizeof(c->u_mode.gcm.datalen));
  memset (c->u_mode.gcm.u_tag.tag, 0, GCRY_GCM_BLOCK_LEN);
  c->u_mode.gcm.datalen_over_limits = 0;
  c->u_mode.gcm.ghash_data_finalized = 0;
  c->u_mode.gcm.ghash_aad_finalized = 0;

  if (ivlen == 0)
    return GPG_ERR_INV_LENGTH;

  if (ivlen != GCRY_GCM_BLOCK_LEN - 4)
    {
      u32 iv_bytes[2] = {0, 0};
      u32 bitlengths[2][2];

      if (!c->u_mode.gcm.ghash_fn)
        return GPG_ERR_INV_STATE;

      memset(c->u_ctr.ctr, 0, GCRY_GCM_BLOCK_LEN);

      gcm_bytecounter_add(iv_bytes, ivlen);
      if (!gcm_check_aadlen_or_ivlen(iv_bytes))
        {
          c->u_mode.gcm.datalen_over_limits = 1;
          return GPG_ERR_INV_LENGTH;
        }

      do_ghash_buf(c, c->u_ctr.ctr, iv, ivlen, 1);

      /* iv length, 64-bit */
      bitlengths[1][1] = be_bswap32(iv_bytes[0] << 3);
      bitlengths[1][0] = be_bswap32((iv_bytes[0] >> 29) |
                                    (iv_bytes[1] << 3));
      /* zeros, 64-bit */
      bitlengths[0][1] = 0;
      bitlengths[0][0] = 0;

      do_ghash_buf(c, c->u_ctr.ctr, (byte*)bitlengths, GCRY_GCM_BLOCK_LEN, 1);

      wipememory (iv_bytes, sizeof iv_bytes);
      wipememory (bitlengths, sizeof bitlengths);
    }
  else
    {
      /* 96-bit IV is handled differently. */
      memcpy (c->u_ctr.ctr, iv, ivlen);
      c->u_ctr.ctr[12] = c->u_ctr.ctr[13] = c->u_ctr.ctr[14] = 0;
      c->u_ctr.ctr[15] = 1;
    }

  c->spec->encrypt (&c->context.c, c->u_mode.gcm.tagiv, c->u_ctr.ctr);

  gcm_add32_be128 (c->u_ctr.ctr, 1);

  c->unused = 0;
  c->marks.iv = 1;
  c->marks.tag = 0;

  return 0;
}


gcry_err_code_t
_gcry_cipher_gcm_setiv (gcry_cipher_hd_t c, const byte *iv, size_t ivlen)
{
  c->marks.iv = 0;
  c->marks.tag = 0;
  c->u_mode.gcm.disallow_encryption_because_of_setiv_in_fips_mode = 0;

  if (fips_mode ())
    {
      /* Direct invocation of GCM setiv in FIPS mode disables encryption. */
      c->u_mode.gcm.disallow_encryption_because_of_setiv_in_fips_mode = 1;
    }

  return _gcry_cipher_gcm_initiv (c, iv, ivlen);
}


#if 0 && TODO
void
_gcry_cipher_gcm_geniv (gcry_cipher_hd_t c,
                        byte *ivout, size_t ivoutlen, const byte *nonce,
                        size_t noncelen)
{
  /* nonce:    user provided part (might be null) */
  /* noncelen: check if proper length (if nonce not null) */
  /* ivout:    iv used to initialize gcm, output to user */
  /* ivoutlen: check correct size */
  byte iv[IVLEN];

  if (!ivout)
    return GPG_ERR_INV_ARG;
  if (ivoutlen != IVLEN)
    return GPG_ERR_INV_LENGTH;
  if (nonce != NULL && !is_nonce_ok_len(noncelen))
    return GPG_ERR_INV_ARG;

  gcm_generate_iv(iv, nonce, noncelen);

  c->marks.iv = 0;
  c->marks.tag = 0;
  c->u_mode.gcm.disallow_encryption_because_of_setiv_in_fips_mode = 0;

  _gcry_cipher_gcm_initiv (c, iv, IVLEN);

  buf_cpy(ivout, iv, IVLEN);
  wipememory(iv, sizeof(iv));
}
#endif


static int
is_tag_length_valid(size_t taglen)
{
  switch (taglen)
    {
    /* Allowed tag lengths from NIST SP 800-38D.  */
    case 128 / 8: /* GCRY_GCM_BLOCK_LEN */
    case 120 / 8:
    case 112 / 8:
    case 104 / 8:
    case 96 / 8:
    case 64 / 8:
    case 32 / 8:
      return 1;

    default:
      return 0;
    }
}

static gcry_err_code_t
_gcry_cipher_gcm_tag (gcry_cipher_hd_t c,
                      byte * outbuf, size_t outbuflen, int check)
{
  if (!(is_tag_length_valid (outbuflen) || outbuflen >= GCRY_GCM_BLOCK_LEN))
    return GPG_ERR_INV_LENGTH;
  if (c->u_mode.gcm.datalen_over_limits)
    return GPG_ERR_INV_LENGTH;

  if (!c->marks.tag)
    {
      u32 bitlengths[2][2];

      if (!c->u_mode.gcm.ghash_fn)
        return GPG_ERR_INV_STATE;

      /* aad length */
      bitlengths[0][1] = be_bswap32(c->u_mode.gcm.aadlen[0] << 3);
      bitlengths[0][0] = be_bswap32((c->u_mode.gcm.aadlen[0] >> 29) |
                                    (c->u_mode.gcm.aadlen[1] << 3));
      /* data length */
      bitlengths[1][1] = be_bswap32(c->u_mode.gcm.datalen[0] << 3);
      bitlengths[1][0] = be_bswap32((c->u_mode.gcm.datalen[0] >> 29) |
                                    (c->u_mode.gcm.datalen[1] << 3));

      /* Finalize data-stream. */
      do_ghash_buf(c, c->u_mode.gcm.u_tag.tag, NULL, 0, 1);
      c->u_mode.gcm.ghash_aad_finalized = 1;
      c->u_mode.gcm.ghash_data_finalized = 1;

      /* Add bitlengths to tag. */
      do_ghash_buf(c, c->u_mode.gcm.u_tag.tag, (byte*)bitlengths,
                   GCRY_GCM_BLOCK_LEN, 1);
      buf_xor (c->u_mode.gcm.u_tag.tag, c->u_mode.gcm.tagiv,
               c->u_mode.gcm.u_tag.tag, GCRY_GCM_BLOCK_LEN);
      c->marks.tag = 1;

      wipememory (bitlengths, sizeof (bitlengths));
      wipememory (c->u_mode.gcm.macbuf, GCRY_GCM_BLOCK_LEN);
      wipememory (c->u_mode.gcm.tagiv, GCRY_GCM_BLOCK_LEN);
      wipememory (c->u_mode.gcm.aadlen, sizeof (c->u_mode.gcm.aadlen));
      wipememory (c->u_mode.gcm.datalen, sizeof (c->u_mode.gcm.datalen));
    }

  if (!check)
    {
      if (outbuflen > GCRY_GCM_BLOCK_LEN)
        outbuflen = GCRY_GCM_BLOCK_LEN;

      /* NB: We already checked that OUTBUF is large enough to hold
       * the result or has valid truncated length.  */
      memcpy (outbuf, c->u_mode.gcm.u_tag.tag, outbuflen);
    }
  else
    {
      /* OUTBUFLEN gives the length of the user supplied tag in OUTBUF
       * and thus we need to compare its length first.  */
      if (!is_tag_length_valid (outbuflen)
          || !buf_eq_const (outbuf, c->u_mode.gcm.u_tag.tag, outbuflen))
        return GPG_ERR_CHECKSUM;
    }

  return 0;
}


gcry_err_code_t
_gcry_cipher_gcm_get_tag (gcry_cipher_hd_t c, unsigned char *outtag,
                          size_t taglen)
{
  /* Outputting authentication tag is part of encryption. */
  if (c->u_mode.gcm.disallow_encryption_because_of_setiv_in_fips_mode)
    return GPG_ERR_INV_STATE;

  return _gcry_cipher_gcm_tag (c, outtag, taglen, 0);
}

gcry_err_code_t
_gcry_cipher_gcm_check_tag (gcry_cipher_hd_t c, const unsigned char *intag,
                            size_t taglen)
{
  return _gcry_cipher_gcm_tag (c, (unsigned char *) intag, taglen, 1);
}<|MERGE_RESOLUTION|>--- conflicted
+++ resolved
@@ -363,92 +363,7 @@
                 size_t nblocks)
 {
   const unsigned int blocksize = GCRY_GCM_BLOCK_LEN;
-<<<<<<< HEAD
-  unsigned int burn;
-
-  if (nblocks == 0)
-    return 0;
-
-  if (0)
-    ;
-#ifdef GCM_USE_INTEL_PCLMUL
-  else if (c->u_mode.gcm.use_intel_pclmul)
-    {
-#ifdef __INTEL_COMPILER
-      static const __declspec( align( 16 ) ) unsigned char be_mask[16] =
-#else
-      static const unsigned char be_mask[16] __attribute__ ((aligned (16))) =
-#endif
-        { 15, 14, 13, 12, 11, 10, 9, 8, 7, 6, 5, 4, 3, 2, 1, 0 };
-
-      /* Preload hash and H1. */
-      asm volatile ("movdqu %[hash], %%xmm1\n\t"
-                    "movdqa %[hsub], %%xmm0\n\t"
-                    "pshufb %[be_mask], %%xmm1\n\t" /* be => le */
-                    :
-                    : [hash] "m" (*result), [be_mask] "m" (*be_mask),
-                      [hsub] "m" (*c->u_mode.gcm.u_ghash_key.key));
-
-#ifdef __x86_64__
-      if (nblocks >= 4)
-        {
-          do
-            {
-              asm volatile ("movdqa %[be_mask], %%xmm4\n\t"
-                            "movdqu 0*16(%[buf]), %%xmm5\n\t"
-                            "movdqu 1*16(%[buf]), %%xmm2\n\t"
-                            "movdqu 2*16(%[buf]), %%xmm3\n\t"
-                            "movdqu 3*16(%[buf]), %%xmm6\n\t"
-                            "pshufb %%xmm4, %%xmm5\n\t" /* be => le */
-
-                            /* Load H2, H3, H4. */
-                            "movdqu 2*16(%[h_234]), %%xmm10\n\t"
-                            "movdqu 1*16(%[h_234]), %%xmm9\n\t"
-                            "movdqu 0*16(%[h_234]), %%xmm8\n\t"
-
-                            "pxor %%xmm5, %%xmm1\n\t"
-                            "pshufb %%xmm4, %%xmm2\n\t" /* be => le */
-                            "pshufb %%xmm4, %%xmm3\n\t" /* be => le */
-                            "pshufb %%xmm4, %%xmm6\n\t" /* be => le */
-                            :
-                            : [buf] "r" (buf), [be_mask] "m" (*be_mask),
-                              [h_234] "r" (c->u_mode.gcm.gcm_table));
-
-              gfmul_pclmul_aggr4 ();
-
-              buf += 4 * blocksize;
-              nblocks -= 4;
-            }
-          while (nblocks >= 4);
-
-          /* Clear used x86-64/XMM registers. */
-          asm volatile( "pxor %%xmm8, %%xmm8\n\t"
-                        "pxor %%xmm9, %%xmm9\n\t"
-                        "pxor %%xmm10, %%xmm10\n\t"
-                        "pxor %%xmm11, %%xmm11\n\t"
-                        "pxor %%xmm12, %%xmm12\n\t"
-                        "pxor %%xmm13, %%xmm13\n\t"
-                        "pxor %%xmm14, %%xmm14\n\t"
-                        "pxor %%xmm15, %%xmm15\n\t"
-                        ::: "cc" );
-        }
-#endif
-
-      while (nblocks--)
-        {
-          asm volatile ("movdqu %[buf], %%xmm2\n\t"
-                        "pshufb %[be_mask], %%xmm2\n\t" /* be => le */
-                        "pxor %%xmm2, %%xmm1\n\t"
-                        :
-                        : [buf] "m" (*buf), [be_mask] "m" (*be_mask));
-
-          gfmul_pclmul ();
-
-          buf += blocksize;
-        }
-=======
   unsigned int burn = 0;
->>>>>>> f5bf5b1b
 
   while (nblocks)
     {
