--- conflicted
+++ resolved
@@ -139,13 +139,8 @@
 # define ATTR_ALIGNED_16
 #endif
 
-<<<<<<< HEAD
 #if ( defined(__GNUC__) && defined(__GNU_LIBRARY__) ) || defined(_MSC_VER)
-#define working_memcmp memcmp
-=======
-#if defined(__GNUC__) && defined(__GNU_LIBRARY__)
 # define working_memcmp memcmp
->>>>>>> f5bf5b1b
 #else
 /*
  * According to the SunOS man page, memcmp returns indeterminate sign
@@ -1457,7 +1452,6 @@
 
 
 
- 
 /*
      Self-test section.
@@ -1513,7 +1507,6 @@
 }
 
 
- 
 gcry_cipher_spec_t _gcry_cipher_spec_des =
   {
