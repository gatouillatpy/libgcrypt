/* ecc-curves.c  -  Elliptic Curve parameter mangement
 * Copyright (C) 2007, 2008, 2010, 2011 Free Software Foundation, Inc.
 * Copyright (C) 2013 g10 Code GmbH
 *
 * This file is part of Libgcrypt.
 *
 * Libgcrypt is free software; you can redistribute it and/or modify
 * it under the terms of the GNU Lesser General Public License as
 * published by the Free Software Foundation; either version 2.1 of
 * the License, or (at your option) any later version.
 *
 * Libgcrypt is distributed in the hope that it will be useful,
 * but WITHOUT ANY WARRANTY; without even the implied warranty of
 * MERCHANTABILITY or FITNESS FOR A PARTICULAR PURPOSE.  See the
 * GNU Lesser General Public License for more details.
 *
 * You should have received a copy of the GNU Lesser General Public
 * License along with this program; if not, see <http://www.gnu.org/licenses/>.
 */

#include <config.h>
#include <stdio.h>
#include <stdlib.h>
#include <string.h>
#include <errno.h>

#include "g10lib.h"
#include "mpi.h"
#include "cipher.h"
#include "context.h"
#include "ec-context.h"
#include "pubkey-internal.h"
#include "ecc-common.h"


/* This tables defines aliases for curve names.  */
static const struct
{
  const char *name;  /* Our name.  */
  const char *other; /* Other name. */
} curve_aliases[] =
  {
    { "Curve25519", "1.3.6.1.4.1.3029.1.5.1" },
    { "Ed25519",    "1.3.6.1.4.1.11591.15.1" },

    { "NIST P-192", "1.2.840.10045.3.1.1" }, /* X9.62 OID  */
    { "NIST P-192", "prime192v1" },          /* X9.62 name.  */
    { "NIST P-192", "secp192r1"  },          /* SECP name.  */
    { "NIST P-192", "nistp192"   },          /* rfc5656.  */

    { "NIST P-224", "secp224r1" },
    { "NIST P-224", "1.3.132.0.33" },        /* SECP OID.  */
    { "NIST P-224", "nistp224"   },          /* rfc5656.  */

    { "NIST P-256", "1.2.840.10045.3.1.7" }, /* From NIST SP 800-78-1.  */
    { "NIST P-256", "prime256v1" },
    { "NIST P-256", "secp256r1"  },
    { "NIST P-256", "nistp256"   },          /* rfc5656.  */

    { "NIST P-384", "secp384r1" },
    { "NIST P-384", "1.3.132.0.34" },
    { "NIST P-384", "nistp384"   },          /* rfc5656.  */

    { "NIST P-521", "secp521r1" },
    { "NIST P-521", "1.3.132.0.35" },
    { "NIST P-521", "nistp521"   },          /* rfc5656.  */

    { "brainpoolP160r1", "1.3.36.3.3.2.8.1.1.1" },
    { "brainpoolP192r1", "1.3.36.3.3.2.8.1.1.3" },
    { "brainpoolP224r1", "1.3.36.3.3.2.8.1.1.5" },
    { "brainpoolP256r1", "1.3.36.3.3.2.8.1.1.7" },
    { "brainpoolP320r1", "1.3.36.3.3.2.8.1.1.9" },
    { "brainpoolP384r1", "1.3.36.3.3.2.8.1.1.11"},
    { "brainpoolP512r1", "1.3.36.3.3.2.8.1.1.13"},

    { "GOST2001-test", "1.2.643.2.2.35.0" },
    { "GOST2001-CryptoPro-A", "1.2.643.2.2.35.1" },
    { "GOST2001-CryptoPro-B", "1.2.643.2.2.35.2" },
    { "GOST2001-CryptoPro-C", "1.2.643.2.2.35.3" },
    { "GOST2001-CryptoPro-A", "GOST2001-CryptoPro-XchA" },
    { "GOST2001-CryptoPro-C", "GOST2001-CryptoPro-XchB" },
    { "GOST2001-CryptoPro-A", "1.2.643.2.2.36.0" },
    { "GOST2001-CryptoPro-C", "1.2.643.2.2.36.1" },

    { "GOST2012-tc26-A", "1.2.643.7.1.2.1.2.1" },
    { "GOST2012-tc26-B", "1.2.643.7.1.2.1.2.2" },

    { "secp256k1", "1.3.132.0.10" },

    { NULL, NULL}
  };


typedef struct
{
  const char *desc;           /* Description of the curve.  */
  unsigned int nbits;         /* Number of bits.  */
  unsigned int fips:1;        /* True if this is a FIPS140-2 approved curve. */

  /* The model describing this curve.  This is mainly used to select
     the group equation. */
  enum gcry_mpi_ec_models model;

  /* The actual ECC dialect used.  This is used for curve specific
     optimizations and to select encodings etc. */
  enum ecc_dialects dialect;

  const char *p;              /* The prime defining the field.  */
  const char *a, *b;          /* The coefficients.  For Twisted Edwards
                                 Curves b is used for d.  For Montgomery
                                 Curves (a,b) has ((A-2)/4,B^-1).  */
  const char *n;              /* The order of the base point.  */
  const char *g_x, *g_y;      /* Base point.  */
  const char *h;              /* Cofactor.  */
} ecc_domain_parms_t;


/* This static table defines all available curves.  */
static const ecc_domain_parms_t domain_parms[] =
  {
    {
      /* (-x^2 + y^2 = 1 + dx^2y^2) */
      "Ed25519", 256, 0,
      MPI_EC_EDWARDS, ECC_DIALECT_ED25519,
      "0x7FFFFFFFFFFFFFFFFFFFFFFFFFFFFFFFFFFFFFFFFFFFFFFFFFFFFFFFFFFFFFED",
      "-0x01",
      "-0x2DFC9311D490018C7338BF8688861767FF8FF5B2BEBE27548A14B235ECA6874A",
      "0x1000000000000000000000000000000014DEF9DEA2F79CD65812631A5CF5D3ED",
      "0x216936D3CD6E53FEC0A4E231FDD6DC5C692CC7609525A7B2C9562D608F25D51A",
      "0x6666666666666666666666666666666666666666666666666666666666666658",
      "0x08"
    },
    {
      /* (y^2 = x^3 + 486662*x^2 + x) */
      "Curve25519", 256, 0,
      MPI_EC_MONTGOMERY, ECC_DIALECT_STANDARD,
      "0x7FFFFFFFFFFFFFFFFFFFFFFFFFFFFFFFFFFFFFFFFFFFFFFFFFFFFFFFFFFFFFED",
      "0x01DB41",
      "0x01",
      "0x1000000000000000000000000000000014DEF9DEA2F79CD65812631A5CF5D3ED",
      "0x0000000000000000000000000000000000000000000000000000000000000009",
      "0x20AE19A1B8A086B4E01EDD2C7748D14C923D4D7E6D7C61B229E9C5A27ECED3D9",
      "0x08"
    },
#if 0 /* No real specs yet found.  */
    {
      /* x^2 + y^2 = 1 + 3617x^2y^2 mod 2^414 - 17 */
      "Curve3617",
      "0x3FFFFFFFFFFFFFFFFFFFFFFFFFFFFFFFFFFFFFFFFFFFFFFFFFFFFFFFFFFFFFFF"
      "FFFFFFFFFFFFFFFFFFFFFFFFFFFFFFFFFFFFFFEF",
      MPI_EC_EDWARDS, 0,
      "0x01",
      "0x0e21",
      "0x07FFFFFFFFFFFFFFFFFFFFFFFFFFFFFFFFFFFFFFFFFFFFFFFFFFEB3CC92414CF"
      "706022B36F1C0338AD63CF181B0E71A5E106AF79",
      "0x1A334905141443300218C0631C326E5FCD46369F44C03EC7F57FF35498A4AB4D"
      "6D6BA111301A73FAA8537C64C4FD3812F3CBC595",
      "0x22",
      "0x08"
    },
#endif /*0*/
    {
      "NIST P-192", 192, 0,
      MPI_EC_WEIERSTRASS, ECC_DIALECT_STANDARD,
      "0xfffffffffffffffffffffffffffffffeffffffffffffffff",
      "0xfffffffffffffffffffffffffffffffefffffffffffffffc",
      "0x64210519e59c80e70fa7e9ab72243049feb8deecc146b9b1",
      "0xffffffffffffffffffffffff99def836146bc9b1b4d22831",

      "0x188da80eb03090f67cbf20eb43a18800f4ff0afd82ff1012",
      "0x07192b95ffc8da78631011ed6b24cdd573f977a11e794811",
      "0x01"
    },
    {
      "NIST P-224", 224, 1,
      MPI_EC_WEIERSTRASS, ECC_DIALECT_STANDARD,
      "0xffffffffffffffffffffffffffffffff000000000000000000000001",
      "0xfffffffffffffffffffffffffffffffefffffffffffffffffffffffe",
      "0xb4050a850c04b3abf54132565044b0b7d7bfd8ba270b39432355ffb4",
      "0xffffffffffffffffffffffffffff16a2e0b8f03e13dd29455c5c2a3d" ,

      "0xb70e0cbd6bb4bf7f321390b94a03c1d356c21122343280d6115c1d21",
      "0xbd376388b5f723fb4c22dfe6cd4375a05a07476444d5819985007e34",
      "0x01"
    },
    {
      "NIST P-256", 256, 1,
      MPI_EC_WEIERSTRASS, ECC_DIALECT_STANDARD,
      "0xffffffff00000001000000000000000000000000ffffffffffffffffffffffff",
      "0xffffffff00000001000000000000000000000000fffffffffffffffffffffffc",
      "0x5ac635d8aa3a93e7b3ebbd55769886bc651d06b0cc53b0f63bce3c3e27d2604b",
      "0xffffffff00000000ffffffffffffffffbce6faada7179e84f3b9cac2fc632551",

      "0x6b17d1f2e12c4247f8bce6e563a440f277037d812deb33a0f4a13945d898c296",
      "0x4fe342e2fe1a7f9b8ee7eb4a7c0f9e162bce33576b315ececbb6406837bf51f5",
      "0x01"
    },
    {
      "NIST P-384", 384, 1,
      MPI_EC_WEIERSTRASS, ECC_DIALECT_STANDARD,
      "0xfffffffffffffffffffffffffffffffffffffffffffffffffffffffffffffffe"
      "ffffffff0000000000000000ffffffff",
      "0xfffffffffffffffffffffffffffffffffffffffffffffffffffffffffffffffe"
      "ffffffff0000000000000000fffffffc",
      "0xb3312fa7e23ee7e4988e056be3f82d19181d9c6efe8141120314088f5013875a"
      "c656398d8a2ed19d2a85c8edd3ec2aef",
      "0xffffffffffffffffffffffffffffffffffffffffffffffffc7634d81f4372ddf"
      "581a0db248b0a77aecec196accc52973",

      "0xaa87ca22be8b05378eb1c71ef320ad746e1d3b628ba79b9859f741e082542a38"
      "5502f25dbf55296c3a545e3872760ab7",
      "0x3617de4a96262c6f5d9e98bf9292dc29f8f41dbd289a147ce9da3113b5f0b8c0"
      "0a60b1ce1d7e819d7a431d7c90ea0e5f",
      "0x01"
    },
    {
      "NIST P-521", 521, 1,
      MPI_EC_WEIERSTRASS, ECC_DIALECT_STANDARD,
      "0x01ffffffffffffffffffffffffffffffffffffffffffffffffffffffffffffff"
      "ffffffffffffffffffffffffffffffffffffffffffffffffffffffffffffffffffff",
      "0x01ffffffffffffffffffffffffffffffffffffffffffffffffffffffffffffff"
      "fffffffffffffffffffffffffffffffffffffffffffffffffffffffffffffffffffc",
      "0x051953eb9618e1c9a1f929a21a0b68540eea2da725b99b315f3b8b489918ef10"
      "9e156193951ec7e937b1652c0bd3bb1bf073573df883d2c34f1ef451fd46b503f00",
      "0x1fffffffffffffffffffffffffffffffffffffffffffffffffffffffffffffff"
      "ffa51868783bf2f966b7fcc0148f709a5d03bb5c9b8899c47aebb6fb71e91386409",

      "0x00c6858e06b70404e9cd9e3ecb662395b4429c648139053fb521f828af606b4d"
      "3dbaa14b5e77efe75928fe1dc127a2ffa8de3348b3c1856a429bf97e7e31c2e5bd66",
      "0x011839296a789a3bc0045c8a5fb42c7d1bd998f54449579b446817afbd17273e"
      "662c97ee72995ef42640c550b9013fad0761353c7086a272c24088be94769fd16650",
      "0x01"
    },

    { "brainpoolP160r1", 160, 0,
      MPI_EC_WEIERSTRASS, ECC_DIALECT_STANDARD,
      "0xe95e4a5f737059dc60dfc7ad95b3d8139515620f",
      "0x340e7be2a280eb74e2be61bada745d97e8f7c300",
      "0x1e589a8595423412134faa2dbdec95c8d8675e58",
      "0xe95e4a5f737059dc60df5991d45029409e60fc09",
      "0xbed5af16ea3f6a4f62938c4631eb5af7bdbcdbc3",
      "0x1667cb477a1a8ec338f94741669c976316da6321",
      "0x01"
    },

    { "brainpoolP192r1", 192, 0,
      MPI_EC_WEIERSTRASS, ECC_DIALECT_STANDARD,
      "0xc302f41d932a36cda7a3463093d18db78fce476de1a86297",
      "0x6a91174076b1e0e19c39c031fe8685c1cae040e5c69a28ef",
      "0x469a28ef7c28cca3dc721d044f4496bcca7ef4146fbf25c9",
      "0xc302f41d932a36cda7a3462f9e9e916b5be8f1029ac4acc1",
      "0xc0a0647eaab6a48753b033c56cb0f0900a2f5c4853375fd6",
      "0x14b690866abd5bb88b5f4828c1490002e6773fa2fa299b8f",
      "0x01"
    },

    { "brainpoolP224r1", 224, 0,
      MPI_EC_WEIERSTRASS, ECC_DIALECT_STANDARD,
      "0xd7c134aa264366862a18302575d1d787b09f075797da89f57ec8c0ff",
      "0x68a5e62ca9ce6c1c299803a6c1530b514e182ad8b0042a59cad29f43",
      "0x2580f63ccfe44138870713b1a92369e33e2135d266dbb372386c400b",
      "0xd7c134aa264366862a18302575d0fb98d116bc4b6ddebca3a5a7939f",
      "0x0d9029ad2c7e5cf4340823b2a87dc68c9e4ce3174c1e6efdee12c07d",
      "0x58aa56f772c0726f24c6b89e4ecdac24354b9e99caa3f6d3761402cd",
      "0x01"
    },

    { "brainpoolP256r1", 256, 0,
      MPI_EC_WEIERSTRASS, ECC_DIALECT_STANDARD,
      "0xa9fb57dba1eea9bc3e660a909d838d726e3bf623d52620282013481d1f6e5377",
      "0x7d5a0975fc2c3057eef67530417affe7fb8055c126dc5c6ce94a4b44f330b5d9",
      "0x26dc5c6ce94a4b44f330b5d9bbd77cbf958416295cf7e1ce6bccdc18ff8c07b6",
      "0xa9fb57dba1eea9bc3e660a909d838d718c397aa3b561a6f7901e0e82974856a7",
      "0x8bd2aeb9cb7e57cb2c4b482ffc81b7afb9de27e1e3bd23c23a4453bd9ace3262",
      "0x547ef835c3dac4fd97f8461a14611dc9c27745132ded8e545c1d54c72f046997",
      "0x01"
    },

    { "brainpoolP320r1", 320, 0,
      MPI_EC_WEIERSTRASS, ECC_DIALECT_STANDARD,
      "0xd35e472036bc4fb7e13c785ed201e065f98fcfa6f6f40def4f92b9ec7893ec28"
      "fcd412b1f1b32e27",
      "0x3ee30b568fbab0f883ccebd46d3f3bb8a2a73513f5eb79da66190eb085ffa9f4"
      "92f375a97d860eb4",
      "0x520883949dfdbc42d3ad198640688a6fe13f41349554b49acc31dccd88453981"
      "6f5eb4ac8fb1f1a6",
      "0xd35e472036bc4fb7e13c785ed201e065f98fcfa5b68f12a32d482ec7ee8658e9"
      "8691555b44c59311",
      "0x43bd7e9afb53d8b85289bcc48ee5bfe6f20137d10a087eb6e7871e2a10a599c7"
      "10af8d0d39e20611",
      "0x14fdd05545ec1cc8ab4093247f77275e0743ffed117182eaa9c77877aaac6ac7"
      "d35245d1692e8ee1",
      "0x01"
    },

    { "brainpoolP384r1", 384, 0,
      MPI_EC_WEIERSTRASS, ECC_DIALECT_STANDARD,
      "0x8cb91e82a3386d280f5d6f7e50e641df152f7109ed5456b412b1da197fb71123"
      "acd3a729901d1a71874700133107ec53",
      "0x7bc382c63d8c150c3c72080ace05afa0c2bea28e4fb22787139165efba91f90f"
      "8aa5814a503ad4eb04a8c7dd22ce2826",
      "0x04a8c7dd22ce28268b39b55416f0447c2fb77de107dcd2a62e880ea53eeb62d5"
      "7cb4390295dbc9943ab78696fa504c11",
      "0x8cb91e82a3386d280f5d6f7e50e641df152f7109ed5456b31f166e6cac0425a7"
      "cf3ab6af6b7fc3103b883202e9046565",
      "0x1d1c64f068cf45ffa2a63a81b7c13f6b8847a3e77ef14fe3db7fcafe0cbd10e8"
      "e826e03436d646aaef87b2e247d4af1e",
      "0x8abe1d7520f9c2a45cb1eb8e95cfd55262b70b29feec5864e19c054ff9912928"
      "0e4646217791811142820341263c5315",
      "0x01"
    },

    { "brainpoolP512r1", 512, 0,
      MPI_EC_WEIERSTRASS, ECC_DIALECT_STANDARD,
      "0xaadd9db8dbe9c48b3fd4e6ae33c9fc07cb308db3b3c9d20ed6639cca70330871"
      "7d4d9b009bc66842aecda12ae6a380e62881ff2f2d82c68528aa6056583a48f3",
      "0x7830a3318b603b89e2327145ac234cc594cbdd8d3df91610a83441caea9863bc"
      "2ded5d5aa8253aa10a2ef1c98b9ac8b57f1117a72bf2c7b9e7c1ac4d77fc94ca",
      "0x3df91610a83441caea9863bc2ded5d5aa8253aa10a2ef1c98b9ac8b57f1117a7"
      "2bf2c7b9e7c1ac4d77fc94cadc083e67984050b75ebae5dd2809bd638016f723",
      "0xaadd9db8dbe9c48b3fd4e6ae33c9fc07cb308db3b3c9d20ed6639cca70330870"
      "553e5c414ca92619418661197fac10471db1d381085ddaddb58796829ca90069",
      "0x81aee4bdd82ed9645a21322e9c4c6a9385ed9f70b5d916c1b43b62eef4d0098e"
      "ff3b1f78e2d0d48d50d1687b93b97d5f7c6d5047406a5e688b352209bcb9f822",
      "0x7dde385d566332ecc0eabfa9cf7822fdf209f70024a57b1aa000c55b881f8111"
      "b2dcde494a5f485e5bca4bd88a2763aed1ca2b2fa8f0540678cd1e0f3ad80892",
      "0x01"
    },
    {
      "GOST2001-test", 256, 0,
      MPI_EC_WEIERSTRASS, ECC_DIALECT_STANDARD,
      "0x8000000000000000000000000000000000000000000000000000000000000431",
      "0x0000000000000000000000000000000000000000000000000000000000000007",
      "0x5fbff498aa938ce739b8e022fbafef40563f6e6a3472fc2a514c0ce9dae23b7e",
      "0x8000000000000000000000000000000150fe8a1892976154c59cfc193accf5b3",

      "0x0000000000000000000000000000000000000000000000000000000000000002",
      "0x08e2a8a0e65147d4bd6316030e16d19c85c97f0a9ca267122b96abbcea7e8fc8",
      "0x01"
    },
    {
      "GOST2001-CryptoPro-A", 256, 0,
      MPI_EC_WEIERSTRASS, ECC_DIALECT_STANDARD,
      "0xfffffffffffffffffffffffffffffffffffffffffffffffffffffffffffffd97",
      "0xfffffffffffffffffffffffffffffffffffffffffffffffffffffffffffffd94",
      "0x00000000000000000000000000000000000000000000000000000000000000a6",
      "0xffffffffffffffffffffffffffffffff6c611070995ad10045841b09b761b893",
      "0x0000000000000000000000000000000000000000000000000000000000000001",
      "0x8d91e471e0989cda27df505a453f2b7635294f2ddf23e3b122acc99c9e9f1e14",
      "0x01"
    },
    {
      "GOST2001-CryptoPro-B", 256, 0,
      MPI_EC_WEIERSTRASS, ECC_DIALECT_STANDARD,
      "0x8000000000000000000000000000000000000000000000000000000000000c99",
      "0x8000000000000000000000000000000000000000000000000000000000000c96",
      "0x3e1af419a269a5f866a7d3c25c3df80ae979259373ff2b182f49d4ce7e1bbc8b",
      "0x800000000000000000000000000000015f700cfff1a624e5e497161bcc8a198f",
      "0x0000000000000000000000000000000000000000000000000000000000000001",
      "0x3fa8124359f96680b83d1c3eb2c070e5c545c9858d03ecfb744bf8d717717efc",
      "0x01"
    },
    {
      "GOST2001-CryptoPro-C", 256, 0,
      MPI_EC_WEIERSTRASS, ECC_DIALECT_STANDARD,
      "0x9b9f605f5a858107ab1ec85e6b41c8aacf846e86789051d37998f7b9022d759b",
      "0x9b9f605f5a858107ab1ec85e6b41c8aacf846e86789051d37998f7b9022d7598",
      "0x000000000000000000000000000000000000000000000000000000000000805a",
      "0x9b9f605f5a858107ab1ec85e6b41c8aa582ca3511eddfb74f02f3a6598980bb9",
      "0x0000000000000000000000000000000000000000000000000000000000000000",
      "0x41ece55743711a8c3cbf3783cd08c0ee4d4dc440d4641a8f366e550dfdb3bb67",
      "0x01"
    },
    {
      "GOST2012-test", 511, 0,
      MPI_EC_WEIERSTRASS, ECC_DIALECT_STANDARD,
      "0x4531acd1fe0023c7550d267b6b2fee80922b14b2ffb90f04d4eb7c09b5d2d15d"
      "f1d852741af4704a0458047e80e4546d35b8336fac224dd81664bbf528be6373",
      "0x0000000000000000000000000000000000000000000000000000000000000007",
      "0x1cff0806a31116da29d8cfa54e57eb748bc5f377e49400fdd788b649eca1ac4"
      "361834013b2ad7322480a89ca58e0cf74bc9e540c2add6897fad0a3084f302adc",
      "0x4531acd1fe0023c7550d267b6b2fee80922b14b2ffb90f04d4eb7c09b5d2d15d"
      "a82f2d7ecb1dbac719905c5eecc423f1d86e25edbe23c595d644aaf187e6e6df",

      "0x24d19cc64572ee30f396bf6ebbfd7a6c5213b3b3d7057cc825f91093a68cd762"
      "fd60611262cd838dc6b60aa7eee804e28bc849977fac33b4b530f1b120248a9a",
      "0x2bb312a43bd2ce6e0d020613c857acddcfbf061e91e5f2c3f32447c259f39b2"
      "c83ab156d77f1496bf7eb3351e1ee4e43dc1a18b91b24640b6dbb92cb1add371e",
      "0x01"
    },
    {
      "GOST2012-tc26-A", 512, 0,
      MPI_EC_WEIERSTRASS, ECC_DIALECT_STANDARD,
      "0xffffffffffffffffffffffffffffffffffffffffffffffffffffffffffffffff"
        "fffffffffffffffffffffffffffffffffffffffffffffffffffffffffffffdc7",
      "0xffffffffffffffffffffffffffffffffffffffffffffffffffffffffffffffff"
        "fffffffffffffffffffffffffffffffffffffffffffffffffffffffffffffdc4",
      "0xe8c2505dedfc86ddc1bd0b2b6667f1da34b82574761cb0e879bd081cfd0b6265"
        "ee3cb090f30d27614cb4574010da90dd862ef9d4ebee4761503190785a71c760",
      "0xffffffffffffffffffffffffffffffffffffffffffffffffffffffffffffffff"
        "27e69532f48d89116ff22b8d4e0560609b4b38abfad2b85dcacdb1411f10b275",
      "0x0000000000000000000000000000000000000000000000000000000000000000"
        "0000000000000000000000000000000000000000000000000000000000000003",
      "0x7503cfe87a836ae3a61b8816e25450e6ce5e1c93acf1abc1778064fdcbefa921"
        "df1626be4fd036e93d75e6a50e3a41e98028fe5fc235f5b889a589cb5215f2a4",
      "0x01"
    },
    {
      "GOST2012-tc26-B", 512, 0,
      MPI_EC_WEIERSTRASS, ECC_DIALECT_STANDARD,
      "0x8000000000000000000000000000000000000000000000000000000000000000"
        "000000000000000000000000000000000000000000000000000000000000006f",
      "0x8000000000000000000000000000000000000000000000000000000000000000"
        "000000000000000000000000000000000000000000000000000000000000006c",
      "0x687d1b459dc841457e3e06cf6f5e2517b97c7d614af138bcbf85dc806c4b289f"
        "3e965d2db1416d217f8b276fad1ab69c50f78bee1fa3106efb8ccbc7c5140116",
      "0x8000000000000000000000000000000000000000000000000000000000000001"
        "49a1ec142565a545acfdb77bd9d40cfa8b996712101bea0ec6346c54374f25bd",
      "0x0000000000000000000000000000000000000000000000000000000000000000"
        "0000000000000000000000000000000000000000000000000000000000000002",
      "0x1a8f7eda389b094c2c071e3647a8940f3c123b697578c213be6dd9e6c8ec7335"
        "dcb228fd1edf4a39152cbcaaf8c0398828041055f94ceeec7e21340780fe41bd",
      "0x01"
    },

    {
      "secp256k1", 256, 0,
      MPI_EC_WEIERSTRASS, ECC_DIALECT_STANDARD,
      "0xFFFFFFFFFFFFFFFFFFFFFFFFFFFFFFFFFFFFFFFFFFFFFFFFFFFFFFFEFFFFFC2F",
      "0x0000000000000000000000000000000000000000000000000000000000000000",
      "0x0000000000000000000000000000000000000000000000000000000000000007",
      "0xFFFFFFFFFFFFFFFFFFFFFFFFFFFFFFFEBAAEDCE6AF48A03BBFD25E8CD0364141",
      "0x79BE667EF9DCBBAC55A06295CE870B07029BFCDB2DCE28D959F2815B16F81798",
      "0x483ADA7726A3C4655DA4FBFC0E1108A8FD17B448A68554199C47D08FFB10D4B8",
      "0x01"
    },

    { NULL, 0, 0, 0, 0, NULL, NULL, NULL, NULL, NULL }
  };




/* Return a copy of POINT.  */
static gcry_mpi_point_t
point_copy (gcry_mpi_point_t point)
{
  gcry_mpi_point_t newpoint;

  if (point)
    {
      newpoint = mpi_point_new (0);
      point_set (newpoint, point);
    }
  else
    newpoint = NULL;
  return newpoint;
}


/* Helper to scan a hex string. */
static gcry_mpi_t
scanval (const char *string)
{
  gpg_err_code_t rc;
  gcry_mpi_t val;

  rc = _gcry_mpi_scan (&val, GCRYMPI_FMT_HEX, string, 0, NULL);
  if (rc)
    log_fatal ("scanning ECC parameter failed: %s\n", gpg_strerror (rc));
  return val;
}


/* Return the index of the domain_parms table for a curve with NAME.
   Return -1 if not found.  */
static int
find_domain_parms_idx (const char *name)
{
  int idx, aliasno;

  /* First check our native curves.  */
  for (idx = 0; domain_parms[idx].desc; idx++)
    if (!strcmp (name, domain_parms[idx].desc))
      return idx;

  /* If not found consult the alias table.  */
  if (!domain_parms[idx].desc)
    {
      for (aliasno = 0; curve_aliases[aliasno].name; aliasno++)
        if (!strcmp (name, curve_aliases[aliasno].other))
          break;
      if (curve_aliases[aliasno].name)
        {
          for (idx = 0; domain_parms[idx].desc; idx++)
            if (!strcmp (curve_aliases[aliasno].name, domain_parms[idx].desc))
              return idx;
        }
    }

  return -1;
}


/* Generate the crypto system setup.  This function takes the NAME of
   a curve or the desired number of bits and stores at R_CURVE the
   parameters of the named curve or those of a suitable curve.  If
   R_NBITS is not NULL, the chosen number of bits is stored there.
   NULL may be given for R_CURVE, if the value is not required and for
   example only a quick test for availability is desired.  Note that
   the curve fields should be initialized to zero because fields which
   are not NULL are skipped.  */
gpg_err_code_t
_gcry_ecc_fill_in_curve (unsigned int nbits, const char *name,
                         elliptic_curve_t *curve, unsigned int *r_nbits)
{
  int idx;
  const char *resname = NULL; /* Set to a found curve name.  */

  if (name)
    idx = find_domain_parms_idx (name);
  else
    {
      for (idx = 0; domain_parms[idx].desc; idx++)
        if (nbits == domain_parms[idx].nbits
            && domain_parms[idx].model == MPI_EC_WEIERSTRASS)
          break;
      if (!domain_parms[idx].desc)
        idx = -1;
    }
  if (idx < 0)
    return GPG_ERR_UNKNOWN_CURVE;

  resname = domain_parms[idx].desc;

  /* In fips mode we only support NIST curves.  Note that it is
     possible to bypass this check by specifying the curve parameters
     directly.  */
  if (fips_mode () && !domain_parms[idx].fips )
    return GPG_ERR_NOT_SUPPORTED;

  switch (domain_parms[idx].model)
    {
    case MPI_EC_WEIERSTRASS:
    case MPI_EC_EDWARDS:
    case MPI_EC_MONTGOMERY:
      break;
    default:
      return GPG_ERR_BUG;
    }


  if (r_nbits)
    *r_nbits = domain_parms[idx].nbits;

  if (curve)
    {
      curve->model = domain_parms[idx].model;
      curve->dialect = domain_parms[idx].dialect;
      if (!curve->p)
        curve->p = scanval (domain_parms[idx].p);
      if (!curve->a)
        {
          curve->a = scanval (domain_parms[idx].a);
          if (curve->a->sign)
            mpi_add (curve->a, curve->p, curve->a);
        }
      if (!curve->b)
        {
          curve->b = scanval (domain_parms[idx].b);
          if (curve->b->sign)
            mpi_add (curve->b, curve->p, curve->b);
        }
      if (!curve->n)
        curve->n = scanval (domain_parms[idx].n);
      if (!curve->h)
        curve->h = scanval (domain_parms[idx].h);
      if (!curve->G.x)
        curve->G.x = scanval (domain_parms[idx].g_x);
      if (!curve->G.y)
        curve->G.y = scanval (domain_parms[idx].g_y);
      if (!curve->G.z)
        curve->G.z = mpi_alloc_set_ui (1);
      if (!curve->name)
        curve->name = resname;
    }

  return 0;
}


/* Give the name of the curve NAME, store the curve parameters into P,
   A, B, G, N, and H if they point to NULL value.  Note that G is returned
   in standard uncompressed format.  Also update MODEL and DIALECT if
   they are not NULL. */
gpg_err_code_t
_gcry_ecc_update_curve_param (const char *name,
                              enum gcry_mpi_ec_models *model,
                              enum ecc_dialects *dialect,
                              gcry_mpi_t *p, gcry_mpi_t *a, gcry_mpi_t *b,
                              gcry_mpi_t *g, gcry_mpi_t *n, gcry_mpi_t *h)
{
  int idx;

  idx = find_domain_parms_idx (name);
  if (idx < 0)
    return GPG_ERR_UNKNOWN_CURVE;

  if (g)
    {
      char *buf;
      size_t len;

      len = 4;
      len += strlen (domain_parms[idx].g_x+2);
      len += strlen (domain_parms[idx].g_y+2);
      len++;
      buf = xtrymalloc (len);
      if (!buf)
        return gpg_err_code_from_syserror ();
      strcpy (stpcpy (stpcpy (buf, "0x04"), domain_parms[idx].g_x+2),
              domain_parms[idx].g_y+2);
      _gcry_mpi_release (*g);
      *g = scanval (buf);
      xfree (buf);
    }
  if (model)
    *model = domain_parms[idx].model;
  if (dialect)
    *dialect = domain_parms[idx].dialect;
  if (p)
    {
      _gcry_mpi_release (*p);
      *p = scanval (domain_parms[idx].p);
    }
  if (a)
    {
      _gcry_mpi_release (*a);
      *a = scanval (domain_parms[idx].a);
    }
  if (b)
    {
      _gcry_mpi_release (*b);
      *b = scanval (domain_parms[idx].b);
    }
  if (n)
    {
      _gcry_mpi_release (*n);
      *n = scanval (domain_parms[idx].n);
    }
<<<<<<< HEAD
=======
  if (h)
    {
      _gcry_mpi_release (*h);
      *h = scanval (domain_parms[idx].h);
    }
>>>>>>> f5bf5b1b
  return 0;
}


/* Return the name matching the parameters in PKEY.  This works only
   with curves described by the Weierstrass equation. */
const char *
_gcry_ecc_get_curve (gcry_sexp_t keyparms, int iterator, unsigned int *r_nbits)
{
  gpg_err_code_t rc;
  const char *result = NULL;
  elliptic_curve_t E;
  gcry_mpi_t mpi_g = NULL;
  gcry_mpi_t tmp = NULL;
  int idx;

  memset (&E, 0, sizeof E);

  if (r_nbits)
    *r_nbits = 0;

  if (!keyparms)
    {
      idx = iterator;
      if (idx >= 0 && idx < DIM (domain_parms))
        {
          result = domain_parms[idx].desc;
          if (r_nbits)
            *r_nbits = domain_parms[idx].nbits;
        }
      return result;
    }


  /*
   * Extract the curve parameters..
   */
  rc = gpg_err_code (sexp_extract_param (keyparms, NULL, "-pabgnh",
                                         &E.p, &E.a, &E.b, &mpi_g, &E.n, &E.h,
                                         NULL));
  if (rc == GPG_ERR_NO_OBJ)
    {
      /* This might be the second use case of checking whether a
         specific curve given by name is supported.  */
      gcry_sexp_t l1;
      char *name;

      l1 = sexp_find_token (keyparms, "curve", 5);
      if (!l1)
        goto leave;  /* No curve name parameter.  */

      name = sexp_nth_string (l1, 1);
      sexp_release (l1);
      if (!name)
        goto leave;  /* Name missing or out of core. */

      idx = find_domain_parms_idx (name);
      xfree (name);
      if (idx >= 0)  /* Curve found.  */
        {
          result = domain_parms[idx].desc;
          if (r_nbits)
            *r_nbits = domain_parms[idx].nbits;
        }
      return result;
    }

  if (rc)
    goto leave;

  if (mpi_g)
    {
      _gcry_mpi_point_init (&E.G);
      if (_gcry_ecc_os2ec (&E.G, mpi_g))
        goto leave;
    }

  for (idx = 0; domain_parms[idx].desc; idx++)
    {
      mpi_free (tmp);
      tmp = scanval (domain_parms[idx].p);
      if (!mpi_cmp (tmp, E.p))
        {
          mpi_free (tmp);
          tmp = scanval (domain_parms[idx].a);
          if (!mpi_cmp (tmp, E.a))
            {
              mpi_free (tmp);
              tmp = scanval (domain_parms[idx].b);
              if (!mpi_cmp (tmp, E.b))
                {
                  mpi_free (tmp);
                  tmp = scanval (domain_parms[idx].n);
                  if (!mpi_cmp (tmp, E.n))
                    {
                      mpi_free (tmp);
                      tmp = scanval (domain_parms[idx].h);
                      if (!mpi_cmp (tmp, E.h))
                        {
                          mpi_free (tmp);
                          tmp = scanval (domain_parms[idx].g_x);
                          if (!mpi_cmp (tmp, E.G.x))
                            {
                              mpi_free (tmp);
                              tmp = scanval (domain_parms[idx].g_y);
                              if (!mpi_cmp (tmp, E.G.y))
                                {
                                  result = domain_parms[idx].desc;
                                  if (r_nbits)
                                    *r_nbits = domain_parms[idx].nbits;
                                  goto leave;
                                }
                            }
                        }
                    }
                }
            }
        }
    }

 leave:
  _gcry_mpi_release (tmp);
  _gcry_mpi_release (E.p);
  _gcry_mpi_release (E.a);
  _gcry_mpi_release (E.b);
  _gcry_mpi_release (mpi_g);
  _gcry_mpi_point_free_parts (&E.G);
  _gcry_mpi_release (E.n);
  _gcry_mpi_release (E.h);
  return result;
}


/* Helper to extract an MPI from key parameters.  */
static gpg_err_code_t
mpi_from_keyparam (gcry_mpi_t *r_a, gcry_sexp_t keyparam, const char *name)
{
  gcry_err_code_t ec = 0;
  gcry_sexp_t l1;

  l1 = sexp_find_token (keyparam, name, 0);
  if (l1)
    {
      *r_a = sexp_nth_mpi (l1, 1, GCRYMPI_FMT_USG);
      sexp_release (l1);
      if (!*r_a)
        ec = GPG_ERR_INV_OBJ;
    }
  return ec;
}

/* Helper to extract a point from key parameters.  If no parameter
   with NAME is found, the functions tries to find a non-encoded point
   by appending ".x", ".y" and ".z" to NAME.  ".z" is in this case
   optional and defaults to 1.  EC is the context which at this point
   may not be fully initialized. */
static gpg_err_code_t
point_from_keyparam (gcry_mpi_point_t *r_a,
                     gcry_sexp_t keyparam, const char *name, mpi_ec_t ec)
{
  gcry_err_code_t rc;
  gcry_sexp_t l1;
  gcry_mpi_point_t point;

  l1 = sexp_find_token (keyparam, name, 0);
  if (l1)
    {
      gcry_mpi_t a;

      a = sexp_nth_mpi (l1, 1, GCRYMPI_FMT_OPAQUE);
      sexp_release (l1);
      if (!a)
        return GPG_ERR_INV_OBJ;

      point = mpi_point_new (0);
      if (ec && ec->dialect == ECC_DIALECT_ED25519)
        rc = _gcry_ecc_eddsa_decodepoint (a, ec, point, NULL, NULL);
      else
        rc = _gcry_ecc_os2ec (point, a);
      mpi_free (a);
      if (rc)
        {
          mpi_point_release (point);
          return rc;
        }
    }
  else
    {
      char *tmpname;
      gcry_mpi_t x = NULL;
      gcry_mpi_t y = NULL;
      gcry_mpi_t z = NULL;

      tmpname = xtrymalloc (strlen (name) + 2 + 1);
      if (!tmpname)
        return gpg_err_code_from_syserror ();
      strcpy (stpcpy (tmpname, name), ".x");
      rc = mpi_from_keyparam (&x, keyparam, tmpname);
      if (rc)
        {
          xfree (tmpname);
          return rc;
        }
      strcpy (stpcpy (tmpname, name), ".y");
      rc = mpi_from_keyparam (&y, keyparam, tmpname);
      if (rc)
        {
          mpi_free (x);
          xfree (tmpname);
          return rc;
        }
      strcpy (stpcpy (tmpname, name), ".z");
      rc = mpi_from_keyparam (&z, keyparam, tmpname);
      if (rc)
        {
          mpi_free (y);
          mpi_free (x);
          xfree (tmpname);
          return rc;
        }
      if (!z)
        z = mpi_set_ui (NULL, 1);
      if (x && y)
        point = mpi_point_snatch_set (NULL, x, y, z);
      else
        {
          mpi_free (x);
          mpi_free (y);
          mpi_free (z);
          point = NULL;
        }
      xfree (tmpname);
    }

  if (point)
    *r_a = point;
  return 0;
}


/* This function creates a new context for elliptic curve operations.
   Either KEYPARAM or CURVENAME must be given.  If both are given and
   KEYPARAM has no curve parameter, CURVENAME is used to add missing
   parameters.  On success 0 is returned and the new context stored at
   R_CTX.  On error NULL is stored at R_CTX and an error code is
   returned.  The context needs to be released using
   gcry_ctx_release.  */
gpg_err_code_t
_gcry_mpi_ec_new (gcry_ctx_t *r_ctx,
                  gcry_sexp_t keyparam, const char *curvename)
{
  gpg_err_code_t errc;
  gcry_ctx_t ctx = NULL;
  enum gcry_mpi_ec_models model = MPI_EC_WEIERSTRASS;
  enum ecc_dialects dialect = ECC_DIALECT_STANDARD;
  gcry_mpi_t p = NULL;
  gcry_mpi_t a = NULL;
  gcry_mpi_t b = NULL;
  gcry_mpi_point_t G = NULL;
  gcry_mpi_t n = NULL;
  gcry_mpi_t h = NULL;
  gcry_mpi_point_t Q = NULL;
  gcry_mpi_t d = NULL;
  int flags = 0;
  gcry_sexp_t l1;

  *r_ctx = NULL;

  if (keyparam)
    {
      /* Parse an optional flags list.  */
      l1 = sexp_find_token (keyparam, "flags", 0);
      if (l1)
        {
          errc = _gcry_pk_util_parse_flaglist (l1, &flags, NULL);
          sexp_release (l1);
          l1 = NULL;
          if (errc)
            goto leave;
        }

      /* Check whether a curve name was given.  */
      l1 = sexp_find_token (keyparam, "curve", 5);

      /* If we don't have a curve name or if override parameters have
         explicitly been requested, parse them.  */
      if (!l1 || (flags & PUBKEY_FLAG_PARAM))
        {
          errc = mpi_from_keyparam (&p, keyparam, "p");
          if (errc)
            goto leave;
          errc = mpi_from_keyparam (&a, keyparam, "a");
          if (errc)
            goto leave;
          errc = mpi_from_keyparam (&b, keyparam, "b");
          if (errc)
            goto leave;
          errc = point_from_keyparam (&G, keyparam, "g", NULL);
          if (errc)
            goto leave;
          errc = mpi_from_keyparam (&n, keyparam, "n");
          if (errc)
            goto leave;
          errc = mpi_from_keyparam (&h, keyparam, "h");
          if (errc)
            goto leave;
        }
    }
  else
    l1 = NULL; /* No curvename.  */

  /* Check whether a curve parameter is available and use that to fill
     in missing values.  If no curve parameter is available try an
     optional provided curvename.  If only the curvename has been
     given use that one. */
  if (l1 || curvename)
    {
      char *name;
      elliptic_curve_t *E;

      if (l1)
        {
          name = sexp_nth_string (l1, 1);
          sexp_release (l1);
          if (!name)
            {
              errc = GPG_ERR_INV_OBJ; /* Name missing or out of core. */
              goto leave;
            }
        }
      else
        name = NULL;

      E = xtrycalloc (1, sizeof *E);
      if (!E)
        {
          errc = gpg_err_code_from_syserror ();
          xfree (name);
          goto leave;
        }

      errc = _gcry_ecc_fill_in_curve (0, name? name : curvename, E, NULL);
      xfree (name);
      if (errc)
        {
          xfree (E);
          goto leave;
        }

      model = E->model;
      dialect = E->dialect;

      if (!p)
        {
          p = E->p;
          E->p = NULL;
        }
      if (!a)
        {
          a = E->a;
          E->a = NULL;
        }
      if (!b)
        {
          b = E->b;
          E->b = NULL;
        }
      if (!G)
        {
          G = mpi_point_snatch_set (NULL, E->G.x, E->G.y, E->G.z);
          E->G.x = NULL;
          E->G.y = NULL;
          E->G.z = NULL;
        }
      if (!n)
        {
          n = E->n;
          E->n = NULL;
        }
      if (!h)
        {
          h = E->h;
          E->h = NULL;
        }
      _gcry_ecc_curve_free (E);
      xfree (E);
    }


  errc = _gcry_mpi_ec_p_new (&ctx, model, dialect, flags, p, a, b);
  if (!errc)
    {
      mpi_ec_t ec = _gcry_ctx_get_pointer (ctx, CONTEXT_TYPE_EC);

      if (b)
        {
          mpi_free (ec->b);
          ec->b = b;
          b = NULL;
        }
      if (G)
        {
          ec->G = G;
          G = NULL;
        }
      if (n)
        {
          ec->n = n;
          n = NULL;
        }
      if (h)
        {
          ec->h = h;
          h = NULL;
        }

      /* Now that we know the curve name we can look for the public key
         Q.  point_from_keyparam needs to know the curve parameters so
         that it is able to use the correct decompression.  Parsing
         the private key D could have been done earlier but it is less
         surprising if we do it here as well.  */
      if (keyparam)
        {
          errc = point_from_keyparam (&Q, keyparam, "q", ec);
          if (errc)
            goto leave;
          errc = mpi_from_keyparam (&d, keyparam, "d");
          if (errc)
            goto leave;
        }

      if (Q)
        {
          ec->Q = Q;
          Q = NULL;
        }
      if (d)
        {
          ec->d = d;
          d = NULL;
        }

      *r_ctx = ctx;
      ctx = NULL;
    }

 leave:
  _gcry_ctx_release (ctx);
  mpi_free (p);
  mpi_free (a);
  mpi_free (b);
  _gcry_mpi_point_release (G);
  mpi_free (n);
  mpi_free (h);
  _gcry_mpi_point_release (Q);
  mpi_free (d);
  return errc;
}


/* Return the parameters of the curve NAME as an S-expression.  */
gcry_sexp_t
_gcry_ecc_get_param_sexp (const char *name)
{
  unsigned int nbits;
  elliptic_curve_t E;
  mpi_ec_t ctx;
  gcry_mpi_t g_x, g_y;
  gcry_mpi_t pkey[7];
  gcry_sexp_t result;
  int i;

  memset (&E, 0, sizeof E);
  if (_gcry_ecc_fill_in_curve (0, name, &E, &nbits))
    return NULL;

  g_x = mpi_new (0);
  g_y = mpi_new (0);
  ctx = _gcry_mpi_ec_p_internal_new (MPI_EC_WEIERSTRASS,
                                     ECC_DIALECT_STANDARD,
                                     0,
                                     E.p, E.a, NULL);
  if (_gcry_mpi_ec_get_affine (g_x, g_y, &E.G, ctx))
    log_fatal ("ecc get param: Failed to get affine coordinates\n");
  _gcry_mpi_ec_free (ctx);
  _gcry_mpi_point_free_parts (&E.G);

  pkey[0] = E.p;
  pkey[1] = E.a;
  pkey[2] = E.b;
  pkey[3] = _gcry_ecc_ec2os (g_x, g_y, E.p);
  pkey[4] = E.n;
  pkey[5] = E.h;
  pkey[6] = NULL;

  mpi_free (g_x);
  mpi_free (g_y);

  if (sexp_build (&result, NULL,
                  "(public-key(ecc(p%m)(a%m)(b%m)(g%m)(n%m)(h%m)))",
                  pkey[0], pkey[1], pkey[2], pkey[3], pkey[4], pkey[5]))
    result = NULL;

  for (i=0; pkey[i]; i++)
    _gcry_mpi_release (pkey[i]);

  return result;
}


/* Return an MPI (or opaque MPI) described by NAME and the context EC.
   If COPY is true a copy is returned, if not a const MPI may be
   returned.  In any case mpi_free must be used.  */
gcry_mpi_t
_gcry_ecc_get_mpi (const char *name, mpi_ec_t ec, int copy)
{
  if (!*name)
    return NULL;

  if (!strcmp (name, "p") && ec->p)
    return mpi_is_const (ec->p) && !copy? ec->p : mpi_copy (ec->p);
  if (!strcmp (name, "a") && ec->a)
    return mpi_is_const (ec->a) && !copy? ec->a : mpi_copy (ec->a);
  if (!strcmp (name, "b") && ec->b)
    return mpi_is_const (ec->b) && !copy? ec->b : mpi_copy (ec->b);
  if (!strcmp (name, "n") && ec->n)
    return mpi_is_const (ec->n) && !copy? ec->n : mpi_copy (ec->n);
  if (!strcmp (name, "h") && ec->h)
    return mpi_is_const (ec->h) && !copy? ec->h : mpi_copy (ec->h);
  if (!strcmp (name, "d") && ec->d)
    return mpi_is_const (ec->d) && !copy? ec->d : mpi_copy (ec->d);

  /* Return a requested point coordinate.  */
  if (!strcmp (name, "g.x") && ec->G && ec->G->x)
    return mpi_is_const (ec->G->x) && !copy? ec->G->x : mpi_copy (ec->G->x);
  if (!strcmp (name, "g.y") && ec->G && ec->G->y)
    return mpi_is_const (ec->G->y) && !copy? ec->G->y : mpi_copy (ec->G->y);
  if (!strcmp (name, "q.x") && ec->Q && ec->Q->x)
    return mpi_is_const (ec->Q->x) && !copy? ec->Q->x : mpi_copy (ec->Q->x);
  if (!strcmp (name, "q.y") && ec->Q && ec->Q->y)
    return mpi_is_const (ec->G->y) && !copy? ec->Q->y : mpi_copy (ec->Q->y);

  /* If the base point has been requested, return it in standard
     encoding.  */
  if (!strcmp (name, "g") && ec->G)
    return _gcry_mpi_ec_ec2os (ec->G, ec);

  /* If the public key has been requested, return it by default in
     standard uncompressed encoding or if requested in other
     encodings.  */
  if (*name == 'q' && (!name[1] || name[1] == '@'))
    {
      /* If only the private key is given, compute the public key.  */
      if (!ec->Q)
        ec->Q = _gcry_ecc_compute_public (NULL, ec, NULL, NULL);

      if (!ec->Q)
        return NULL;

      if (name[1] != '@')
        return _gcry_mpi_ec_ec2os (ec->Q, ec);

      if (!strcmp (name+2, "eddsa") && ec->model == MPI_EC_EDWARDS)
        {
          unsigned char *encpk;
          unsigned int encpklen;

          if (!_gcry_ecc_eddsa_encodepoint (ec->Q, ec, NULL, NULL, 0,
                                            &encpk, &encpklen))
            return mpi_set_opaque (NULL, encpk, encpklen*8);
        }
    }

  return NULL;
}


/* Return a point described by NAME and the context EC.  */
gcry_mpi_point_t
_gcry_ecc_get_point (const char *name, mpi_ec_t ec)
{
  if (!strcmp (name, "g") && ec->G)
    return point_copy (ec->G);
  if (!strcmp (name, "q"))
    {
      /* If only the private key is given, compute the public key.  */
      if (!ec->Q)
        ec->Q = _gcry_ecc_compute_public (NULL, ec, NULL, NULL);

      if (ec->Q)
        return point_copy (ec->Q);
    }

  return NULL;
}


/* Store the MPI NEWVALUE into the context EC under NAME. */
gpg_err_code_t
_gcry_ecc_set_mpi (const char *name, gcry_mpi_t newvalue, mpi_ec_t ec)
{
  gpg_err_code_t rc = 0;

  if (!*name)
    ;
  else if (!strcmp (name, "p"))
    {
      mpi_free (ec->p);
      ec->p = mpi_copy (newvalue);
      _gcry_mpi_ec_get_reset (ec);
    }
  else if (!strcmp (name, "a"))
    {
      mpi_free (ec->a);
      ec->a = mpi_copy (newvalue);
      _gcry_mpi_ec_get_reset (ec);
    }
  else if (!strcmp (name, "b"))
    {
      mpi_free (ec->b);
      ec->b = mpi_copy (newvalue);
    }
  else if (!strcmp (name, "n"))
    {
      mpi_free (ec->n);
      ec->n = mpi_copy (newvalue);
    }
  else if (!strcmp (name, "h"))
    {
      mpi_free (ec->h);
      ec->h = mpi_copy (newvalue);
    }
  else if (*name == 'q' && (!name[1] || name[1] == '@'))
    {
      if (newvalue)
        {
          if (!ec->Q)
            ec->Q = mpi_point_new (0);
          if (ec->dialect == ECC_DIALECT_ED25519)
            rc = _gcry_ecc_eddsa_decodepoint (newvalue, ec, ec->Q, NULL, NULL);
          else
            rc = _gcry_ecc_os2ec (ec->Q, newvalue);
        }
      if (rc || !newvalue)
        {
          _gcry_mpi_point_release (ec->Q);
          ec->Q = NULL;
        }
      /* Note: We assume that Q matches d and thus do not reset d.  */
    }
  else if (!strcmp (name, "d"))
    {
      mpi_free (ec->d);
      ec->d = mpi_copy (newvalue);
      if (ec->d)
        {
          /* We need to reset the public key because it may not
             anymore match.  */
          _gcry_mpi_point_release (ec->Q);
          ec->Q = NULL;
        }
    }
  else
   rc = GPG_ERR_UNKNOWN_NAME;

  return rc;
}


/* Store the point NEWVALUE into the context EC under NAME.  */
gpg_err_code_t
_gcry_ecc_set_point (const char *name, gcry_mpi_point_t newvalue, mpi_ec_t ec)
{
  if (!strcmp (name, "g"))
    {
      _gcry_mpi_point_release (ec->G);
      ec->G = point_copy (newvalue);
    }
  else if (!strcmp (name, "q"))
    {
      _gcry_mpi_point_release (ec->Q);
      ec->Q = point_copy (newvalue);
    }
  else
    return GPG_ERR_UNKNOWN_NAME;

  return 0;
}<|MERGE_RESOLUTION|>--- conflicted
+++ resolved
@@ -649,14 +649,11 @@
       _gcry_mpi_release (*n);
       *n = scanval (domain_parms[idx].n);
     }
-<<<<<<< HEAD
-=======
   if (h)
     {
       _gcry_mpi_release (*h);
       *h = scanval (domain_parms[idx].h);
     }
->>>>>>> f5bf5b1b
   return 0;
 }
 
