--- conflicted
+++ resolved
@@ -196,14 +196,10 @@
   point_init (&sk->Q);
 
   x = mpi_new (pbits);
-<<<<<<< HEAD
-  y = mpi_new (pbits);
-=======
   if (r_y == NULL)
     y = NULL;
   else
     y = mpi_new (pbits);
->>>>>>> f5bf5b1b
   if (_gcry_mpi_ec_get_affine (x, y, &Q, ctx))
     log_fatal ("ecgen: Failed to get affine coordinates for %s\n", "Q");
 
@@ -260,26 +256,17 @@
     }
 
   *r_x = x;
-<<<<<<< HEAD
-  *r_y = y;
-=======
   if (r_y)
     *r_y = y;
->>>>>>> f5bf5b1b
 
   point_free (&Q);
   /* Now we can test our keys (this should never fail!).  */
   if ((flags & PUBKEY_FLAG_NO_KEYTEST))
     ; /* User requested to skip the test.  */
-<<<<<<< HEAD
-  else
-    test_keys (sk, nbits - 64);
-=======
   else if (sk->E.model != MPI_EC_MONTGOMERY)
     test_keys (sk, nbits - 64);
   else
     test_ecdh_only_keys (sk, nbits - 64, flags);
->>>>>>> f5bf5b1b
 
   return 0;
 }
@@ -609,17 +596,11 @@
       log_printpnt ("ecgen curve G", &E.G, NULL);
     }
 
-<<<<<<< HEAD
-  ctx = _gcry_mpi_ec_p_internal_new (E.model, E.dialect, 0, E.p, E.a, E.b);
-
-  if ((flags & PUBKEY_FLAG_EDDSA))
-=======
   ctx = _gcry_mpi_ec_p_internal_new (E.model, E.dialect, flags, E.p, E.a, E.b);
 
   if (E.model == MPI_EC_MONTGOMERY)
     rc = nist_generate_key (&sk, &E, ctx, flags, nbits, &Qx, NULL);
   else if ((flags & PUBKEY_FLAG_EDDSA))
->>>>>>> f5bf5b1b
     rc = _gcry_ecc_eddsa_genkey (&sk, &E, ctx, flags);
   else
     rc = nist_generate_key (&sk, &E, ctx, flags, nbits, &Qx, &Qy);
@@ -629,12 +610,6 @@
   /* Copy data to the result.  */
   Gx = mpi_new (0);
   Gy = mpi_new (0);
-<<<<<<< HEAD
-  if (_gcry_mpi_ec_get_affine (Gx, Gy, &sk.E.G, ctx))
-    log_fatal ("ecgen: Failed to get affine coordinates for %s\n", "G");
-  base = _gcry_ecc_ec2os (Gx, Gy, sk.E.p);
-  if (sk.E.dialect == ECC_DIALECT_ED25519 && !(flags & PUBKEY_FLAG_NOCOMP))
-=======
   if (E.model != MPI_EC_MONTGOMERY)
     {
       if (_gcry_mpi_ec_get_affine (Gx, Gy, &sk.E.G, ctx))
@@ -643,17 +618,10 @@
     }
   if ((sk.E.dialect == ECC_DIALECT_ED25519 || E.model == MPI_EC_MONTGOMERY)
       && !(flags & PUBKEY_FLAG_NOCOMP))
->>>>>>> f5bf5b1b
     {
       unsigned char *encpk;
       unsigned int encpklen;
 
-<<<<<<< HEAD
-      /* (Gx and Gy are used as scratch variables)  */
-      rc = _gcry_ecc_eddsa_encodepoint (&sk.Q, ctx, Gx, Gy,
-                                        !!(flags & PUBKEY_FLAG_COMP),
-                                        &encpk, &encpklen);
-=======
       if (E.model != MPI_EC_MONTGOMERY)
         /* (Gx and Gy are used as scratch variables)  */
         rc = _gcry_ecc_eddsa_encodepoint (&sk.Q, ctx, Gx, Gy,
@@ -671,7 +639,6 @@
               encpklen++;
             }
         }
->>>>>>> f5bf5b1b
       if (rc)
         goto leave;
       public = mpi_new (0);
@@ -1662,18 +1629,6 @@
       goto leave;
     }
 
-<<<<<<< HEAD
-  ec = _gcry_mpi_ec_p_internal_new (sk.E.model, sk.E.dialect, 0,
-                                    sk.E.p, sk.E.a, sk.E.b);
-
-  if (!_gcry_mpi_ec_curve_point (&kG, ec))
-    {
-      point_free (&kG);
-      return GPG_ERR_INV_DATA;
-    }
-
-=======
->>>>>>> f5bf5b1b
   /* R = dkG */
   _gcry_mpi_ec_mul_point (&R, sk.d, &kG, ec);
 
