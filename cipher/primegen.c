--- conflicted
+++ resolved
@@ -1182,8 +1182,6 @@
     return 0;
 
   return GPG_ERR_NO_PRIME;
-<<<<<<< HEAD
-=======
 }
 
 
@@ -1204,7 +1202,6 @@
     ec = GPG_ERR_NO_PRIME;
 
   return ec;
->>>>>>> f5bf5b1b
 }
 
 
