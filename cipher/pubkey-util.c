--- conflicted
+++ resolved
@@ -163,13 +163,8 @@
             igninvflag = 1;
           else if (!memcmp (s, "no-keytest", 10))
             flags |= PUBKEY_FLAG_NO_KEYTEST;
-<<<<<<< HEAD
-          /* In 1.7.0 we will return an INV_FLAG on error but we
-             do not fix that bug here in 1.6.4  */
-=======
           else if (!igninvflag)
             rc = GPG_ERR_INV_FLAG;
->>>>>>> f5bf5b1b
           break;
 
         case 11:
