--- conflicted
+++ resolved
@@ -264,11 +264,6 @@
 	ldr     RTAB, [%sp, #40];
 	sub	%sp, #16;
 
-<<<<<<< HEAD
-	GET_DATA_POINTER(RTAB, .LtableE0, RMASK);
-
-=======
->>>>>>> f5bf5b1b
 	str	%r1, [%sp, #4];		/* dst */
 	mov	RMASK, #0xff;
 	str	%r3, [%sp, #8];		/* nrounds */
@@ -528,11 +523,6 @@
 	ldr     RTAB, [%sp, #40];
 	sub	%sp, #16;
 
-<<<<<<< HEAD
-	GET_DATA_POINTER(RTAB, .LtableD0, RMASK);
-
-=======
->>>>>>> f5bf5b1b
 	mov	RMASK, #0xff;
 	str	%r1, [%sp, #4];		/* dst */
 	mov	RMASK, RMASK, lsl#2;	/* byte mask */
