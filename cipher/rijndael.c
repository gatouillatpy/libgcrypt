/* Rijndael (AES) for GnuPG
 * Copyright (C) 2000, 2001, 2002, 2003, 2007,
 *               2008, 2011, 2012 Free Software Foundation, Inc.
 *
 * This file is part of Libgcrypt.
 *
 * Libgcrypt is free software; you can redistribute it and/or modify
 * it under the terms of the GNU Lesser General Public License as
 * published by the Free Software Foundation; either version 2.1 of
 * the License, or (at your option) any later version.
 *
 * Libgcrypt is distributed in the hope that it will be useful,
 * but WITHOUT ANY WARRANTY; without even the implied warranty of
 * MERCHANTABILITY or FITNESS FOR A PARTICULAR PURPOSE.  See the
 * GNU Lesser General Public License for more details.
 *
 * You should have received a copy of the GNU Lesser General Public
 * License along with this program; if not, see <http://www.gnu.org/licenses/>.
 *******************************************************************
 * The code here is based on the optimized implementation taken from
 * http://www.esat.kuleuven.ac.be/~rijmen/rijndael/ on Oct 2, 2000,
 * which carries this notice:
 *------------------------------------------
 * rijndael-alg-fst.c   v2.3   April '2000
 *
 * Optimised ANSI C code
 *
 * authors: v1.0: Antoon Bosselaers
 *          v2.0: Vincent Rijmen
 *          v2.3: Paulo Barreto
 *
 * This code is placed in the public domain.
 *------------------------------------------
 *
 * The SP800-38a document is available at:
 *   http://csrc.nist.gov/publications/nistpubs/800-38a/sp800-38a.pdf
 *
 */

#include <config.h>
#include <stdio.h>
#include <stdlib.h>
#include <string.h> /* for memcmp() */

#include "types.h"  /* for byte and u32 typedefs */
#include "g10lib.h"
#include "cipher.h"
#include "bufhelp.h"
#include "cipher-selftest.h"
#include "rijndael-internal.h"
#include "./cipher-internal.h"


#ifdef USE_AMD64_ASM
/* AMD64 assembly implementations of AES */
extern unsigned int _gcry_aes_amd64_encrypt_block(const void *keysched_enc,
                                                  unsigned char *out,
                                                  const unsigned char *in,
                                                  int rounds,
                                                  const void *encT);

extern unsigned int _gcry_aes_amd64_decrypt_block(const void *keysched_dec,
                                                  unsigned char *out,
                                                  const unsigned char *in,
                                                  int rounds,
                                                  const void *decT);
#endif /*USE_AMD64_ASM*/

#ifdef USE_AESNI
/* AES-NI (AMD64 & i386) accelerated implementations of AES */
extern void _gcry_aes_aesni_do_setkey(RIJNDAEL_context *ctx, const byte *key);
extern void _gcry_aes_aesni_prepare_decryption(RIJNDAEL_context *ctx);

extern unsigned int _gcry_aes_aesni_encrypt (const RIJNDAEL_context *ctx,
                                             unsigned char *dst,
                                             const unsigned char *src);
extern unsigned int _gcry_aes_aesni_decrypt (const RIJNDAEL_context *ctx,
                                             unsigned char *dst,
                                             const unsigned char *src);
extern void _gcry_aes_aesni_cfb_enc (RIJNDAEL_context *ctx,
                                     unsigned char *outbuf,
                                     const unsigned char *inbuf,
                                     unsigned char *iv, size_t nblocks);
extern void _gcry_aes_aesni_cbc_enc (RIJNDAEL_context *ctx,
                                     unsigned char *outbuf,
                                     const unsigned char *inbuf,
                                     unsigned char *iv, size_t nblocks,
                                     int cbc_mac);
extern void _gcry_aes_aesni_ctr_enc (RIJNDAEL_context *ctx,
                                     unsigned char *outbuf,
                                     const unsigned char *inbuf,
                                     unsigned char *ctr, size_t nblocks);
extern void _gcry_aes_aesni_cfb_dec (RIJNDAEL_context *ctx,
                                     unsigned char *outbuf,
                                     const unsigned char *inbuf,
                                     unsigned char *iv, size_t nblocks);
extern void _gcry_aes_aesni_cbc_dec (RIJNDAEL_context *ctx,
                                     unsigned char *outbuf,
                                     const unsigned char *inbuf,
                                     unsigned char *iv, size_t nblocks);
extern void _gcry_aes_aesni_ocb_crypt (gcry_cipher_hd_t c, void *outbuf_arg,
                                       const void *inbuf_arg, size_t nblocks,
                                       int encrypt);
extern void _gcry_aes_aesni_ocb_auth (gcry_cipher_hd_t c, const void *abuf_arg,
                                      size_t nblocks);
#endif

#ifdef USE_SSSE3
/* SSSE3 (AMD64) vector permutation implementation of AES */
extern void _gcry_aes_ssse3_do_setkey(RIJNDAEL_context *ctx, const byte *key);
extern void _gcry_aes_ssse3_prepare_decryption(RIJNDAEL_context *ctx);

extern unsigned int _gcry_aes_ssse3_encrypt (const RIJNDAEL_context *ctx,
                                             unsigned char *dst,
                                             const unsigned char *src);
extern unsigned int _gcry_aes_ssse3_decrypt (const RIJNDAEL_context *ctx,
                                             unsigned char *dst,
                                             const unsigned char *src);
extern void _gcry_aes_ssse3_cfb_enc (RIJNDAEL_context *ctx,
                                     unsigned char *outbuf,
                                     const unsigned char *inbuf,
                                     unsigned char *iv, size_t nblocks);
extern void _gcry_aes_ssse3_cbc_enc (RIJNDAEL_context *ctx,
                                     unsigned char *outbuf,
                                     const unsigned char *inbuf,
                                     unsigned char *iv, size_t nblocks,
                                     int cbc_mac);
extern void _gcry_aes_ssse3_ctr_enc (RIJNDAEL_context *ctx,
                                     unsigned char *outbuf,
                                     const unsigned char *inbuf,
                                     unsigned char *ctr, size_t nblocks);
extern void _gcry_aes_ssse3_cfb_dec (RIJNDAEL_context *ctx,
                                     unsigned char *outbuf,
                                     const unsigned char *inbuf,
                                     unsigned char *iv, size_t nblocks);
extern void _gcry_aes_ssse3_cbc_dec (RIJNDAEL_context *ctx,
                                     unsigned char *outbuf,
                                     const unsigned char *inbuf,
                                     unsigned char *iv, size_t nblocks);
extern void _gcry_aes_ssse3_ocb_crypt (gcry_cipher_hd_t c, void *outbuf_arg,
                                       const void *inbuf_arg, size_t nblocks,
                                       int encrypt);
extern void _gcry_aes_ssse3_ocb_auth (gcry_cipher_hd_t c, const void *abuf_arg,
                                      size_t nblocks);
#endif

<<<<<<< HEAD
/* USE_PADLOCK indicates whether to compile the padlock specific
   code.  */
#undef USE_PADLOCK
#ifdef ENABLE_PADLOCK_SUPPORT
# ifdef HAVE_GCC_ATTRIBUTE_ALIGNED
#  if (defined (__i386__) && SIZEOF_UNSIGNED_LONG == 4) || defined(__x86_64__)
#   define USE_PADLOCK 1
#  endif
# endif
#endif /*ENABLE_PADLOCK_SUPPORT*/

/* USE_AESNI inidicates whether to compile with Intel AES-NI code.  We
   need the vector-size attribute which seems to be available since
   gcc 3.  However, to be on the safe side we require at least gcc 4.  */
#undef USE_AESNI
#ifdef ENABLE_AESNI_SUPPORT
# if ((defined (__i386__) && SIZEOF_UNSIGNED_LONG == 4) || defined(__x86_64__))
#  if ( __GNUC__ >= 4 ) || defined(__INTEL_COMPILER)
#   define USE_AESNI 1
#  endif
# endif
#endif /* ENABLE_AESNI_SUPPORT */

#ifdef USE_AESNI
  typedef struct u128_s { u32 a, b, c, d; } u128_t;
#endif /*USE_AESNI*/

/* Define an u32 variant for the sake of gcc 4.4's strict aliasing.  */
#if __GNUC__ > 4 || ( __GNUC__ == 4 && __GNUC_MINOR__ >= 4 )
typedef u32           __attribute__ ((__may_alias__)) u32_a_t;
#else
typedef u32           u32_a_t;
=======
#ifdef USE_PADLOCK
extern unsigned int _gcry_aes_padlock_encrypt (const RIJNDAEL_context *ctx,
                                               unsigned char *bx,
                                               const unsigned char *ax);
extern unsigned int _gcry_aes_padlock_decrypt (const RIJNDAEL_context *ctx,
                                               unsigned char *bx,
                                               const unsigned char *ax);
>>>>>>> f5bf5b1b
#endif

#ifdef USE_ARM_ASM
/* ARM assembly implementations of AES */
extern unsigned int _gcry_aes_arm_encrypt_block(const void *keysched_enc,
                                                unsigned char *out,
                                                const unsigned char *in,
                                                int rounds,
                                                const void *encT);

extern unsigned int _gcry_aes_arm_decrypt_block(const void *keysched_dec,
                                                unsigned char *out,
                                                const unsigned char *in,
                                                int rounds,
                                                const void *decT);
#endif /*USE_ARM_ASM*/

static unsigned int do_encrypt (const RIJNDAEL_context *ctx, unsigned char *bx,
                                const unsigned char *ax);
static unsigned int do_decrypt (const RIJNDAEL_context *ctx, unsigned char *bx,
                                const unsigned char *ax);



/* All the numbers.  */
#include "rijndael-tables.h"



<<<<<<< HEAD
/* Function prototypes.  */
#if defined(__i386__) && defined(USE_AESNI)
/* We don't want to inline these functions on i386 to help gcc allocate enough
   registers.  */
#ifdef __GNUC__
#define ATTRIB_NOINLINE __attribute__ ((__noinline__))
#else
#define ATTRIB_NOINLINE
#endif
static void do_aesni_ctr (const RIJNDAEL_context *ctx, unsigned char *ctr,
                          unsigned char *b, const unsigned char *a)
  ATTRIB_NOINLINE;
static void do_aesni_ctr_4 (const RIJNDAEL_context *ctx, unsigned char *ctr,
                            unsigned char *b, const unsigned char *a)
  ATTRIB_NOINLINE;
#endif /*USE_AESNI*/
=======
>>>>>>> f5bf5b1b

/* Function prototypes.  */
static const char *selftest(void);



/* Prefetching for encryption/decryption tables. */
static void prefetch_table(const volatile byte *tab, size_t len)
{
  size_t i;

  for (i = 0; i < len; i += 8 * 32)
    {
      (void)tab[i + 0 * 32];
      (void)tab[i + 1 * 32];
      (void)tab[i + 2 * 32];
      (void)tab[i + 3 * 32];
      (void)tab[i + 4 * 32];
      (void)tab[i + 5 * 32];
      (void)tab[i + 6 * 32];
      (void)tab[i + 7 * 32];
    }

  (void)tab[len - 1];
}

static void prefetch_enc(void)
{
  prefetch_table((const void *)encT, sizeof(encT));
}

static void prefetch_dec(void)
{
  prefetch_table((const void *)&dec_tables, sizeof(dec_tables));
}



/* Perform the key setup.  */
static gcry_err_code_t
do_setkey (RIJNDAEL_context *ctx, const byte *key, const unsigned keylen)
{
  static int initialized = 0;
  static const char *selftest_failed=0;
  int rounds;
  int i,j, r, t, rconpointer = 0;
  int KC;
#if defined(USE_AESNI) || defined(USE_PADLOCK) || defined(USE_SSSE3)
  unsigned int hwfeatures;
#endif

  /* The on-the-fly self tests are only run in non-fips mode. In fips
     mode explicit self-tests are required.  Actually the on-the-fly
     self-tests are not fully thread-safe and it might happen that a
     failed self-test won't get noticed in another thread.

     FIXME: We might want to have a central registry of succeeded
     self-tests. */
  if (!fips_mode () && !initialized)
    {
      initialized = 1;
      selftest_failed = selftest ();
      if (selftest_failed)
        log_error ("%s\n", selftest_failed );
    }
  if (selftest_failed)
    return GPG_ERR_SELFTEST_FAILED;

  if( keylen == 128/8 )
    {
      rounds = 10;
      KC = 4;
    }
  else if ( keylen == 192/8 )
    {
      rounds = 12;
      KC = 6;
    }
  else if ( keylen == 256/8 )
    {
      rounds = 14;
      KC = 8;
    }
  else
    return GPG_ERR_INV_KEYLEN;

  ctx->rounds = rounds;

#if defined(USE_AESNI) || defined(USE_PADLOCK) || defined(USE_SSSE3)
  hwfeatures = _gcry_get_hw_features ();
#endif

  ctx->decryption_prepared = 0;
#ifdef USE_PADLOCK
  ctx->use_padlock = 0;
#endif
#ifdef USE_AESNI
  ctx->use_aesni = 0;
#endif
#ifdef USE_SSSE3
  ctx->use_ssse3 = 0;
#endif

  if (0)
    {
      ;
    }
#ifdef USE_AESNI
  else if (hwfeatures & HWF_INTEL_AESNI)
    {
      ctx->encrypt_fn = _gcry_aes_aesni_encrypt;
      ctx->decrypt_fn = _gcry_aes_aesni_decrypt;
      ctx->prefetch_enc_fn = NULL;
      ctx->prefetch_dec_fn = NULL;
      ctx->use_aesni = 1;
    }
#endif
#ifdef USE_PADLOCK
  else if (hwfeatures & HWF_PADLOCK_AES && keylen == 128/8)
    {
      ctx->encrypt_fn = _gcry_aes_padlock_encrypt;
      ctx->decrypt_fn = _gcry_aes_padlock_decrypt;
      ctx->prefetch_enc_fn = NULL;
      ctx->prefetch_dec_fn = NULL;
      ctx->use_padlock = 1;
      memcpy (ctx->padlockkey, key, keylen);
    }
#endif
#ifdef USE_SSSE3
  else if (hwfeatures & HWF_INTEL_SSSE3)
    {
      ctx->encrypt_fn = _gcry_aes_ssse3_encrypt;
      ctx->decrypt_fn = _gcry_aes_ssse3_decrypt;
      ctx->prefetch_enc_fn = NULL;
      ctx->prefetch_dec_fn = NULL;
      ctx->use_ssse3 = 1;
    }
#endif
  else
    {
      ctx->encrypt_fn = do_encrypt;
      ctx->decrypt_fn = do_decrypt;
      ctx->prefetch_enc_fn = prefetch_enc;
      ctx->prefetch_dec_fn = prefetch_dec;
    }

  /* NB: We don't yet support Padlock hardware key generation.  */

  if (0)
    {
      ;
    }
#ifdef USE_AESNI
  else if (ctx->use_aesni)
    _gcry_aes_aesni_do_setkey (ctx, key);
#endif
#ifdef USE_SSSE3
  else if (ctx->use_ssse3)
    _gcry_aes_ssse3_do_setkey (ctx, key);
#endif
  else
    {
      const byte *sbox = ((const byte *)encT) + 1;
      union
        {
          PROPERLY_ALIGNED_TYPE dummy;
          byte data[MAXKC][4];
          u32 data32[MAXKC];
        } tkk[2];
#define k      tkk[0].data
#define k_u32  tkk[0].data32
#define tk     tkk[1].data
#define tk_u32 tkk[1].data32
#define W      (ctx->keyschenc)
#define W_u32  (ctx->keyschenc32)

      prefetch_enc();

      for (i = 0; i < keylen; i++)
        {
          k[i >> 2][i & 3] = key[i];
        }

      for (j = KC-1; j >= 0; j--)
        {
          tk_u32[j] = k_u32[j];
        }
      r = 0;
      t = 0;
      /* Copy values into round key array.  */
      for (j = 0; (j < KC) && (r < rounds + 1); )
        {
          for (; (j < KC) && (t < 4); j++, t++)
            {
              W_u32[r][t] = le_bswap32(tk_u32[j]);
            }
          if (t == 4)
            {
              r++;
              t = 0;
            }
        }

      while (r < rounds + 1)
        {
          /* While not enough round key material calculated calculate
             new values.  */
          tk[0][0] ^= sbox[tk[KC-1][1] * 4];
          tk[0][1] ^= sbox[tk[KC-1][2] * 4];
          tk[0][2] ^= sbox[tk[KC-1][3] * 4];
          tk[0][3] ^= sbox[tk[KC-1][0] * 4];
          tk[0][0] ^= rcon[rconpointer++];

          if (KC != 8)
            {
              for (j = 1; j < KC; j++)
                {
                  tk_u32[j] ^= tk_u32[j-1];
                }
            }
          else
            {
              for (j = 1; j < KC/2; j++)
                {
                  tk_u32[j] ^= tk_u32[j-1];
                }
              tk[KC/2][0] ^= sbox[tk[KC/2 - 1][0] * 4];
              tk[KC/2][1] ^= sbox[tk[KC/2 - 1][1] * 4];
              tk[KC/2][2] ^= sbox[tk[KC/2 - 1][2] * 4];
              tk[KC/2][3] ^= sbox[tk[KC/2 - 1][3] * 4];
              for (j = KC/2 + 1; j < KC; j++)
                {
                  tk_u32[j] ^= tk_u32[j-1];
                }
            }

          /* Copy values into round key array.  */
          for (j = 0; (j < KC) && (r < rounds + 1); )
            {
              for (; (j < KC) && (t < 4); j++, t++)
                {
                  W_u32[r][t] = le_bswap32(tk_u32[j]);
                }
              if (t == 4)
                {
                  r++;
                  t = 0;
                }
            }
        }
#undef W
#undef tk
#undef k
#undef W_u32
#undef tk_u32
#undef k_u32
      wipememory(&tkk, sizeof(tkk));
    }

  return 0;
}


static gcry_err_code_t
rijndael_setkey (void *context, const byte *key, const unsigned keylen)
{
  RIJNDAEL_context *ctx = context;
  return do_setkey (ctx, key, keylen);
}


/* Make a decryption key from an encryption key. */
static void
prepare_decryption( RIJNDAEL_context *ctx )
{
  int r;

  if (0)
    ;
#ifdef USE_AESNI
  else if (ctx->use_aesni)
    {
      _gcry_aes_aesni_prepare_decryption (ctx);
    }
#endif /*USE_AESNI*/
#ifdef USE_SSSE3
  else if (ctx->use_ssse3)
    {
      _gcry_aes_ssse3_prepare_decryption (ctx);
    }
#endif /*USE_SSSE3*/
#ifdef USE_PADLOCK
  else if (ctx->use_padlock)
    {
      /* Padlock does not need decryption subkeys. */
    }
#endif /*USE_PADLOCK*/
  else
    {
      const byte *sbox = ((const byte *)encT) + 1;

      prefetch_enc();
      prefetch_dec();

      ctx->keyschdec32[0][0] = ctx->keyschenc32[0][0];
      ctx->keyschdec32[0][1] = ctx->keyschenc32[0][1];
      ctx->keyschdec32[0][2] = ctx->keyschenc32[0][2];
      ctx->keyschdec32[0][3] = ctx->keyschenc32[0][3];

      for (r = 1; r < ctx->rounds; r++)
        {
          u32 *wi = ctx->keyschenc32[r];
          u32 *wo = ctx->keyschdec32[r];
          u32 wt;

          wt = wi[0];
          wo[0] = rol(decT[sbox[(byte)(wt >> 0) * 4]], 8 * 0)
                 ^ rol(decT[sbox[(byte)(wt >> 8) * 4]], 8 * 1)
                 ^ rol(decT[sbox[(byte)(wt >> 16) * 4]], 8 * 2)
                 ^ rol(decT[sbox[(byte)(wt >> 24) * 4]], 8 * 3);

          wt = wi[1];
          wo[1] = rol(decT[sbox[(byte)(wt >> 0) * 4]], 8 * 0)
                 ^ rol(decT[sbox[(byte)(wt >> 8) * 4]], 8 * 1)
                 ^ rol(decT[sbox[(byte)(wt >> 16) * 4]], 8 * 2)
                 ^ rol(decT[sbox[(byte)(wt >> 24) * 4]], 8 * 3);

          wt = wi[2];
          wo[2] = rol(decT[sbox[(byte)(wt >> 0) * 4]], 8 * 0)
                 ^ rol(decT[sbox[(byte)(wt >> 8) * 4]], 8 * 1)
                 ^ rol(decT[sbox[(byte)(wt >> 16) * 4]], 8 * 2)
                 ^ rol(decT[sbox[(byte)(wt >> 24) * 4]], 8 * 3);

          wt = wi[3];
          wo[3] = rol(decT[sbox[(byte)(wt >> 0) * 4]], 8 * 0)
                 ^ rol(decT[sbox[(byte)(wt >> 8) * 4]], 8 * 1)
                 ^ rol(decT[sbox[(byte)(wt >> 16) * 4]], 8 * 2)
                 ^ rol(decT[sbox[(byte)(wt >> 24) * 4]], 8 * 3);
        }

      ctx->keyschdec32[r][0] = ctx->keyschenc32[r][0];
      ctx->keyschdec32[r][1] = ctx->keyschenc32[r][1];
      ctx->keyschdec32[r][2] = ctx->keyschenc32[r][2];
      ctx->keyschdec32[r][3] = ctx->keyschenc32[r][3];
    }
}


#if !defined(USE_ARM_ASM) && !defined(USE_AMD64_ASM)
/* Encrypt one block. A and B may be the same. */
static unsigned int
do_encrypt_fn (const RIJNDAEL_context *ctx, unsigned char *b,
               const unsigned char *a)
{
#define rk (ctx->keyschenc32)
  const byte *sbox = ((const byte *)encT) + 1;
  int rounds = ctx->rounds;
  int r;
  u32 sa[4];
  u32 sb[4];

  sb[0] = buf_get_le32(a + 0);
  sb[1] = buf_get_le32(a + 4);
  sb[2] = buf_get_le32(a + 8);
  sb[3] = buf_get_le32(a + 12);

  sa[0] = sb[0] ^ rk[0][0];
  sa[1] = sb[1] ^ rk[0][1];
  sa[2] = sb[2] ^ rk[0][2];
  sa[3] = sb[3] ^ rk[0][3];

  sb[0] = rol(encT[(byte)(sa[0] >> (0 * 8))], (0 * 8));
  sb[3] = rol(encT[(byte)(sa[0] >> (1 * 8))], (1 * 8));
  sb[2] = rol(encT[(byte)(sa[0] >> (2 * 8))], (2 * 8));
  sb[1] = rol(encT[(byte)(sa[0] >> (3 * 8))], (3 * 8));
  sa[0] = rk[1][0] ^ sb[0];

  sb[1] ^= rol(encT[(byte)(sa[1] >> (0 * 8))], (0 * 8));
  sa[0] ^= rol(encT[(byte)(sa[1] >> (1 * 8))], (1 * 8));
  sb[3] ^= rol(encT[(byte)(sa[1] >> (2 * 8))], (2 * 8));
  sb[2] ^= rol(encT[(byte)(sa[1] >> (3 * 8))], (3 * 8));
  sa[1] = rk[1][1] ^ sb[1];

  sb[2] ^= rol(encT[(byte)(sa[2] >> (0 * 8))], (0 * 8));
  sa[1] ^= rol(encT[(byte)(sa[2] >> (1 * 8))], (1 * 8));
  sa[0] ^= rol(encT[(byte)(sa[2] >> (2 * 8))], (2 * 8));
  sb[3] ^= rol(encT[(byte)(sa[2] >> (3 * 8))], (3 * 8));
  sa[2] = rk[1][2] ^ sb[2];

  sb[3] ^= rol(encT[(byte)(sa[3] >> (0 * 8))], (0 * 8));
  sa[2] ^= rol(encT[(byte)(sa[3] >> (1 * 8))], (1 * 8));
  sa[1] ^= rol(encT[(byte)(sa[3] >> (2 * 8))], (2 * 8));
  sa[0] ^= rol(encT[(byte)(sa[3] >> (3 * 8))], (3 * 8));
  sa[3] = rk[1][3] ^ sb[3];

  for (r = 2; r < rounds; r++)
    {
      sb[0] = rol(encT[(byte)(sa[0] >> (0 * 8))], (0 * 8));
      sb[3] = rol(encT[(byte)(sa[0] >> (1 * 8))], (1 * 8));
      sb[2] = rol(encT[(byte)(sa[0] >> (2 * 8))], (2 * 8));
      sb[1] = rol(encT[(byte)(sa[0] >> (3 * 8))], (3 * 8));
      sa[0] = rk[r][0] ^ sb[0];

      sb[1] ^= rol(encT[(byte)(sa[1] >> (0 * 8))], (0 * 8));
      sa[0] ^= rol(encT[(byte)(sa[1] >> (1 * 8))], (1 * 8));
      sb[3] ^= rol(encT[(byte)(sa[1] >> (2 * 8))], (2 * 8));
      sb[2] ^= rol(encT[(byte)(sa[1] >> (3 * 8))], (3 * 8));
      sa[1] = rk[r][1] ^ sb[1];

      sb[2] ^= rol(encT[(byte)(sa[2] >> (0 * 8))], (0 * 8));
      sa[1] ^= rol(encT[(byte)(sa[2] >> (1 * 8))], (1 * 8));
      sa[0] ^= rol(encT[(byte)(sa[2] >> (2 * 8))], (2 * 8));
      sb[3] ^= rol(encT[(byte)(sa[2] >> (3 * 8))], (3 * 8));
      sa[2] = rk[r][2] ^ sb[2];

      sb[3] ^= rol(encT[(byte)(sa[3] >> (0 * 8))], (0 * 8));
      sa[2] ^= rol(encT[(byte)(sa[3] >> (1 * 8))], (1 * 8));
      sa[1] ^= rol(encT[(byte)(sa[3] >> (2 * 8))], (2 * 8));
      sa[0] ^= rol(encT[(byte)(sa[3] >> (3 * 8))], (3 * 8));
      sa[3] = rk[r][3] ^ sb[3];

      r++;

      sb[0] = rol(encT[(byte)(sa[0] >> (0 * 8))], (0 * 8));
      sb[3] = rol(encT[(byte)(sa[0] >> (1 * 8))], (1 * 8));
      sb[2] = rol(encT[(byte)(sa[0] >> (2 * 8))], (2 * 8));
      sb[1] = rol(encT[(byte)(sa[0] >> (3 * 8))], (3 * 8));
      sa[0] = rk[r][0] ^ sb[0];

      sb[1] ^= rol(encT[(byte)(sa[1] >> (0 * 8))], (0 * 8));
      sa[0] ^= rol(encT[(byte)(sa[1] >> (1 * 8))], (1 * 8));
      sb[3] ^= rol(encT[(byte)(sa[1] >> (2 * 8))], (2 * 8));
      sb[2] ^= rol(encT[(byte)(sa[1] >> (3 * 8))], (3 * 8));
      sa[1] = rk[r][1] ^ sb[1];

      sb[2] ^= rol(encT[(byte)(sa[2] >> (0 * 8))], (0 * 8));
      sa[1] ^= rol(encT[(byte)(sa[2] >> (1 * 8))], (1 * 8));
      sa[0] ^= rol(encT[(byte)(sa[2] >> (2 * 8))], (2 * 8));
      sb[3] ^= rol(encT[(byte)(sa[2] >> (3 * 8))], (3 * 8));
      sa[2] = rk[r][2] ^ sb[2];

      sb[3] ^= rol(encT[(byte)(sa[3] >> (0 * 8))], (0 * 8));
      sa[2] ^= rol(encT[(byte)(sa[3] >> (1 * 8))], (1 * 8));
      sa[1] ^= rol(encT[(byte)(sa[3] >> (2 * 8))], (2 * 8));
      sa[0] ^= rol(encT[(byte)(sa[3] >> (3 * 8))], (3 * 8));
      sa[3] = rk[r][3] ^ sb[3];
    }

  /* Last round is special. */

  sb[0] = (sbox[(byte)(sa[0] >> (0 * 8)) * 4]) << (0 * 8);
  sb[3] = (sbox[(byte)(sa[0] >> (1 * 8)) * 4]) << (1 * 8);
  sb[2] = (sbox[(byte)(sa[0] >> (2 * 8)) * 4]) << (2 * 8);
  sb[1] = (sbox[(byte)(sa[0] >> (3 * 8)) * 4]) << (3 * 8);
  sa[0] = rk[r][0] ^ sb[0];

  sb[1] ^= (sbox[(byte)(sa[1] >> (0 * 8)) * 4]) << (0 * 8);
  sa[0] ^= (sbox[(byte)(sa[1] >> (1 * 8)) * 4]) << (1 * 8);
  sb[3] ^= (sbox[(byte)(sa[1] >> (2 * 8)) * 4]) << (2 * 8);
  sb[2] ^= (sbox[(byte)(sa[1] >> (3 * 8)) * 4]) << (3 * 8);
  sa[1] = rk[r][1] ^ sb[1];

  sb[2] ^= (sbox[(byte)(sa[2] >> (0 * 8)) * 4]) << (0 * 8);
  sa[1] ^= (sbox[(byte)(sa[2] >> (1 * 8)) * 4]) << (1 * 8);
  sa[0] ^= (sbox[(byte)(sa[2] >> (2 * 8)) * 4]) << (2 * 8);
  sb[3] ^= (sbox[(byte)(sa[2] >> (3 * 8)) * 4]) << (3 * 8);
  sa[2] = rk[r][2] ^ sb[2];

  sb[3] ^= (sbox[(byte)(sa[3] >> (0 * 8)) * 4]) << (0 * 8);
  sa[2] ^= (sbox[(byte)(sa[3] >> (1 * 8)) * 4]) << (1 * 8);
  sa[1] ^= (sbox[(byte)(sa[3] >> (2 * 8)) * 4]) << (2 * 8);
  sa[0] ^= (sbox[(byte)(sa[3] >> (3 * 8)) * 4]) << (3 * 8);
  sa[3] = rk[r][3] ^ sb[3];

  buf_put_le32(b + 0, sa[0]);
  buf_put_le32(b + 4, sa[1]);
  buf_put_le32(b + 8, sa[2]);
  buf_put_le32(b + 12, sa[3]);
#undef rk

  return (56 + 2*sizeof(int));
}
#endif /*!USE_ARM_ASM && !USE_AMD64_ASM*/


static unsigned int
do_encrypt (const RIJNDAEL_context *ctx,
            unsigned char *bx, const unsigned char *ax)
{
#ifdef USE_AMD64_ASM
# ifdef HAVE_COMPATIBLE_GCC_AMD64_PLATFORM_AS
  return _gcry_aes_amd64_encrypt_block(ctx->keyschenc, bx, ax, ctx->rounds,
				       encT);
# else
  /* Call SystemV ABI function without storing non-volatile XMM registers,
   * as target function does not use vector instruction sets. */
  const void *key = ctx->keyschenc;
  uintptr_t rounds = ctx->rounds;
  uintptr_t ret;
  asm volatile ("movq %[encT], %%r8\n\t"
                "callq *%[ret]\n\t"
                : [ret] "=a" (ret),
                  "+D" (key),
                  "+S" (bx),
                  "+d" (ax),
                  "+c" (rounds)
                : "0" (_gcry_aes_amd64_encrypt_block),
                  [encT] "g" (encT)
                : "cc", "memory", "r8", "r9", "r10", "r11");
  return ret;
# endif /* HAVE_COMPATIBLE_GCC_AMD64_PLATFORM_AS */
#elif defined(USE_ARM_ASM)
  return _gcry_aes_arm_encrypt_block(ctx->keyschenc, bx, ax, ctx->rounds, encT);
#else
<<<<<<< HEAD
  asm volatile
    ("pushfl\n\t"          /* Force key reload.  */
     "popfl\n\t"
     "xchg %3, %%ebx\n\t"  /* Load key.  */
     ".byte 0xf3, 0x0f, 0xa7, 0xc8\n\t" /* REP XCRYPT ECB. */
     "xchg %3, %%ebx\n"    /* Restore GOT register.  */
     : /* No output */
     : "S" (a), "D" (b), "d" (cword), "r" (ctx->padlockkey), "c" (blocks)
     : "cc", "memory"
     );
#endif

  memcpy (bx, b, 16);

}
#endif /*USE_PADLOCK*/


#ifdef USE_AESNI
/* Encrypt one block using the Intel AES-NI instructions.  A and B may
   be the same.

   Our problem here is that gcc does not allow the "x" constraint for
   SSE registers in asm unless you compile with -msse.  The common
   wisdom is to use a separate file for SSE instructions and build it
   separately.  This would require a lot of extra build system stuff,
   similar to what we do in mpi/ for the asm stuff.  What we do
   instead is to use standard registers and a bit more of plain asm
   which copies the data and key stuff to the SSE registers and later
   back.  If we decide to implement some block modes with parallelized
   AES instructions, it might indeed be better to use plain asm ala
   mpi/.  */
static inline void
do_aesni_enc (const RIJNDAEL_context *ctx, unsigned char *b,
              const unsigned char *a)
{
#define aesenc_xmm1_xmm0      ".byte 0x66, 0x0f, 0x38, 0xdc, 0xc1\n\t"
#define aesenclast_xmm1_xmm0  ".byte 0x66, 0x0f, 0x38, 0xdd, 0xc1\n\t"
  /* Note: For now we relax the alignment requirement for A and B: It
     does not make much difference because in many case we would need
     to memcpy them to an extra buffer; using the movdqu is much faster
     that memcpy and movdqa.  For CFB we know that the IV is properly
     aligned but that is a special case.  We should better implement
     CFB direct in asm.  */
  asm volatile ("movdqu %[src], %%xmm0\n\t"     /* xmm0 := *a     */
                "movdqa (%[key]), %%xmm1\n\t"    /* xmm1 := key[0] */
                "pxor   %%xmm1, %%xmm0\n\t"     /* xmm0 ^= key[0] */
                "movdqa 0x10(%[key]), %%xmm1\n\t"
                aesenc_xmm1_xmm0
                "movdqa 0x20(%[key]), %%xmm1\n\t"
                aesenc_xmm1_xmm0
                "movdqa 0x30(%[key]), %%xmm1\n\t"
                aesenc_xmm1_xmm0
                "movdqa 0x40(%[key]), %%xmm1\n\t"
                aesenc_xmm1_xmm0
                "movdqa 0x50(%[key]), %%xmm1\n\t"
                aesenc_xmm1_xmm0
                "movdqa 0x60(%[key]), %%xmm1\n\t"
                aesenc_xmm1_xmm0
                "movdqa 0x70(%[key]), %%xmm1\n\t"
                aesenc_xmm1_xmm0
                "movdqa 0x80(%[key]), %%xmm1\n\t"
                aesenc_xmm1_xmm0
                "movdqa 0x90(%[key]), %%xmm1\n\t"
                aesenc_xmm1_xmm0
                "movdqa 0xa0(%[key]), %%xmm1\n\t"
                "cmpl $10, %[rounds]\n\t"
                "jz 13f\n\t"
                aesenc_xmm1_xmm0
                "movdqa 0xb0(%[key]), %%xmm1\n\t"
                aesenc_xmm1_xmm0
                "movdqa 0xc0(%[key]), %%xmm1\n\t"
                "cmpl $12, %[rounds]\n\t"
                "jz 13f\n\t"
                aesenc_xmm1_xmm0
                "movdqa 0xd0(%[key]), %%xmm1\n\t"
                aesenc_xmm1_xmm0
                "movdqa 0xe0(%[key]), %%xmm1\n"

                "13:\n\t"
                aesenclast_xmm1_xmm0
                "movdqu %%xmm0, %[dst]\n"
                : [dst] "=m" (*b)
                : [src] "m" (*a),
                  [key] "r" (ctx->keyschenc),
                  [rounds] "r" (ctx->rounds)
                : "cc", "memory");
#undef aesenc_xmm1_xmm0
#undef aesenclast_xmm1_xmm0
}


static inline void
do_aesni_dec (const RIJNDAEL_context *ctx, unsigned char *b,
              const unsigned char *a)
{
#define aesdec_xmm1_xmm0      ".byte 0x66, 0x0f, 0x38, 0xde, 0xc1\n\t"
#define aesdeclast_xmm1_xmm0  ".byte 0x66, 0x0f, 0x38, 0xdf, 0xc1\n\t"
  asm volatile ("movdqu %[src], %%xmm0\n\t"     /* xmm0 := *a     */
                "movdqa (%[key]), %%xmm1\n\t"
                "pxor   %%xmm1, %%xmm0\n\t"     /* xmm0 ^= key[0] */
                "movdqa 0x10(%[key]), %%xmm1\n\t"
                aesdec_xmm1_xmm0
                "movdqa 0x20(%[key]), %%xmm1\n\t"
                aesdec_xmm1_xmm0
                "movdqa 0x30(%[key]), %%xmm1\n\t"
                aesdec_xmm1_xmm0
                "movdqa 0x40(%[key]), %%xmm1\n\t"
                aesdec_xmm1_xmm0
                "movdqa 0x50(%[key]), %%xmm1\n\t"
                aesdec_xmm1_xmm0
                "movdqa 0x60(%[key]), %%xmm1\n\t"
                aesdec_xmm1_xmm0
                "movdqa 0x70(%[key]), %%xmm1\n\t"
                aesdec_xmm1_xmm0
                "movdqa 0x80(%[key]), %%xmm1\n\t"
                aesdec_xmm1_xmm0
                "movdqa 0x90(%[key]), %%xmm1\n\t"
                aesdec_xmm1_xmm0
                "movdqa 0xa0(%[key]), %%xmm1\n\t"
                "cmpl $10, %[rounds]\n\t"
                "jz 11f\n\t"
                aesdec_xmm1_xmm0
                "movdqa 0xb0(%[key]), %%xmm1\n\t"
                aesdec_xmm1_xmm0
                "movdqa 0xc0(%[key]), %%xmm1\n\t"
                "cmpl $12, %[rounds]\n\t"
                "jz 11f\n\t"
                aesdec_xmm1_xmm0
                "movdqa 0xd0(%[key]), %%xmm1\n\t"
                aesdec_xmm1_xmm0
                "movdqa 0xe0(%[key]), %%xmm1\n"

                "11:\n\t"
                aesdeclast_xmm1_xmm0
                "movdqu %%xmm0, %[dst]\n"
                : [dst] "=m" (*b)
                : [src] "m" (*a),
                  [key] "r" (ctx->keyschdec),
                  [rounds] "r" (ctx->rounds)
                : "cc", "memory");
#undef aesdec_xmm1_xmm0
#undef aesdeclast_xmm1_xmm0
}


/* Encrypt four blocks using the Intel AES-NI instructions.  Blocks are input
 * and output through SSE registers xmm1 to xmm4.  */
static void
do_aesni_enc_vec4 (const RIJNDAEL_context *ctx)
{
#define aesenc_xmm0_xmm1      ".byte 0x66, 0x0f, 0x38, 0xdc, 0xc8\n\t"
#define aesenc_xmm0_xmm2      ".byte 0x66, 0x0f, 0x38, 0xdc, 0xd0\n\t"
#define aesenc_xmm0_xmm3      ".byte 0x66, 0x0f, 0x38, 0xdc, 0xd8\n\t"
#define aesenc_xmm0_xmm4      ".byte 0x66, 0x0f, 0x38, 0xdc, 0xe0\n\t"
#define aesenclast_xmm0_xmm1  ".byte 0x66, 0x0f, 0x38, 0xdd, 0xc8\n\t"
#define aesenclast_xmm0_xmm2  ".byte 0x66, 0x0f, 0x38, 0xdd, 0xd0\n\t"
#define aesenclast_xmm0_xmm3  ".byte 0x66, 0x0f, 0x38, 0xdd, 0xd8\n\t"
#define aesenclast_xmm0_xmm4  ".byte 0x66, 0x0f, 0x38, 0xdd, 0xe0\n\t"
  asm volatile ("movdqa (%[key]), %%xmm0\n\t"
                "pxor   %%xmm0, %%xmm1\n\t"     /* xmm1 ^= key[0] */
                "pxor   %%xmm0, %%xmm2\n\t"     /* xmm2 ^= key[0] */
                "pxor   %%xmm0, %%xmm3\n\t"     /* xmm3 ^= key[0] */
                "pxor   %%xmm0, %%xmm4\n\t"     /* xmm4 ^= key[0] */
                "movdqa 0x10(%[key]), %%xmm0\n\t"
                aesenc_xmm0_xmm1
                aesenc_xmm0_xmm2
                aesenc_xmm0_xmm3
                aesenc_xmm0_xmm4
                "movdqa 0x20(%[key]), %%xmm0\n\t"
                aesenc_xmm0_xmm1
                aesenc_xmm0_xmm2
                aesenc_xmm0_xmm3
                aesenc_xmm0_xmm4
                "movdqa 0x30(%[key]), %%xmm0\n\t"
                aesenc_xmm0_xmm1
                aesenc_xmm0_xmm2
                aesenc_xmm0_xmm3
                aesenc_xmm0_xmm4
                "movdqa 0x40(%[key]), %%xmm0\n\t"
                aesenc_xmm0_xmm1
                aesenc_xmm0_xmm2
                aesenc_xmm0_xmm3
                aesenc_xmm0_xmm4
                "movdqa 0x50(%[key]), %%xmm0\n\t"
                aesenc_xmm0_xmm1
                aesenc_xmm0_xmm2
                aesenc_xmm0_xmm3
                aesenc_xmm0_xmm4
                "movdqa 0x60(%[key]), %%xmm0\n\t"
                aesenc_xmm0_xmm1
                aesenc_xmm0_xmm2
                aesenc_xmm0_xmm3
                aesenc_xmm0_xmm4
                "movdqa 0x70(%[key]), %%xmm0\n\t"
                aesenc_xmm0_xmm1
                aesenc_xmm0_xmm2
                aesenc_xmm0_xmm3
                aesenc_xmm0_xmm4
                "movdqa 0x80(%[key]), %%xmm0\n\t"
                aesenc_xmm0_xmm1
                aesenc_xmm0_xmm2
                aesenc_xmm0_xmm3
                aesenc_xmm0_xmm4
                "movdqa 0x90(%[key]), %%xmm0\n\t"
                aesenc_xmm0_xmm1
                aesenc_xmm0_xmm2
                aesenc_xmm0_xmm3
                aesenc_xmm0_xmm4
                "movdqa 0xa0(%[key]), %%xmm0\n\t"
                "cmpl $10, %[rounds]\n\t"
                "jz 12f\n\t"
                aesenc_xmm0_xmm1
                aesenc_xmm0_xmm2
                aesenc_xmm0_xmm3
                aesenc_xmm0_xmm4
                "movdqa 0xb0(%[key]), %%xmm0\n\t"
                aesenc_xmm0_xmm1
                aesenc_xmm0_xmm2
                aesenc_xmm0_xmm3
                aesenc_xmm0_xmm4
                "movdqa 0xc0(%[key]), %%xmm0\n\t"
                "cmpl $12, %[rounds]\n\t"
                "jz 12f\n\t"
                aesenc_xmm0_xmm1
                aesenc_xmm0_xmm2
                aesenc_xmm0_xmm3
                aesenc_xmm0_xmm4
                "movdqa 0xd0(%[key]), %%xmm0\n\t"
                aesenc_xmm0_xmm1
                aesenc_xmm0_xmm2
                aesenc_xmm0_xmm3
                aesenc_xmm0_xmm4
                "movdqa 0xe0(%[key]), %%xmm0\n"

                "12:\n\t"
                aesenclast_xmm0_xmm1
                aesenclast_xmm0_xmm2
                aesenclast_xmm0_xmm3
                aesenclast_xmm0_xmm4
                : /* no output */
                : [key] "r" (ctx->keyschenc),
                  [rounds] "r" (ctx->rounds)
                : "cc", "memory");
#undef aesenc_xmm0_xmm1
#undef aesenc_xmm0_xmm2
#undef aesenc_xmm0_xmm3
#undef aesenc_xmm0_xmm4
#undef aesenclast_xmm0_xmm1
#undef aesenclast_xmm0_xmm2
#undef aesenclast_xmm0_xmm3
#undef aesenclast_xmm0_xmm4
}


/* Decrypt four blocks using the Intel AES-NI instructions.  Blocks are input
 * and output through SSE registers xmm1 to xmm4.  */
static void
do_aesni_dec_vec4 (const RIJNDAEL_context *ctx)
{
#define aesdec_xmm0_xmm1 ".byte 0x66, 0x0f, 0x38, 0xde, 0xc8\n\t"
#define aesdec_xmm0_xmm2 ".byte 0x66, 0x0f, 0x38, 0xde, 0xd0\n\t"
#define aesdec_xmm0_xmm3 ".byte 0x66, 0x0f, 0x38, 0xde, 0xd8\n\t"
#define aesdec_xmm0_xmm4 ".byte 0x66, 0x0f, 0x38, 0xde, 0xe0\n\t"
#define aesdeclast_xmm0_xmm1 ".byte 0x66, 0x0f, 0x38, 0xdf, 0xc8\n\t"
#define aesdeclast_xmm0_xmm2 ".byte 0x66, 0x0f, 0x38, 0xdf, 0xd0\n\t"
#define aesdeclast_xmm0_xmm3 ".byte 0x66, 0x0f, 0x38, 0xdf, 0xd8\n\t"
#define aesdeclast_xmm0_xmm4 ".byte 0x66, 0x0f, 0x38, 0xdf, 0xe0\n\t"
  asm volatile ("movdqa (%[key]), %%xmm0\n\t"
                "pxor   %%xmm0, %%xmm1\n\t"     /* xmm1 ^= key[0] */
                "pxor   %%xmm0, %%xmm2\n\t"     /* xmm2 ^= key[0] */
                "pxor   %%xmm0, %%xmm3\n\t"     /* xmm3 ^= key[0] */
                "pxor   %%xmm0, %%xmm4\n\t"     /* xmm4 ^= key[0] */
                "movdqa 0x10(%[key]), %%xmm0\n\t"
                aesdec_xmm0_xmm1
                aesdec_xmm0_xmm2
                aesdec_xmm0_xmm3
                aesdec_xmm0_xmm4
                "movdqa 0x20(%[key]), %%xmm0\n\t"
                aesdec_xmm0_xmm1
                aesdec_xmm0_xmm2
                aesdec_xmm0_xmm3
                aesdec_xmm0_xmm4
                "movdqa 0x30(%[key]), %%xmm0\n\t"
                aesdec_xmm0_xmm1
                aesdec_xmm0_xmm2
                aesdec_xmm0_xmm3
                aesdec_xmm0_xmm4
                "movdqa 0x40(%[key]), %%xmm0\n\t"
                aesdec_xmm0_xmm1
                aesdec_xmm0_xmm2
                aesdec_xmm0_xmm3
                aesdec_xmm0_xmm4
                "movdqa 0x50(%[key]), %%xmm0\n\t"
                aesdec_xmm0_xmm1
                aesdec_xmm0_xmm2
                aesdec_xmm0_xmm3
                aesdec_xmm0_xmm4
                "movdqa 0x60(%[key]), %%xmm0\n\t"
                aesdec_xmm0_xmm1
                aesdec_xmm0_xmm2
                aesdec_xmm0_xmm3
                aesdec_xmm0_xmm4
                "movdqa 0x70(%[key]), %%xmm0\n\t"
                aesdec_xmm0_xmm1
                aesdec_xmm0_xmm2
                aesdec_xmm0_xmm3
                aesdec_xmm0_xmm4
                "movdqa 0x80(%[key]), %%xmm0\n\t"
                aesdec_xmm0_xmm1
                aesdec_xmm0_xmm2
                aesdec_xmm0_xmm3
                aesdec_xmm0_xmm4
                "movdqa 0x90(%[key]), %%xmm0\n\t"
                aesdec_xmm0_xmm1
                aesdec_xmm0_xmm2
                aesdec_xmm0_xmm3
                aesdec_xmm0_xmm4
                "movdqa 0xa0(%[key]), %%xmm0\n\t"
                "cmpl $10, %[rounds]\n\t"
                "jz 8f\n\t"
                aesdec_xmm0_xmm1
                aesdec_xmm0_xmm2
                aesdec_xmm0_xmm3
                aesdec_xmm0_xmm4
                "movdqa 0xb0(%[key]), %%xmm0\n\t"
                aesdec_xmm0_xmm1
                aesdec_xmm0_xmm2
                aesdec_xmm0_xmm3
                aesdec_xmm0_xmm4
                "movdqa 0xc0(%[key]), %%xmm0\n\t"
                "cmpl $12, %[rounds]\n\t"
                "jz 8f\n\t"
                aesdec_xmm0_xmm1
                aesdec_xmm0_xmm2
                aesdec_xmm0_xmm3
                aesdec_xmm0_xmm4
                "movdqa 0xd0(%[key]), %%xmm0\n\t"
                aesdec_xmm0_xmm1
                aesdec_xmm0_xmm2
                aesdec_xmm0_xmm3
                aesdec_xmm0_xmm4
                "movdqa 0xe0(%[key]), %%xmm0\n"

                "8:\n\t"
                aesdeclast_xmm0_xmm1
                aesdeclast_xmm0_xmm2
                aesdeclast_xmm0_xmm3
                aesdeclast_xmm0_xmm4
                : /* no output */
                : [key] "r" (ctx->keyschdec),
                  [rounds] "r" (ctx->rounds)
                : "cc", "memory");
#undef aesdec_xmm0_xmm1
#undef aesdec_xmm0_xmm2
#undef aesdec_xmm0_xmm3
#undef aesdec_xmm0_xmm4
#undef aesdeclast_xmm0_xmm1
#undef aesdeclast_xmm0_xmm2
#undef aesdeclast_xmm0_xmm3
#undef aesdeclast_xmm0_xmm4
}


/* Perform a CFB encryption or decryption round using the
   initialization vector IV and the input block A.  Write the result
   to the output block B and update IV.  IV needs to be 16 byte
   aligned.  */
static void
do_aesni_cfb (const RIJNDAEL_context *ctx, int decrypt_flag,
              unsigned char *iv, unsigned char *b, const unsigned char *a)
{
#define aesenc_xmm1_xmm0      ".byte 0x66, 0x0f, 0x38, 0xdc, 0xc1\n\t"
#define aesenclast_xmm1_xmm0  ".byte 0x66, 0x0f, 0x38, 0xdd, 0xc1\n\t"
  asm volatile ("movdqa %[iv], %%xmm0\n\t"      /* xmm0 := IV     */
                "movdqa (%[key]), %%xmm1\n\t"    /* xmm1 := key[0] */
                "pxor   %%xmm1, %%xmm0\n\t"     /* xmm0 ^= key[0] */
                "movdqa 0x10(%[key]), %%xmm1\n\t"
                aesenc_xmm1_xmm0
                "movdqa 0x20(%[key]), %%xmm1\n\t"
                aesenc_xmm1_xmm0
                "movdqa 0x30(%[key]), %%xmm1\n\t"
                aesenc_xmm1_xmm0
                "movdqa 0x40(%[key]), %%xmm1\n\t"
                aesenc_xmm1_xmm0
                "movdqa 0x50(%[key]), %%xmm1\n\t"
                aesenc_xmm1_xmm0
                "movdqa 0x60(%[key]), %%xmm1\n\t"
                aesenc_xmm1_xmm0
                "movdqa 0x70(%[key]), %%xmm1\n\t"
                aesenc_xmm1_xmm0
                "movdqa 0x80(%[key]), %%xmm1\n\t"
                aesenc_xmm1_xmm0
                "movdqa 0x90(%[key]), %%xmm1\n\t"
                aesenc_xmm1_xmm0
                "movdqa 0xa0(%[key]), %%xmm1\n\t"
                "cmpl $10, %[rounds]\n\t"
                "jz 9f\n\t"
                aesenc_xmm1_xmm0
                "movdqa 0xb0(%[key]), %%xmm1\n\t"
                aesenc_xmm1_xmm0
                "movdqa 0xc0(%[key]), %%xmm1\n\t"
                "cmpl $12, %[rounds]\n\t"
                "jz 9f\n\t"
                aesenc_xmm1_xmm0
                "movdqa 0xd0(%[key]), %%xmm1\n\t"
                aesenc_xmm1_xmm0
                "movdqa 0xe0(%[key]), %%xmm1\n"

                "9:\n\t"
                aesenclast_xmm1_xmm0
                "movdqu %[src], %%xmm1\n\t"      /* Save input.  */
                "pxor %%xmm1, %%xmm0\n\t"        /* xmm0 = input ^ IV  */

                "cmpl $1, %[decrypt]\n\t"
                "jz 10f\n\t"
                "movdqa %%xmm0, %[iv]\n\t"       /* [encrypt] Store IV.  */
                "jmp 14f\n"
                "10:\n\t"
                "movdqa %%xmm1, %[iv]\n"         /* [decrypt] Store IV.  */
                "14:\n\t"
                "movdqu %%xmm0, %[dst]\n"        /* Store output.   */
                : [iv] "+m" (*iv), [dst] "=m" (*b)
                : [src] "m" (*a),
                  [key] "r" (ctx->keyschenc),
                  [rounds] "g" (ctx->rounds),
                  [decrypt] "m" (decrypt_flag)
                : "cc", "memory");
#undef aesenc_xmm1_xmm0
#undef aesenclast_xmm1_xmm0
}

/* Perform a CTR encryption round using the counter CTR and the input
   block A.  Write the result to the output block B and update CTR.
   CTR needs to be a 16 byte aligned little-endian value.  */
static void
do_aesni_ctr (const RIJNDAEL_context *ctx,
              unsigned char *ctr, unsigned char *b, const unsigned char *a)
{
#define aesenc_xmm1_xmm0      ".byte 0x66, 0x0f, 0x38, 0xdc, 0xc1\n\t"
#define aesenclast_xmm1_xmm0  ".byte 0x66, 0x0f, 0x38, 0xdd, 0xc1\n\t"

  asm volatile ("movdqa %%xmm5, %%xmm0\n\t"     /* xmm0 := CTR (xmm5)  */
                "pcmpeqd %%xmm1, %%xmm1\n\t"
                "psrldq $8, %%xmm1\n\t"         /* xmm1 = -1 */

                "pshufb %%xmm6, %%xmm5\n\t"
                "psubq  %%xmm1, %%xmm5\n\t"     /* xmm5++ (big endian) */

                /* detect if 64-bit carry handling is needed */
                "cmpl   $0xffffffff, 8(%[ctr])\n\t"
                "jne    6f\n\t"
                "cmpl   $0xffffffff, 12(%[ctr])\n\t"
                "jne    6f\n\t"

                "pslldq $8, %%xmm1\n\t"         /* move lower 64-bit to high */
                "psubq   %%xmm1, %%xmm5\n\t"    /* add carry to upper 64bits */

                "6:\n\t"

                "pshufb %%xmm6, %%xmm5\n\t"
                "movdqa %%xmm5, (%[ctr])\n\t"   /* Update CTR (mem).       */

                "pxor (%[key]), %%xmm0\n\t"     /* xmm1 ^= key[0]    */
                "movdqa 0x10(%[key]), %%xmm1\n\t"
                aesenc_xmm1_xmm0
                "movdqa 0x20(%[key]), %%xmm1\n\t"
                aesenc_xmm1_xmm0
                "movdqa 0x30(%[key]), %%xmm1\n\t"
                aesenc_xmm1_xmm0
                "movdqa 0x40(%[key]), %%xmm1\n\t"
                aesenc_xmm1_xmm0
                "movdqa 0x50(%[key]), %%xmm1\n\t"
                aesenc_xmm1_xmm0
                "movdqa 0x60(%[key]), %%xmm1\n\t"
                aesenc_xmm1_xmm0
                "movdqa 0x70(%[key]), %%xmm1\n\t"
                aesenc_xmm1_xmm0
                "movdqa 0x80(%[key]), %%xmm1\n\t"
                aesenc_xmm1_xmm0
                "movdqa 0x90(%[key]), %%xmm1\n\t"
                aesenc_xmm1_xmm0
                "movdqa 0xa0(%[key]), %%xmm1\n\t"
                "cmpl $10, %[rounds]\n\t"
                "jz 7f\n\t"
                aesenc_xmm1_xmm0
                "movdqa 0xb0(%[key]), %%xmm1\n\t"
                aesenc_xmm1_xmm0
                "movdqa 0xc0(%[key]), %%xmm1\n\t"
                "cmpl $12, %[rounds]\n\t"
                "jz 7f\n\t"
                aesenc_xmm1_xmm0
                "movdqa 0xd0(%[key]), %%xmm1\n\t"
                aesenc_xmm1_xmm0
                "movdqa 0xe0(%[key]), %%xmm1\n"

                "7:\n\t"
                aesenclast_xmm1_xmm0
                "movdqu %[src], %%xmm1\n\t"      /* xmm1 := input   */
                "pxor %%xmm1, %%xmm0\n\t"        /* EncCTR ^= input  */
                "movdqu %%xmm0, %[dst]"          /* Store EncCTR.    */

                : [dst] "=m" (*b)
                : [src] "m" (*a),
                  [ctr] "r" (ctr),
                  [key] "r" (ctx->keyschenc),
                  [rounds] "g" (ctx->rounds)
                : "cc", "memory");
#undef aesenc_xmm1_xmm0
#undef aesenclast_xmm1_xmm0
}


/* Four blocks at a time variant of do_aesni_ctr.  */
static void
do_aesni_ctr_4 (const RIJNDAEL_context *ctx,
                unsigned char *ctr, unsigned char *b, const unsigned char *a)
{
#define aesenc_xmm1_xmm0      ".byte 0x66, 0x0f, 0x38, 0xdc, 0xc1\n\t"
#define aesenc_xmm1_xmm2      ".byte 0x66, 0x0f, 0x38, 0xdc, 0xd1\n\t"
#define aesenc_xmm1_xmm3      ".byte 0x66, 0x0f, 0x38, 0xdc, 0xd9\n\t"
#define aesenc_xmm1_xmm4      ".byte 0x66, 0x0f, 0x38, 0xdc, 0xe1\n\t"
#define aesenclast_xmm1_xmm0  ".byte 0x66, 0x0f, 0x38, 0xdd, 0xc1\n\t"
#define aesenclast_xmm1_xmm2  ".byte 0x66, 0x0f, 0x38, 0xdd, 0xd1\n\t"
#define aesenclast_xmm1_xmm3  ".byte 0x66, 0x0f, 0x38, 0xdd, 0xd9\n\t"
#define aesenclast_xmm1_xmm4  ".byte 0x66, 0x0f, 0x38, 0xdd, 0xe1\n\t"

  /* Register usage:
      esi   keyschedule
      xmm0  CTR-0
      xmm1  temp / round key
      xmm2  CTR-1
      xmm3  CTR-2
      xmm4  CTR-3
      xmm5  copy of *ctr
      xmm6  endian swapping mask
   */

  asm volatile ("movdqa %%xmm5, %%xmm0\n\t"   /* xmm0, xmm2 := CTR (xmm5) */
                "movdqa %%xmm0, %%xmm2\n\t"
                "pcmpeqd %%xmm1, %%xmm1\n\t"
                "psrldq $8, %%xmm1\n\t"         /* xmm1 = -1 */

                "pshufb %%xmm6, %%xmm2\n\t"     /* xmm2 := le(xmm2) */
                "psubq  %%xmm1, %%xmm2\n\t"     /* xmm2++           */
                "movdqa %%xmm2, %%xmm3\n\t"     /* xmm3 := xmm2     */
                "psubq  %%xmm1, %%xmm3\n\t"     /* xmm3++           */
                "movdqa %%xmm3, %%xmm4\n\t"     /* xmm4 := xmm3     */
                "psubq  %%xmm1, %%xmm4\n\t"     /* xmm4++           */
                "movdqa %%xmm4, %%xmm5\n\t"     /* xmm5 := xmm4     */
                "psubq  %%xmm1, %%xmm5\n\t"     /* xmm5++           */

                /* detect if 64-bit carry handling is needed */
                "cmpl   $0xffffffff, 8(%[ctr])\n\t"
                "jne    1f\n\t"
                "movl   12(%[ctr]), %%esi\n\t"
                "bswapl %%esi\n\t"
                "cmpl   $0xfffffffc, %%esi\n\t"
                "jb     1f\n\t"       /* no carry */

                "pslldq $8, %%xmm1\n\t"         /* move lower 64-bit to high */
                "je     4f\n\t"     /* esi == 0xfffffffc */
                "cmpl   $0xfffffffe, %%esi\n\t"
                "jb     3f\n\t"     /* esi == 0xfffffffd */
                "je     2f\n\t"     /* esi == 0xfffffffe */
                /* esi == 0xffffffff */

                "psubq   %%xmm1, %%xmm2\n\t"
                "2:\n\t"
                "psubq   %%xmm1, %%xmm3\n\t"
                "3:\n\t"
                "psubq   %%xmm1, %%xmm4\n\t"
                "4:\n\t"
                "psubq   %%xmm1, %%xmm5\n\t"

                "1:\n\t"
                "movdqa (%[key]), %%xmm1\n\t"   /* xmm1 := key[0]    */
                "movl %[rounds], %%esi\n\t"

                "pshufb %%xmm6, %%xmm2\n\t"     /* xmm2 := be(xmm2) */
                "pshufb %%xmm6, %%xmm3\n\t"     /* xmm3 := be(xmm3) */
                "pshufb %%xmm6, %%xmm4\n\t"     /* xmm4 := be(xmm4) */
                "pshufb %%xmm6, %%xmm5\n\t"     /* xmm5 := be(xmm5) */
                "movdqa %%xmm5, (%[ctr])\n\t"   /* Update CTR (mem).  */

                "pxor   %%xmm1, %%xmm0\n\t"     /* xmm0 ^= key[0]    */
                "pxor   %%xmm1, %%xmm2\n\t"     /* xmm2 ^= key[0]    */
                "pxor   %%xmm1, %%xmm3\n\t"     /* xmm3 ^= key[0]    */
                "pxor   %%xmm1, %%xmm4\n\t"     /* xmm4 ^= key[0]    */
                "movdqa 0x10(%[key]), %%xmm1\n\t"
                aesenc_xmm1_xmm0
                aesenc_xmm1_xmm2
                aesenc_xmm1_xmm3
                aesenc_xmm1_xmm4
                "movdqa 0x20(%[key]), %%xmm1\n\t"
                aesenc_xmm1_xmm0
                aesenc_xmm1_xmm2
                aesenc_xmm1_xmm3
                aesenc_xmm1_xmm4
                "movdqa 0x30(%[key]), %%xmm1\n\t"
                aesenc_xmm1_xmm0
                aesenc_xmm1_xmm2
                aesenc_xmm1_xmm3
                aesenc_xmm1_xmm4
                "movdqa 0x40(%[key]), %%xmm1\n\t"
                aesenc_xmm1_xmm0
                aesenc_xmm1_xmm2
                aesenc_xmm1_xmm3
                aesenc_xmm1_xmm4
                "movdqa 0x50(%[key]), %%xmm1\n\t"
                aesenc_xmm1_xmm0
                aesenc_xmm1_xmm2
                aesenc_xmm1_xmm3
                aesenc_xmm1_xmm4
                "movdqa 0x60(%[key]), %%xmm1\n\t"
                aesenc_xmm1_xmm0
                aesenc_xmm1_xmm2
                aesenc_xmm1_xmm3
                aesenc_xmm1_xmm4
                "movdqa 0x70(%[key]), %%xmm1\n\t"
                aesenc_xmm1_xmm0
                aesenc_xmm1_xmm2
                aesenc_xmm1_xmm3
                aesenc_xmm1_xmm4
                "movdqa 0x80(%[key]), %%xmm1\n\t"
                aesenc_xmm1_xmm0
                aesenc_xmm1_xmm2
                aesenc_xmm1_xmm3
                aesenc_xmm1_xmm4
                "movdqa 0x90(%[key]), %%xmm1\n\t"
                aesenc_xmm1_xmm0
                aesenc_xmm1_xmm2
                aesenc_xmm1_xmm3
                aesenc_xmm1_xmm4
                "movdqa 0xa0(%[key]), %%xmm1\n\t"
                "cmpl $10, %%esi\n\t"
                "jz 5f\n\t"
                aesenc_xmm1_xmm0
                aesenc_xmm1_xmm2
                aesenc_xmm1_xmm3
                aesenc_xmm1_xmm4
                "movdqa 0xb0(%[key]), %%xmm1\n\t"
                aesenc_xmm1_xmm0
                aesenc_xmm1_xmm2
                aesenc_xmm1_xmm3
                aesenc_xmm1_xmm4
                "movdqa 0xc0(%[key]), %%xmm1\n\t"
                "cmpl $12, %%esi\n\t"
                "jz 5f\n\t"
                aesenc_xmm1_xmm0
                aesenc_xmm1_xmm2
                aesenc_xmm1_xmm3
                aesenc_xmm1_xmm4
                "movdqa 0xd0(%[key]), %%xmm1\n\t"
                aesenc_xmm1_xmm0
                aesenc_xmm1_xmm2
                aesenc_xmm1_xmm3
                aesenc_xmm1_xmm4
                "movdqa 0xe0(%[key]), %%xmm1\n"

                "5:\n\t"
                aesenclast_xmm1_xmm0
                aesenclast_xmm1_xmm2
                aesenclast_xmm1_xmm3
                aesenclast_xmm1_xmm4

                "movdqu (%[src]), %%xmm1\n\t"    /* Get block 1.      */
                "pxor %%xmm1, %%xmm0\n\t"        /* EncCTR-1 ^= input */
                "movdqu %%xmm0, (%[dst])\n\t"    /* Store block 1     */

                "movdqu 16(%[src]), %%xmm1\n\t"  /* Get block 2.      */
                "pxor %%xmm1, %%xmm2\n\t"        /* EncCTR-2 ^= input */
                "movdqu %%xmm2, 16(%[dst])\n\t"  /* Store block 2.    */

                "movdqu 32(%[src]), %%xmm1\n\t"  /* Get block 3.      */
                "pxor %%xmm1, %%xmm3\n\t"        /* EncCTR-3 ^= input */
                "movdqu %%xmm3, 32(%[dst])\n\t"  /* Store block 3.    */

                "movdqu 48(%[src]), %%xmm1\n\t"  /* Get block 4.      */
                "pxor %%xmm1, %%xmm4\n\t"        /* EncCTR-4 ^= input */
                "movdqu %%xmm4, 48(%[dst])"      /* Store block 4.   */

                :
                : [ctr] "r" (ctr),
                  [src] "r" (a),
                  [dst] "r" (b),
                  [key] "r" (ctx->keyschenc),
                  [rounds] "g" (ctx->rounds)
                : "%esi", "cc", "memory");
#undef aesenc_xmm1_xmm0
#undef aesenc_xmm1_xmm2
#undef aesenc_xmm1_xmm3
#undef aesenc_xmm1_xmm4
#undef aesenclast_xmm1_xmm0
#undef aesenclast_xmm1_xmm2
#undef aesenclast_xmm1_xmm3
#undef aesenclast_xmm1_xmm4
}

#endif /*USE_AESNI*/


=======
  return do_encrypt_fn (ctx, bx, ax);
#endif /* !USE_ARM_ASM && !USE_AMD64_ASM*/
}


>>>>>>> f5bf5b1b
static unsigned int
rijndael_encrypt (void *context, byte *b, const byte *a)
{
  RIJNDAEL_context *ctx = context;

  if (ctx->prefetch_enc_fn)
    ctx->prefetch_enc_fn();

  return ctx->encrypt_fn (ctx, b, a);
}


/* Bulk encryption of complete blocks in CFB mode.  Caller needs to
   make sure that IV is aligned on an unsigned long boundary.  This
   function is only intended for the bulk encryption feature of
   cipher.c. */
void
_gcry_aes_cfb_enc (void *context, unsigned char *iv,
                   void *outbuf_arg, const void *inbuf_arg,
                   size_t nblocks)
{
  RIJNDAEL_context *ctx = context;
  unsigned char *outbuf = outbuf_arg;
  const unsigned char *inbuf = inbuf_arg;
  unsigned int burn_depth = 0;

  if (ctx->prefetch_enc_fn)
    ctx->prefetch_enc_fn();

  if (0)
    ;
#ifdef USE_AESNI
  else if (ctx->use_aesni)
    {
      _gcry_aes_aesni_cfb_enc (ctx, outbuf, inbuf, iv, nblocks);
      burn_depth = 0;
    }
#endif /*USE_AESNI*/
#ifdef USE_SSSE3
  else if (ctx->use_ssse3)
    {
      _gcry_aes_ssse3_cfb_enc (ctx, outbuf, inbuf, iv, nblocks);
      burn_depth = 0;
    }
#endif /*USE_SSSE3*/
  else
    {
      rijndael_cryptfn_t encrypt_fn = ctx->encrypt_fn;

      for ( ;nblocks; nblocks-- )
        {
          /* Encrypt the IV. */
          burn_depth = encrypt_fn (ctx, iv, iv);
          /* XOR the input with the IV and store input into IV.  */
          buf_xor_2dst(outbuf, iv, inbuf, BLOCKSIZE);
          outbuf += BLOCKSIZE;
          inbuf  += BLOCKSIZE;
        }
    }

  if (burn_depth)
    _gcry_burn_stack (burn_depth + 4 * sizeof(void *));
}


/* Bulk encryption of complete blocks in CBC mode.  Caller needs to
   make sure that IV is aligned on an unsigned long boundary.  This
   function is only intended for the bulk encryption feature of
   cipher.c. */
void
_gcry_aes_cbc_enc (void *context, unsigned char *iv,
                   void *outbuf_arg, const void *inbuf_arg,
                   size_t nblocks, int cbc_mac)
{
  RIJNDAEL_context *ctx = context;
  unsigned char *outbuf = outbuf_arg;
  const unsigned char *inbuf = inbuf_arg;
  unsigned char *last_iv;
  unsigned int burn_depth = 0;

  if (ctx->prefetch_enc_fn)
    ctx->prefetch_enc_fn();

  if (0)
    ;
#ifdef USE_AESNI
  else if (ctx->use_aesni)
    {
      _gcry_aes_aesni_cbc_enc (ctx, outbuf, inbuf, iv, nblocks, cbc_mac);
      burn_depth = 0;
    }
#endif /*USE_AESNI*/
#ifdef USE_SSSE3
  else if (ctx->use_ssse3)
    {
      _gcry_aes_ssse3_cbc_enc (ctx, outbuf, inbuf, iv, nblocks, cbc_mac);
      burn_depth = 0;
    }
#endif /*USE_SSSE3*/
  else
    {
      rijndael_cryptfn_t encrypt_fn = ctx->encrypt_fn;

      last_iv = iv;

      for ( ;nblocks; nblocks-- )
        {
          buf_xor(outbuf, inbuf, last_iv, BLOCKSIZE);

          burn_depth = encrypt_fn (ctx, outbuf, outbuf);

          last_iv = outbuf;
          inbuf += BLOCKSIZE;
          if (!cbc_mac)
            outbuf += BLOCKSIZE;
        }

      if (last_iv != iv)
        buf_cpy (iv, last_iv, BLOCKSIZE);
    }

  if (burn_depth)
    _gcry_burn_stack (burn_depth + 4 * sizeof(void *));
}


/* Bulk encryption of complete blocks in CTR mode.  Caller needs to
   make sure that CTR is aligned on a 16 byte boundary if AESNI; the
   minimum alignment is for an u32.  This function is only intended
   for the bulk encryption feature of cipher.c.  CTR is expected to be
   of size BLOCKSIZE. */
void
_gcry_aes_ctr_enc (void *context, unsigned char *ctr,
                   void *outbuf_arg, const void *inbuf_arg,
                   size_t nblocks)
{
  RIJNDAEL_context *ctx = context;
  unsigned char *outbuf = outbuf_arg;
  const unsigned char *inbuf = inbuf_arg;
  unsigned int burn_depth = 0;
  int i;

  if (ctx->prefetch_enc_fn)
    ctx->prefetch_enc_fn();

  if (0)
    ;
#ifdef USE_AESNI
  else if (ctx->use_aesni)
    {
<<<<<<< HEAD
#ifdef __INTEL_COMPILER
      static const __declspec( align(16) ) unsigned char be_mask[16] =
#else
      static const unsigned char be_mask[16] __attribute__ ((aligned (16))) =
#endif
        { 15, 14, 13, 12, 11, 10, 9, 8, 7, 6, 5, 4, 3, 2, 1, 0 };

      aesni_prepare ();

      asm volatile ("movdqa %[mask], %%xmm6\n\t" /* Preload mask */
                    "movdqa %[ctr], %%xmm5\n\t"  /* Preload CTR */
                    : /* No output */
                    : [mask] "m" (*be_mask),
                      [ctr] "m" (*ctr)
                    : "memory");

      for ( ;nblocks > 3 ; nblocks -= 4 )
        {
          do_aesni_ctr_4 (ctx, ctr, outbuf, inbuf);
          outbuf += 4*BLOCKSIZE;
          inbuf  += 4*BLOCKSIZE;
        }
      for ( ;nblocks; nblocks-- )
        {
          do_aesni_ctr (ctx, ctr, outbuf, inbuf);
          outbuf += BLOCKSIZE;
          inbuf  += BLOCKSIZE;
        }
      aesni_cleanup ();
      aesni_cleanup_2_6 ();

      burn_depth = 0; /* No stack usage. */
=======
      _gcry_aes_aesni_ctr_enc (ctx, outbuf, inbuf, ctr, nblocks);
      burn_depth = 0;
>>>>>>> f5bf5b1b
    }
#endif /*USE_AESNI*/
#ifdef USE_SSSE3
  else if (ctx->use_ssse3)
    {
      _gcry_aes_ssse3_ctr_enc (ctx, outbuf, inbuf, ctr, nblocks);
      burn_depth = 0;
    }
#endif /*USE_SSSE3*/
  else
    {
      union { unsigned char x1[16] ATTR_ALIGNED_16; u32 x32[4]; } tmp;
      rijndael_cryptfn_t encrypt_fn = ctx->encrypt_fn;

      for ( ;nblocks; nblocks-- )
        {
          /* Encrypt the counter. */
          burn_depth = encrypt_fn (ctx, tmp.x1, ctr);
          /* XOR the input with the encrypted counter and store in output.  */
          buf_xor(outbuf, tmp.x1, inbuf, BLOCKSIZE);
          outbuf += BLOCKSIZE;
          inbuf  += BLOCKSIZE;
          /* Increment the counter.  */
          for (i = BLOCKSIZE; i > 0; i--)
            {
              ctr[i-1]++;
              if (ctr[i-1])
                break;
            }
        }

      wipememory(&tmp, sizeof(tmp));
    }

  if (burn_depth)
    _gcry_burn_stack (burn_depth + 4 * sizeof(void *));
}



#if !defined(USE_ARM_ASM) && !defined(USE_AMD64_ASM)
/* Decrypt one block.  A and B may be the same. */
static unsigned int
do_decrypt_fn (const RIJNDAEL_context *ctx, unsigned char *b,
               const unsigned char *a)
{
#define rk (ctx->keyschdec32)
  int rounds = ctx->rounds;
  int r;
  u32 sa[4];
  u32 sb[4];

  sb[0] = buf_get_le32(a + 0);
  sb[1] = buf_get_le32(a + 4);
  sb[2] = buf_get_le32(a + 8);
  sb[3] = buf_get_le32(a + 12);

  sa[0] = sb[0] ^ rk[rounds][0];
  sa[1] = sb[1] ^ rk[rounds][1];
  sa[2] = sb[2] ^ rk[rounds][2];
  sa[3] = sb[3] ^ rk[rounds][3];

  for (r = rounds - 1; r > 1; r--)
    {
      sb[0] = rol(decT[(byte)(sa[0] >> (0 * 8))], (0 * 8));
      sb[1] = rol(decT[(byte)(sa[0] >> (1 * 8))], (1 * 8));
      sb[2] = rol(decT[(byte)(sa[0] >> (2 * 8))], (2 * 8));
      sb[3] = rol(decT[(byte)(sa[0] >> (3 * 8))], (3 * 8));
      sa[0] = rk[r][0] ^ sb[0];

      sb[1] ^= rol(decT[(byte)(sa[1] >> (0 * 8))], (0 * 8));
      sb[2] ^= rol(decT[(byte)(sa[1] >> (1 * 8))], (1 * 8));
      sb[3] ^= rol(decT[(byte)(sa[1] >> (2 * 8))], (2 * 8));
      sa[0] ^= rol(decT[(byte)(sa[1] >> (3 * 8))], (3 * 8));
      sa[1] = rk[r][1] ^ sb[1];

      sb[2] ^= rol(decT[(byte)(sa[2] >> (0 * 8))], (0 * 8));
      sb[3] ^= rol(decT[(byte)(sa[2] >> (1 * 8))], (1 * 8));
      sa[0] ^= rol(decT[(byte)(sa[2] >> (2 * 8))], (2 * 8));
      sa[1] ^= rol(decT[(byte)(sa[2] >> (3 * 8))], (3 * 8));
      sa[2] = rk[r][2] ^ sb[2];

      sb[3] ^= rol(decT[(byte)(sa[3] >> (0 * 8))], (0 * 8));
      sa[0] ^= rol(decT[(byte)(sa[3] >> (1 * 8))], (1 * 8));
      sa[1] ^= rol(decT[(byte)(sa[3] >> (2 * 8))], (2 * 8));
      sa[2] ^= rol(decT[(byte)(sa[3] >> (3 * 8))], (3 * 8));
      sa[3] = rk[r][3] ^ sb[3];

      r--;

      sb[0] = rol(decT[(byte)(sa[0] >> (0 * 8))], (0 * 8));
      sb[1] = rol(decT[(byte)(sa[0] >> (1 * 8))], (1 * 8));
      sb[2] = rol(decT[(byte)(sa[0] >> (2 * 8))], (2 * 8));
      sb[3] = rol(decT[(byte)(sa[0] >> (3 * 8))], (3 * 8));
      sa[0] = rk[r][0] ^ sb[0];

      sb[1] ^= rol(decT[(byte)(sa[1] >> (0 * 8))], (0 * 8));
      sb[2] ^= rol(decT[(byte)(sa[1] >> (1 * 8))], (1 * 8));
      sb[3] ^= rol(decT[(byte)(sa[1] >> (2 * 8))], (2 * 8));
      sa[0] ^= rol(decT[(byte)(sa[1] >> (3 * 8))], (3 * 8));
      sa[1] = rk[r][1] ^ sb[1];

      sb[2] ^= rol(decT[(byte)(sa[2] >> (0 * 8))], (0 * 8));
      sb[3] ^= rol(decT[(byte)(sa[2] >> (1 * 8))], (1 * 8));
      sa[0] ^= rol(decT[(byte)(sa[2] >> (2 * 8))], (2 * 8));
      sa[1] ^= rol(decT[(byte)(sa[2] >> (3 * 8))], (3 * 8));
      sa[2] = rk[r][2] ^ sb[2];

      sb[3] ^= rol(decT[(byte)(sa[3] >> (0 * 8))], (0 * 8));
      sa[0] ^= rol(decT[(byte)(sa[3] >> (1 * 8))], (1 * 8));
      sa[1] ^= rol(decT[(byte)(sa[3] >> (2 * 8))], (2 * 8));
      sa[2] ^= rol(decT[(byte)(sa[3] >> (3 * 8))], (3 * 8));
      sa[3] = rk[r][3] ^ sb[3];
    }

  sb[0] = rol(decT[(byte)(sa[0] >> (0 * 8))], (0 * 8));
  sb[1] = rol(decT[(byte)(sa[0] >> (1 * 8))], (1 * 8));
  sb[2] = rol(decT[(byte)(sa[0] >> (2 * 8))], (2 * 8));
  sb[3] = rol(decT[(byte)(sa[0] >> (3 * 8))], (3 * 8));
  sa[0] = rk[1][0] ^ sb[0];

  sb[1] ^= rol(decT[(byte)(sa[1] >> (0 * 8))], (0 * 8));
  sb[2] ^= rol(decT[(byte)(sa[1] >> (1 * 8))], (1 * 8));
  sb[3] ^= rol(decT[(byte)(sa[1] >> (2 * 8))], (2 * 8));
  sa[0] ^= rol(decT[(byte)(sa[1] >> (3 * 8))], (3 * 8));
  sa[1] = rk[1][1] ^ sb[1];

  sb[2] ^= rol(decT[(byte)(sa[2] >> (0 * 8))], (0 * 8));
  sb[3] ^= rol(decT[(byte)(sa[2] >> (1 * 8))], (1 * 8));
  sa[0] ^= rol(decT[(byte)(sa[2] >> (2 * 8))], (2 * 8));
  sa[1] ^= rol(decT[(byte)(sa[2] >> (3 * 8))], (3 * 8));
  sa[2] = rk[1][2] ^ sb[2];

  sb[3] ^= rol(decT[(byte)(sa[3] >> (0 * 8))], (0 * 8));
  sa[0] ^= rol(decT[(byte)(sa[3] >> (1 * 8))], (1 * 8));
  sa[1] ^= rol(decT[(byte)(sa[3] >> (2 * 8))], (2 * 8));
  sa[2] ^= rol(decT[(byte)(sa[3] >> (3 * 8))], (3 * 8));
  sa[3] = rk[1][3] ^ sb[3];

  /* Last round is special. */
  sb[0] = inv_sbox[(byte)(sa[0] >> (0 * 8))] << (0 * 8);
  sb[1] = inv_sbox[(byte)(sa[0] >> (1 * 8))] << (1 * 8);
  sb[2] = inv_sbox[(byte)(sa[0] >> (2 * 8))] << (2 * 8);
  sb[3] = inv_sbox[(byte)(sa[0] >> (3 * 8))] << (3 * 8);
  sa[0] = sb[0] ^ rk[0][0];

  sb[1] ^= inv_sbox[(byte)(sa[1] >> (0 * 8))] << (0 * 8);
  sb[2] ^= inv_sbox[(byte)(sa[1] >> (1 * 8))] << (1 * 8);
  sb[3] ^= inv_sbox[(byte)(sa[1] >> (2 * 8))] << (2 * 8);
  sa[0] ^= inv_sbox[(byte)(sa[1] >> (3 * 8))] << (3 * 8);
  sa[1] = sb[1] ^ rk[0][1];

  sb[2] ^= inv_sbox[(byte)(sa[2] >> (0 * 8))] << (0 * 8);
  sb[3] ^= inv_sbox[(byte)(sa[2] >> (1 * 8))] << (1 * 8);
  sa[0] ^= inv_sbox[(byte)(sa[2] >> (2 * 8))] << (2 * 8);
  sa[1] ^= inv_sbox[(byte)(sa[2] >> (3 * 8))] << (3 * 8);
  sa[2] = sb[2] ^ rk[0][2];

  sb[3] ^= inv_sbox[(byte)(sa[3] >> (0 * 8))] << (0 * 8);
  sa[0] ^= inv_sbox[(byte)(sa[3] >> (1 * 8))] << (1 * 8);
  sa[1] ^= inv_sbox[(byte)(sa[3] >> (2 * 8))] << (2 * 8);
  sa[2] ^= inv_sbox[(byte)(sa[3] >> (3 * 8))] << (3 * 8);
  sa[3] = sb[3] ^ rk[0][3];

  buf_put_le32(b + 0, sa[0]);
  buf_put_le32(b + 4, sa[1]);
  buf_put_le32(b + 8, sa[2]);
  buf_put_le32(b + 12, sa[3]);
#undef rk

  return (56+2*sizeof(int));
}
#endif /*!USE_ARM_ASM && !USE_AMD64_ASM*/


/* Decrypt one block.  AX and BX may be the same. */
static unsigned int
do_decrypt (const RIJNDAEL_context *ctx, unsigned char *bx,
            const unsigned char *ax)
{
#ifdef USE_AMD64_ASM
# ifdef HAVE_COMPATIBLE_GCC_AMD64_PLATFORM_AS
  return _gcry_aes_amd64_decrypt_block(ctx->keyschdec, bx, ax, ctx->rounds,
				       &dec_tables);
# else
  /* Call SystemV ABI function without storing non-volatile XMM registers,
   * as target function does not use vector instruction sets. */
  const void *key = ctx->keyschdec;
  uintptr_t rounds = ctx->rounds;
  uintptr_t ret;
  asm volatile ("movq %[dectabs], %%r8\n\t"
                "callq *%[ret]\n\t"
                : [ret] "=a" (ret),
                  "+D" (key),
                  "+S" (bx),
                  "+d" (ax),
                  "+c" (rounds)
                : "0" (_gcry_aes_amd64_decrypt_block),
                  [dectabs] "g" (&dec_tables)
                : "cc", "memory", "r8", "r9", "r10", "r11");
  return ret;
# endif /* HAVE_COMPATIBLE_GCC_AMD64_PLATFORM_AS */
#elif defined(USE_ARM_ASM)
  return _gcry_aes_arm_decrypt_block(ctx->keyschdec, bx, ax, ctx->rounds,
				     &dec_tables);
#else
  return do_decrypt_fn (ctx, bx, ax);
#endif /*!USE_ARM_ASM && !USE_AMD64_ASM*/
}


static inline void
check_decryption_preparation (RIJNDAEL_context *ctx)
{
  if ( !ctx->decryption_prepared )
    {
      prepare_decryption ( ctx );
      ctx->decryption_prepared = 1;
    }
}


static unsigned int
rijndael_decrypt (void *context, byte *b, const byte *a)
{
  RIJNDAEL_context *ctx = context;

  check_decryption_preparation (ctx);

  if (ctx->prefetch_dec_fn)
    ctx->prefetch_dec_fn();

  return ctx->decrypt_fn (ctx, b, a);
}


/* Bulk decryption of complete blocks in CFB mode.  Caller needs to
   make sure that IV is aligned on an unsigned long boundary.  This
   function is only intended for the bulk encryption feature of
   cipher.c. */
void
_gcry_aes_cfb_dec (void *context, unsigned char *iv,
                   void *outbuf_arg, const void *inbuf_arg,
                   size_t nblocks)
{
  RIJNDAEL_context *ctx = context;
  unsigned char *outbuf = outbuf_arg;
  const unsigned char *inbuf = inbuf_arg;
  unsigned int burn_depth = 0;

  if (ctx->prefetch_enc_fn)
    ctx->prefetch_enc_fn();

  if (0)
    ;
#ifdef USE_AESNI
  else if (ctx->use_aesni)
    {
      _gcry_aes_aesni_cfb_dec (ctx, outbuf, inbuf, iv, nblocks);
      burn_depth = 0;
    }
#endif /*USE_AESNI*/
#ifdef USE_SSSE3
  else if (ctx->use_ssse3)
    {
      _gcry_aes_ssse3_cfb_dec (ctx, outbuf, inbuf, iv, nblocks);
      burn_depth = 0;
    }
#endif /*USE_SSSE3*/
  else
    {
      rijndael_cryptfn_t encrypt_fn = ctx->encrypt_fn;

      for ( ;nblocks; nblocks-- )
        {
          burn_depth = encrypt_fn (ctx, iv, iv);
          buf_xor_n_copy(outbuf, iv, inbuf, BLOCKSIZE);
          outbuf += BLOCKSIZE;
          inbuf  += BLOCKSIZE;
        }
    }

  if (burn_depth)
    _gcry_burn_stack (burn_depth + 4 * sizeof(void *));
}


/* Bulk decryption of complete blocks in CBC mode.  Caller needs to
   make sure that IV is aligned on an unsigned long boundary.  This
   function is only intended for the bulk encryption feature of
   cipher.c. */
void
_gcry_aes_cbc_dec (void *context, unsigned char *iv,
                   void *outbuf_arg, const void *inbuf_arg,
                   size_t nblocks)
{
  RIJNDAEL_context *ctx = context;
  unsigned char *outbuf = outbuf_arg;
  const unsigned char *inbuf = inbuf_arg;
  unsigned int burn_depth = 0;

  check_decryption_preparation (ctx);

  if (ctx->prefetch_dec_fn)
    ctx->prefetch_dec_fn();

  if (0)
    ;
#ifdef USE_AESNI
  else if (ctx->use_aesni)
    {
      _gcry_aes_aesni_cbc_dec (ctx, outbuf, inbuf, iv, nblocks);
      burn_depth = 0;
    }
#endif /*USE_AESNI*/
#ifdef USE_SSSE3
  else if (ctx->use_ssse3)
    {
      _gcry_aes_ssse3_cbc_dec (ctx, outbuf, inbuf, iv, nblocks);
      burn_depth = 0;
    }
#endif /*USE_SSSE3*/
  else
    {
      unsigned char savebuf[BLOCKSIZE] ATTR_ALIGNED_16;
      rijndael_cryptfn_t decrypt_fn = ctx->decrypt_fn;

      for ( ;nblocks; nblocks-- )
        {
          /* INBUF is needed later and it may be identical to OUTBUF, so store
             the intermediate result to SAVEBUF.  */

          burn_depth = decrypt_fn (ctx, savebuf, inbuf);

          buf_xor_n_copy_2(outbuf, savebuf, iv, inbuf, BLOCKSIZE);
          inbuf += BLOCKSIZE;
          outbuf += BLOCKSIZE;
        }

      wipememory(savebuf, sizeof(savebuf));
    }

  if (burn_depth)
    _gcry_burn_stack (burn_depth + 4 * sizeof(void *));
}



/* Bulk encryption/decryption of complete blocks in OCB mode. */
size_t
_gcry_aes_ocb_crypt (gcry_cipher_hd_t c, void *outbuf_arg,
                     const void *inbuf_arg, size_t nblocks, int encrypt)
{
  RIJNDAEL_context *ctx = (void *)&c->context.c;
  unsigned char *outbuf = outbuf_arg;
  const unsigned char *inbuf = inbuf_arg;
  unsigned int burn_depth = 0;

  if (encrypt)
    {
      if (ctx->prefetch_enc_fn)
        ctx->prefetch_enc_fn();
    }
  else
    {
      check_decryption_preparation (ctx);

      if (ctx->prefetch_dec_fn)
        ctx->prefetch_dec_fn();
    }

  if (0)
    ;
#ifdef USE_AESNI
  else if (ctx->use_aesni)
    {
      _gcry_aes_aesni_ocb_crypt (c, outbuf, inbuf, nblocks, encrypt);
      burn_depth = 0;
    }
#endif /*USE_AESNI*/
#ifdef USE_SSSE3
  else if (ctx->use_ssse3)
    {
      _gcry_aes_ssse3_ocb_crypt (c, outbuf, inbuf, nblocks, encrypt);
      burn_depth = 0;
    }
#endif /*USE_SSSE3*/
  else if (encrypt)
    {
      union { unsigned char x1[16] ATTR_ALIGNED_16; u32 x32[4]; } l_tmp;
      rijndael_cryptfn_t encrypt_fn = ctx->encrypt_fn;

      for ( ;nblocks; nblocks-- )
        {
          u64 i = ++c->u_mode.ocb.data_nblocks;
          const unsigned char *l = ocb_get_l(c, l_tmp.x1, i);

          /* Offset_i = Offset_{i-1} xor L_{ntz(i)} */
          buf_xor_1 (c->u_iv.iv, l, BLOCKSIZE);
          buf_cpy (l_tmp.x1, inbuf, BLOCKSIZE);
          /* Checksum_i = Checksum_{i-1} xor P_i  */
          buf_xor_1 (c->u_ctr.ctr, l_tmp.x1, BLOCKSIZE);
          /* C_i = Offset_i xor ENCIPHER(K, P_i xor Offset_i)  */
          buf_xor_1 (l_tmp.x1, c->u_iv.iv, BLOCKSIZE);
          burn_depth = encrypt_fn (ctx, l_tmp.x1, l_tmp.x1);
          buf_xor_1 (l_tmp.x1, c->u_iv.iv, BLOCKSIZE);
          buf_cpy (outbuf, l_tmp.x1, BLOCKSIZE);

          inbuf += BLOCKSIZE;
          outbuf += BLOCKSIZE;
        }
    }
  else
    {
      union { unsigned char x1[16] ATTR_ALIGNED_16; u32 x32[4]; } l_tmp;
      rijndael_cryptfn_t decrypt_fn = ctx->decrypt_fn;

      for ( ;nblocks; nblocks-- )
        {
          u64 i = ++c->u_mode.ocb.data_nblocks;
          const unsigned char *l = ocb_get_l(c, l_tmp.x1, i);

          /* Offset_i = Offset_{i-1} xor L_{ntz(i)} */
          buf_xor_1 (c->u_iv.iv, l, BLOCKSIZE);
          buf_cpy (l_tmp.x1, inbuf, BLOCKSIZE);
          /* C_i = Offset_i xor ENCIPHER(K, P_i xor Offset_i)  */
          buf_xor_1 (l_tmp.x1, c->u_iv.iv, BLOCKSIZE);
          burn_depth = decrypt_fn (ctx, l_tmp.x1, l_tmp.x1);
          buf_xor_1 (l_tmp.x1, c->u_iv.iv, BLOCKSIZE);
          /* Checksum_i = Checksum_{i-1} xor P_i  */
          buf_xor_1 (c->u_ctr.ctr, l_tmp.x1, BLOCKSIZE);
          buf_cpy (outbuf, l_tmp.x1, BLOCKSIZE);

          inbuf += BLOCKSIZE;
          outbuf += BLOCKSIZE;
        }
    }

  if (burn_depth)
    _gcry_burn_stack (burn_depth + 4 * sizeof(void *));

  return 0;
}


/* Bulk authentication of complete blocks in OCB mode. */
size_t
_gcry_aes_ocb_auth (gcry_cipher_hd_t c, const void *abuf_arg, size_t nblocks)
{
  RIJNDAEL_context *ctx = (void *)&c->context.c;
  const unsigned char *abuf = abuf_arg;
  unsigned int burn_depth = 0;

  if (ctx->prefetch_enc_fn)
    ctx->prefetch_enc_fn();

  if (0)
    ;
#ifdef USE_AESNI
  else if (ctx->use_aesni)
    {
      _gcry_aes_aesni_ocb_auth (c, abuf, nblocks);
      burn_depth = 0;
    }
#endif /*USE_AESNI*/
#ifdef USE_SSSE3
  else if (ctx->use_ssse3)
    {
      _gcry_aes_ssse3_ocb_auth (c, abuf, nblocks);
      burn_depth = 0;
    }
#endif /*USE_SSSE3*/
  else
    {
      union { unsigned char x1[16] ATTR_ALIGNED_16; u32 x32[4]; } l_tmp;
      rijndael_cryptfn_t encrypt_fn = ctx->encrypt_fn;

      for ( ;nblocks; nblocks-- )
        {
          u64 i = ++c->u_mode.ocb.aad_nblocks;
          const unsigned char *l = ocb_get_l(c, l_tmp.x1, i);

          /* Offset_i = Offset_{i-1} xor L_{ntz(i)} */
          buf_xor_1 (c->u_mode.ocb.aad_offset, l, BLOCKSIZE);
          /* Sum_i = Sum_{i-1} xor ENCIPHER(K, A_i xor Offset_i)  */
          buf_xor (l_tmp.x1, c->u_mode.ocb.aad_offset, abuf, BLOCKSIZE);
          burn_depth = encrypt_fn (ctx, l_tmp.x1, l_tmp.x1);
          buf_xor_1 (c->u_mode.ocb.aad_sum, l_tmp.x1, BLOCKSIZE);

          abuf += BLOCKSIZE;
        }

      wipememory(&l_tmp, sizeof(l_tmp));
    }

  if (burn_depth)
    _gcry_burn_stack (burn_depth + 4 * sizeof(void *));

  return 0;
}



/* Run the self-tests for AES 128.  Returns NULL on success. */
static const char*
selftest_basic_128 (void)
{
  RIJNDAEL_context *ctx;
  unsigned char *ctxmem;
  unsigned char scratch[16];

  /* The test vectors are from the AES supplied ones; more or less
     randomly taken from ecb_tbl.txt (I=42,81,14) */
#if 1
  static const unsigned char plaintext_128[16] =
    {
      0x01,0x4B,0xAF,0x22,0x78,0xA6,0x9D,0x33,
      0x1D,0x51,0x80,0x10,0x36,0x43,0xE9,0x9A
    };
  static const unsigned char key_128[16] =
    {
      0xE8,0xE9,0xEA,0xEB,0xED,0xEE,0xEF,0xF0,
      0xF2,0xF3,0xF4,0xF5,0xF7,0xF8,0xF9,0xFA
    };
  static const unsigned char ciphertext_128[16] =
    {
      0x67,0x43,0xC3,0xD1,0x51,0x9A,0xB4,0xF2,
      0xCD,0x9A,0x78,0xAB,0x09,0xA5,0x11,0xBD
    };
#else
  /* Test vectors from fips-197, appendix C. */
# warning debug test vectors in use
  static const unsigned char plaintext_128[16] =
    {
      0x00,0x11,0x22,0x33,0x44,0x55,0x66,0x77,
      0x88,0x99,0xaa,0xbb,0xcc,0xdd,0xee,0xff
    };
  static const unsigned char key_128[16] =
    {
      0x00,0x01,0x02,0x03,0x04,0x05,0x06,0x07,
      0x08,0x09,0x0a,0x0b,0x0c,0x0d,0x0e,0x0f
      /* 0x2b, 0x7e, 0x15, 0x16, 0x28, 0xae, 0xd2, 0xa6, */
      /* 0xab, 0xf7, 0x15, 0x88, 0x09, 0xcf, 0x4f, 0x3c */
    };
  static const unsigned char ciphertext_128[16] =
    {
      0x69,0xc4,0xe0,0xd8,0x6a,0x7b,0x04,0x30,
      0xd8,0xcd,0xb7,0x80,0x70,0xb4,0xc5,0x5a
    };
#endif

  /* Because gcc/ld can only align the CTX struct on 8 bytes on the
     stack, we need to allocate that context on the heap.  */
  ctx = _gcry_cipher_selftest_alloc_ctx (sizeof *ctx, &ctxmem);
  if (!ctx)
    return "failed to allocate memory";

  rijndael_setkey (ctx, key_128, sizeof (key_128));
  rijndael_encrypt (ctx, scratch, plaintext_128);
  if (memcmp (scratch, ciphertext_128, sizeof (ciphertext_128)))
    {
      xfree (ctxmem);
      return "AES-128 test encryption failed.";
    }
  rijndael_decrypt (ctx, scratch, scratch);
  xfree (ctxmem);
  if (memcmp (scratch, plaintext_128, sizeof (plaintext_128)))
    return "AES-128 test decryption failed.";

  return NULL;
}

/* Run the self-tests for AES 192.  Returns NULL on success. */
static const char*
selftest_basic_192 (void)
{
  RIJNDAEL_context *ctx;
  unsigned char *ctxmem;
  unsigned char scratch[16];

  static unsigned char plaintext_192[16] =
    {
      0x76,0x77,0x74,0x75,0xF1,0xF2,0xF3,0xF4,
      0xF8,0xF9,0xE6,0xE7,0x77,0x70,0x71,0x72
    };
  static unsigned char key_192[24] =
    {
      0x04,0x05,0x06,0x07,0x09,0x0A,0x0B,0x0C,
      0x0E,0x0F,0x10,0x11,0x13,0x14,0x15,0x16,
      0x18,0x19,0x1A,0x1B,0x1D,0x1E,0x1F,0x20
    };
  static const unsigned char ciphertext_192[16] =
    {
      0x5D,0x1E,0xF2,0x0D,0xCE,0xD6,0xBC,0xBC,
      0x12,0x13,0x1A,0xC7,0xC5,0x47,0x88,0xAA
    };

  ctx = _gcry_cipher_selftest_alloc_ctx (sizeof *ctx, &ctxmem);
  if (!ctx)
    return "failed to allocate memory";
  rijndael_setkey (ctx, key_192, sizeof(key_192));
  rijndael_encrypt (ctx, scratch, plaintext_192);
  if (memcmp (scratch, ciphertext_192, sizeof (ciphertext_192)))
    {
      xfree (ctxmem);
      return "AES-192 test encryption failed.";
    }
  rijndael_decrypt (ctx, scratch, scratch);
  xfree (ctxmem);
  if (memcmp (scratch, plaintext_192, sizeof (plaintext_192)))
    return "AES-192 test decryption failed.";

  return NULL;
}


/* Run the self-tests for AES 256.  Returns NULL on success. */
static const char*
selftest_basic_256 (void)
{
  RIJNDAEL_context *ctx;
  unsigned char *ctxmem;
  unsigned char scratch[16];

  static unsigned char plaintext_256[16] =
    {
      0x06,0x9A,0x00,0x7F,0xC7,0x6A,0x45,0x9F,
      0x98,0xBA,0xF9,0x17,0xFE,0xDF,0x95,0x21
    };
  static unsigned char key_256[32] =
    {
      0x08,0x09,0x0A,0x0B,0x0D,0x0E,0x0F,0x10,
      0x12,0x13,0x14,0x15,0x17,0x18,0x19,0x1A,
      0x1C,0x1D,0x1E,0x1F,0x21,0x22,0x23,0x24,
      0x26,0x27,0x28,0x29,0x2B,0x2C,0x2D,0x2E
    };
  static const unsigned char ciphertext_256[16] =
    {
      0x08,0x0E,0x95,0x17,0xEB,0x16,0x77,0x71,
      0x9A,0xCF,0x72,0x80,0x86,0x04,0x0A,0xE3
    };

  ctx = _gcry_cipher_selftest_alloc_ctx (sizeof *ctx, &ctxmem);
  if (!ctx)
    return "failed to allocate memory";
  rijndael_setkey (ctx, key_256, sizeof(key_256));
  rijndael_encrypt (ctx, scratch, plaintext_256);
  if (memcmp (scratch, ciphertext_256, sizeof (ciphertext_256)))
    {
      xfree (ctxmem);
      return "AES-256 test encryption failed.";
    }
  rijndael_decrypt (ctx, scratch, scratch);
  xfree (ctxmem);
  if (memcmp (scratch, plaintext_256, sizeof (plaintext_256)))
    return "AES-256 test decryption failed.";

  return NULL;
}


/* Run the self-tests for AES-CTR-128, tests IV increment of bulk CTR
   encryption.  Returns NULL on success. */
static const char*
selftest_ctr_128 (void)
{
  const int nblocks = 8+1;
  const int blocksize = BLOCKSIZE;
  const int context_size = sizeof(RIJNDAEL_context);

  return _gcry_selftest_helper_ctr("AES", &rijndael_setkey,
           &rijndael_encrypt, &_gcry_aes_ctr_enc, nblocks, blocksize,
	   context_size);
}


/* Run the self-tests for AES-CBC-128, tests bulk CBC decryption.
   Returns NULL on success. */
static const char*
selftest_cbc_128 (void)
{
  const int nblocks = 8+2;
  const int blocksize = BLOCKSIZE;
  const int context_size = sizeof(RIJNDAEL_context);

  return _gcry_selftest_helper_cbc("AES", &rijndael_setkey,
           &rijndael_encrypt, &_gcry_aes_cbc_dec, nblocks, blocksize,
	   context_size);
}


/* Run the self-tests for AES-CFB-128, tests bulk CFB decryption.
   Returns NULL on success. */
static const char*
selftest_cfb_128 (void)
{
  const int nblocks = 8+2;
  const int blocksize = BLOCKSIZE;
  const int context_size = sizeof(RIJNDAEL_context);

  return _gcry_selftest_helper_cfb("AES", &rijndael_setkey,
           &rijndael_encrypt, &_gcry_aes_cfb_dec, nblocks, blocksize,
	   context_size);
}


/* Run all the self-tests and return NULL on success.  This function
   is used for the on-the-fly self-tests. */
static const char *
selftest (void)
{
  const char *r;

  if ( (r = selftest_basic_128 ())
       || (r = selftest_basic_192 ())
       || (r = selftest_basic_256 ()) )
    return r;

  if ( (r = selftest_ctr_128 ()) )
    return r;

  if ( (r = selftest_cbc_128 ()) )
    return r;

  if ( (r = selftest_cfb_128 ()) )
    return r;

  return r;
}


/* SP800-38a.pdf for AES-128.  */
static const char *
selftest_fips_128_38a (int requested_mode)
{
  static const struct tv
  {
    int mode;
    const unsigned char key[16];
    const unsigned char iv[16];
    struct
    {
      const unsigned char input[16];
      const unsigned char output[16];
    } data[4];
  } tv[2] =
    {
      {
        GCRY_CIPHER_MODE_CFB,  /* F.3.13, CFB128-AES128 */
        { 0x2b, 0x7e, 0x15, 0x16, 0x28, 0xae, 0xd2, 0xa6,
          0xab, 0xf7, 0x15, 0x88, 0x09, 0xcf, 0x4f, 0x3c },
        { 0x00, 0x01, 0x02, 0x03, 0x04, 0x05, 0x06, 0x07,
          0x08, 0x09, 0x0a, 0x0b, 0x0c, 0x0d, 0x0e, 0x0f },
        {
          { { 0x6b, 0xc1, 0xbe, 0xe2, 0x2e, 0x40, 0x9f, 0x96,
              0xe9, 0x3d, 0x7e, 0x11, 0x73, 0x93, 0x17, 0x2a },
            { 0x3b, 0x3f, 0xd9, 0x2e, 0xb7, 0x2d, 0xad, 0x20,
              0x33, 0x34, 0x49, 0xf8, 0xe8, 0x3c, 0xfb, 0x4a } },

          { { 0xae, 0x2d, 0x8a, 0x57, 0x1e, 0x03, 0xac, 0x9c,
              0x9e, 0xb7, 0x6f, 0xac, 0x45, 0xaf, 0x8e, 0x51 },
            { 0xc8, 0xa6, 0x45, 0x37, 0xa0, 0xb3, 0xa9, 0x3f,
              0xcd, 0xe3, 0xcd, 0xad, 0x9f, 0x1c, 0xe5, 0x8b } },

          { { 0x30, 0xc8, 0x1c, 0x46, 0xa3, 0x5c, 0xe4, 0x11,
              0xe5, 0xfb, 0xc1, 0x19, 0x1a, 0x0a, 0x52, 0xef },
            { 0x26, 0x75, 0x1f, 0x67, 0xa3, 0xcb, 0xb1, 0x40,
              0xb1, 0x80, 0x8c, 0xf1, 0x87, 0xa4, 0xf4, 0xdf } },

          { { 0xf6, 0x9f, 0x24, 0x45, 0xdf, 0x4f, 0x9b, 0x17,
              0xad, 0x2b, 0x41, 0x7b, 0xe6, 0x6c, 0x37, 0x10 },
            { 0xc0, 0x4b, 0x05, 0x35, 0x7c, 0x5d, 0x1c, 0x0e,
              0xea, 0xc4, 0xc6, 0x6f, 0x9f, 0xf7, 0xf2, 0xe6 } }
        }
      },
      {
        GCRY_CIPHER_MODE_OFB,
        { 0x2b, 0x7e, 0x15, 0x16, 0x28, 0xae, 0xd2, 0xa6,
          0xab, 0xf7, 0x15, 0x88, 0x09, 0xcf, 0x4f, 0x3c },
        { 0x00, 0x01, 0x02, 0x03, 0x04, 0x05, 0x06, 0x07,
          0x08, 0x09, 0x0a, 0x0b, 0x0c, 0x0d, 0x0e, 0x0f },
        {
          { { 0x6b, 0xc1, 0xbe, 0xe2, 0x2e, 0x40, 0x9f, 0x96,
              0xe9, 0x3d, 0x7e, 0x11, 0x73, 0x93, 0x17, 0x2a },
            { 0x3b, 0x3f, 0xd9, 0x2e, 0xb7, 0x2d, 0xad, 0x20,
              0x33, 0x34, 0x49, 0xf8, 0xe8, 0x3c, 0xfb, 0x4a } },

          { { 0xae, 0x2d, 0x8a, 0x57, 0x1e, 0x03, 0xac, 0x9c,
              0x9e, 0xb7, 0x6f, 0xac, 0x45, 0xaf, 0x8e, 0x51 },
            { 0x77, 0x89, 0x50, 0x8d, 0x16, 0x91, 0x8f, 0x03,
              0xf5, 0x3c, 0x52, 0xda, 0xc5, 0x4e, 0xd8, 0x25 } },

          { { 0x30, 0xc8, 0x1c, 0x46, 0xa3, 0x5c, 0xe4, 0x11,
              0xe5, 0xfb, 0xc1, 0x19, 0x1a, 0x0a, 0x52, 0xef },
            { 0x97, 0x40, 0x05, 0x1e, 0x9c, 0x5f, 0xec, 0xf6,
              0x43, 0x44, 0xf7, 0xa8, 0x22, 0x60, 0xed, 0xcc } },

          { { 0xf6, 0x9f, 0x24, 0x45, 0xdf, 0x4f, 0x9b, 0x17,
              0xad, 0x2b, 0x41, 0x7b, 0xe6, 0x6c, 0x37, 0x10 },
            { 0x30, 0x4c, 0x65, 0x28, 0xf6, 0x59, 0xc7, 0x78,
              0x66, 0xa5, 0x10, 0xd9, 0xc1, 0xd6, 0xae, 0x5e } },
        }
      }
    };
  unsigned char scratch[16];
  gpg_error_t err;
  int tvi, idx;
  gcry_cipher_hd_t hdenc = NULL;
  gcry_cipher_hd_t hddec = NULL;

#define Fail(a) do {           \
    _gcry_cipher_close (hdenc);  \
    _gcry_cipher_close (hddec);  \
    return a;                    \
  } while (0)

  gcry_assert (sizeof tv[0].data[0].input == sizeof scratch);
  gcry_assert (sizeof tv[0].data[0].output == sizeof scratch);

  for (tvi=0; tvi < DIM (tv); tvi++)
    if (tv[tvi].mode == requested_mode)
      break;
  if (tvi == DIM (tv))
    Fail ("no test data for this mode");

  err = _gcry_cipher_open (&hdenc, GCRY_CIPHER_AES, tv[tvi].mode, 0);
  if (err)
    Fail ("open");
  err = _gcry_cipher_open (&hddec, GCRY_CIPHER_AES, tv[tvi].mode, 0);
  if (err)
    Fail ("open");
  err = _gcry_cipher_setkey (hdenc, tv[tvi].key,  sizeof tv[tvi].key);
  if (!err)
    err = _gcry_cipher_setkey (hddec, tv[tvi].key, sizeof tv[tvi].key);
  if (err)
    Fail ("set key");
  err = _gcry_cipher_setiv (hdenc, tv[tvi].iv, sizeof tv[tvi].iv);
  if (!err)
    err = _gcry_cipher_setiv (hddec, tv[tvi].iv, sizeof tv[tvi].iv);
  if (err)
    Fail ("set IV");
  for (idx=0; idx < DIM (tv[tvi].data); idx++)
    {
      err = _gcry_cipher_encrypt (hdenc, scratch, sizeof scratch,
                                  tv[tvi].data[idx].input,
                                  sizeof tv[tvi].data[idx].input);
      if (err)
        Fail ("encrypt command");
      if (memcmp (scratch, tv[tvi].data[idx].output, sizeof scratch))
        Fail ("encrypt mismatch");
      err = _gcry_cipher_decrypt (hddec, scratch, sizeof scratch,
                                  tv[tvi].data[idx].output,
                                  sizeof tv[tvi].data[idx].output);
      if (err)
        Fail ("decrypt command");
      if (memcmp (scratch, tv[tvi].data[idx].input, sizeof scratch))
        Fail ("decrypt mismatch");
    }

#undef Fail
  _gcry_cipher_close (hdenc);
  _gcry_cipher_close (hddec);
  return NULL;
}


/* Complete selftest for AES-128 with all modes and driver code.  */
static gpg_err_code_t
selftest_fips_128 (int extended, selftest_report_func_t report)
{
  const char *what;
  const char *errtxt;

  what = "low-level";
  errtxt = selftest_basic_128 ();
  if (errtxt)
    goto failed;

  if (extended)
    {
      what = "cfb";
      errtxt = selftest_fips_128_38a (GCRY_CIPHER_MODE_CFB);
      if (errtxt)
        goto failed;

      what = "ofb";
      errtxt = selftest_fips_128_38a (GCRY_CIPHER_MODE_OFB);
      if (errtxt)
        goto failed;
    }

  return 0; /* Succeeded. */

 failed:
  if (report)
    report ("cipher", GCRY_CIPHER_AES128, what, errtxt);
  return GPG_ERR_SELFTEST_FAILED;
}

/* Complete selftest for AES-192.  */
static gpg_err_code_t
selftest_fips_192 (int extended, selftest_report_func_t report)
{
  const char *what;
  const char *errtxt;

  (void)extended; /* No extended tests available.  */

  what = "low-level";
  errtxt = selftest_basic_192 ();
  if (errtxt)
    goto failed;


  return 0; /* Succeeded. */

 failed:
  if (report)
    report ("cipher", GCRY_CIPHER_AES192, what, errtxt);
  return GPG_ERR_SELFTEST_FAILED;
}


/* Complete selftest for AES-256.  */
static gpg_err_code_t
selftest_fips_256 (int extended, selftest_report_func_t report)
{
  const char *what;
  const char *errtxt;

  (void)extended; /* No extended tests available.  */

  what = "low-level";
  errtxt = selftest_basic_256 ();
  if (errtxt)
    goto failed;

  return 0; /* Succeeded. */

 failed:
  if (report)
    report ("cipher", GCRY_CIPHER_AES256, what, errtxt);
  return GPG_ERR_SELFTEST_FAILED;
}



/* Run a full self-test for ALGO and return 0 on success.  */
static gpg_err_code_t
run_selftests (int algo, int extended, selftest_report_func_t report)
{
  gpg_err_code_t ec;

  switch (algo)
    {
    case GCRY_CIPHER_AES128:
      ec = selftest_fips_128 (extended, report);
      break;
    case GCRY_CIPHER_AES192:
      ec = selftest_fips_192 (extended, report);
      break;
    case GCRY_CIPHER_AES256:
      ec = selftest_fips_256 (extended, report);
      break;
    default:
      ec = GPG_ERR_CIPHER_ALGO;
      break;

    }
  return ec;
}




static const char *rijndael_names[] =
  {
    "RIJNDAEL",
    "AES128",
    "AES-128",
    NULL
  };

static gcry_cipher_oid_spec_t rijndael_oids[] =
  {
    { "2.16.840.1.101.3.4.1.1", GCRY_CIPHER_MODE_ECB },
    { "2.16.840.1.101.3.4.1.2", GCRY_CIPHER_MODE_CBC },
    { "2.16.840.1.101.3.4.1.3", GCRY_CIPHER_MODE_OFB },
    { "2.16.840.1.101.3.4.1.4", GCRY_CIPHER_MODE_CFB },
    { NULL }
  };

gcry_cipher_spec_t _gcry_cipher_spec_aes =
  {
    GCRY_CIPHER_AES, {0, 1},
    "AES", rijndael_names, rijndael_oids, 16, 128,
    sizeof (RIJNDAEL_context),
    rijndael_setkey, rijndael_encrypt, rijndael_decrypt,
    NULL, NULL,
    run_selftests
  };


static const char *rijndael192_names[] =
  {
    "RIJNDAEL192",
    "AES-192",
    NULL
  };

static gcry_cipher_oid_spec_t rijndael192_oids[] =
  {
    { "2.16.840.1.101.3.4.1.21", GCRY_CIPHER_MODE_ECB },
    { "2.16.840.1.101.3.4.1.22", GCRY_CIPHER_MODE_CBC },
    { "2.16.840.1.101.3.4.1.23", GCRY_CIPHER_MODE_OFB },
    { "2.16.840.1.101.3.4.1.24", GCRY_CIPHER_MODE_CFB },
    { NULL }
  };

gcry_cipher_spec_t _gcry_cipher_spec_aes192 =
  {
    GCRY_CIPHER_AES192, {0, 1},
    "AES192", rijndael192_names, rijndael192_oids, 16, 192,
    sizeof (RIJNDAEL_context),
    rijndael_setkey, rijndael_encrypt, rijndael_decrypt,
    NULL, NULL,
    run_selftests
  };


static const char *rijndael256_names[] =
  {
    "RIJNDAEL256",
    "AES-256",
    NULL
  };

static gcry_cipher_oid_spec_t rijndael256_oids[] =
  {
    { "2.16.840.1.101.3.4.1.41", GCRY_CIPHER_MODE_ECB },
    { "2.16.840.1.101.3.4.1.42", GCRY_CIPHER_MODE_CBC },
    { "2.16.840.1.101.3.4.1.43", GCRY_CIPHER_MODE_OFB },
    { "2.16.840.1.101.3.4.1.44", GCRY_CIPHER_MODE_CFB },
    { NULL }
  };

gcry_cipher_spec_t _gcry_cipher_spec_aes256 =
  {
    GCRY_CIPHER_AES256, {0, 1},
    "AES256", rijndael256_names, rijndael256_oids, 16, 256,
    sizeof (RIJNDAEL_context),
    rijndael_setkey, rijndael_encrypt, rijndael_decrypt,
    NULL, NULL,
    run_selftests
  };<|MERGE_RESOLUTION|>--- conflicted
+++ resolved
@@ -144,40 +144,6 @@
                                       size_t nblocks);
 #endif
 
-<<<<<<< HEAD
-/* USE_PADLOCK indicates whether to compile the padlock specific
-   code.  */
-#undef USE_PADLOCK
-#ifdef ENABLE_PADLOCK_SUPPORT
-# ifdef HAVE_GCC_ATTRIBUTE_ALIGNED
-#  if (defined (__i386__) && SIZEOF_UNSIGNED_LONG == 4) || defined(__x86_64__)
-#   define USE_PADLOCK 1
-#  endif
-# endif
-#endif /*ENABLE_PADLOCK_SUPPORT*/
-
-/* USE_AESNI inidicates whether to compile with Intel AES-NI code.  We
-   need the vector-size attribute which seems to be available since
-   gcc 3.  However, to be on the safe side we require at least gcc 4.  */
-#undef USE_AESNI
-#ifdef ENABLE_AESNI_SUPPORT
-# if ((defined (__i386__) && SIZEOF_UNSIGNED_LONG == 4) || defined(__x86_64__))
-#  if ( __GNUC__ >= 4 ) || defined(__INTEL_COMPILER)
-#   define USE_AESNI 1
-#  endif
-# endif
-#endif /* ENABLE_AESNI_SUPPORT */
-
-#ifdef USE_AESNI
-  typedef struct u128_s { u32 a, b, c, d; } u128_t;
-#endif /*USE_AESNI*/
-
-/* Define an u32 variant for the sake of gcc 4.4's strict aliasing.  */
-#if __GNUC__ > 4 || ( __GNUC__ == 4 && __GNUC_MINOR__ >= 4 )
-typedef u32           __attribute__ ((__may_alias__)) u32_a_t;
-#else
-typedef u32           u32_a_t;
-=======
 #ifdef USE_PADLOCK
 extern unsigned int _gcry_aes_padlock_encrypt (const RIJNDAEL_context *ctx,
                                                unsigned char *bx,
@@ -185,7 +151,6 @@
 extern unsigned int _gcry_aes_padlock_decrypt (const RIJNDAEL_context *ctx,
                                                unsigned char *bx,
                                                const unsigned char *ax);
->>>>>>> f5bf5b1b
 #endif
 
 #ifdef USE_ARM_ASM
@@ -217,25 +182,6 @@
 
  
-<<<<<<< HEAD
-/* Function prototypes.  */
-#if defined(__i386__) && defined(USE_AESNI)
-/* We don't want to inline these functions on i386 to help gcc allocate enough
-   registers.  */
-#ifdef __GNUC__
-#define ATTRIB_NOINLINE __attribute__ ((__noinline__))
-#else
-#define ATTRIB_NOINLINE
-#endif
-static void do_aesni_ctr (const RIJNDAEL_context *ctx, unsigned char *ctr,
-                          unsigned char *b, const unsigned char *a)
-  ATTRIB_NOINLINE;
-static void do_aesni_ctr_4 (const RIJNDAEL_context *ctx, unsigned char *ctr,
-                            unsigned char *b, const unsigned char *a)
-  ATTRIB_NOINLINE;
-#endif /*USE_AESNI*/
-=======
->>>>>>> f5bf5b1b
 
 /* Function prototypes.  */
 static const char *selftest(void);
@@ -753,716 +699,11 @@
 #elif defined(USE_ARM_ASM)
   return _gcry_aes_arm_encrypt_block(ctx->keyschenc, bx, ax, ctx->rounds, encT);
 #else
-<<<<<<< HEAD
-  asm volatile
-    ("pushfl\n\t"          /* Force key reload.  */
-     "popfl\n\t"
-     "xchg %3, %%ebx\n\t"  /* Load key.  */
-     ".byte 0xf3, 0x0f, 0xa7, 0xc8\n\t" /* REP XCRYPT ECB. */
-     "xchg %3, %%ebx\n"    /* Restore GOT register.  */
-     : /* No output */
-     : "S" (a), "D" (b), "d" (cword), "r" (ctx->padlockkey), "c" (blocks)
-     : "cc", "memory"
-     );
-#endif
-
-  memcpy (bx, b, 16);
-
-}
-#endif /*USE_PADLOCK*/
-
-
-#ifdef USE_AESNI
-/* Encrypt one block using the Intel AES-NI instructions.  A and B may
-   be the same.
-
-   Our problem here is that gcc does not allow the "x" constraint for
-   SSE registers in asm unless you compile with -msse.  The common
-   wisdom is to use a separate file for SSE instructions and build it
-   separately.  This would require a lot of extra build system stuff,
-   similar to what we do in mpi/ for the asm stuff.  What we do
-   instead is to use standard registers and a bit more of plain asm
-   which copies the data and key stuff to the SSE registers and later
-   back.  If we decide to implement some block modes with parallelized
-   AES instructions, it might indeed be better to use plain asm ala
-   mpi/.  */
-static inline void
-do_aesni_enc (const RIJNDAEL_context *ctx, unsigned char *b,
-              const unsigned char *a)
-{
-#define aesenc_xmm1_xmm0      ".byte 0x66, 0x0f, 0x38, 0xdc, 0xc1\n\t"
-#define aesenclast_xmm1_xmm0  ".byte 0x66, 0x0f, 0x38, 0xdd, 0xc1\n\t"
-  /* Note: For now we relax the alignment requirement for A and B: It
-     does not make much difference because in many case we would need
-     to memcpy them to an extra buffer; using the movdqu is much faster
-     that memcpy and movdqa.  For CFB we know that the IV is properly
-     aligned but that is a special case.  We should better implement
-     CFB direct in asm.  */
-  asm volatile ("movdqu %[src], %%xmm0\n\t"     /* xmm0 := *a     */
-                "movdqa (%[key]), %%xmm1\n\t"    /* xmm1 := key[0] */
-                "pxor   %%xmm1, %%xmm0\n\t"     /* xmm0 ^= key[0] */
-                "movdqa 0x10(%[key]), %%xmm1\n\t"
-                aesenc_xmm1_xmm0
-                "movdqa 0x20(%[key]), %%xmm1\n\t"
-                aesenc_xmm1_xmm0
-                "movdqa 0x30(%[key]), %%xmm1\n\t"
-                aesenc_xmm1_xmm0
-                "movdqa 0x40(%[key]), %%xmm1\n\t"
-                aesenc_xmm1_xmm0
-                "movdqa 0x50(%[key]), %%xmm1\n\t"
-                aesenc_xmm1_xmm0
-                "movdqa 0x60(%[key]), %%xmm1\n\t"
-                aesenc_xmm1_xmm0
-                "movdqa 0x70(%[key]), %%xmm1\n\t"
-                aesenc_xmm1_xmm0
-                "movdqa 0x80(%[key]), %%xmm1\n\t"
-                aesenc_xmm1_xmm0
-                "movdqa 0x90(%[key]), %%xmm1\n\t"
-                aesenc_xmm1_xmm0
-                "movdqa 0xa0(%[key]), %%xmm1\n\t"
-                "cmpl $10, %[rounds]\n\t"
-                "jz 13f\n\t"
-                aesenc_xmm1_xmm0
-                "movdqa 0xb0(%[key]), %%xmm1\n\t"
-                aesenc_xmm1_xmm0
-                "movdqa 0xc0(%[key]), %%xmm1\n\t"
-                "cmpl $12, %[rounds]\n\t"
-                "jz 13f\n\t"
-                aesenc_xmm1_xmm0
-                "movdqa 0xd0(%[key]), %%xmm1\n\t"
-                aesenc_xmm1_xmm0
-                "movdqa 0xe0(%[key]), %%xmm1\n"
-
-                "13:\n\t"
-                aesenclast_xmm1_xmm0
-                "movdqu %%xmm0, %[dst]\n"
-                : [dst] "=m" (*b)
-                : [src] "m" (*a),
-                  [key] "r" (ctx->keyschenc),
-                  [rounds] "r" (ctx->rounds)
-                : "cc", "memory");
-#undef aesenc_xmm1_xmm0
-#undef aesenclast_xmm1_xmm0
-}
-
-
-static inline void
-do_aesni_dec (const RIJNDAEL_context *ctx, unsigned char *b,
-              const unsigned char *a)
-{
-#define aesdec_xmm1_xmm0      ".byte 0x66, 0x0f, 0x38, 0xde, 0xc1\n\t"
-#define aesdeclast_xmm1_xmm0  ".byte 0x66, 0x0f, 0x38, 0xdf, 0xc1\n\t"
-  asm volatile ("movdqu %[src], %%xmm0\n\t"     /* xmm0 := *a     */
-                "movdqa (%[key]), %%xmm1\n\t"
-                "pxor   %%xmm1, %%xmm0\n\t"     /* xmm0 ^= key[0] */
-                "movdqa 0x10(%[key]), %%xmm1\n\t"
-                aesdec_xmm1_xmm0
-                "movdqa 0x20(%[key]), %%xmm1\n\t"
-                aesdec_xmm1_xmm0
-                "movdqa 0x30(%[key]), %%xmm1\n\t"
-                aesdec_xmm1_xmm0
-                "movdqa 0x40(%[key]), %%xmm1\n\t"
-                aesdec_xmm1_xmm0
-                "movdqa 0x50(%[key]), %%xmm1\n\t"
-                aesdec_xmm1_xmm0
-                "movdqa 0x60(%[key]), %%xmm1\n\t"
-                aesdec_xmm1_xmm0
-                "movdqa 0x70(%[key]), %%xmm1\n\t"
-                aesdec_xmm1_xmm0
-                "movdqa 0x80(%[key]), %%xmm1\n\t"
-                aesdec_xmm1_xmm0
-                "movdqa 0x90(%[key]), %%xmm1\n\t"
-                aesdec_xmm1_xmm0
-                "movdqa 0xa0(%[key]), %%xmm1\n\t"
-                "cmpl $10, %[rounds]\n\t"
-                "jz 11f\n\t"
-                aesdec_xmm1_xmm0
-                "movdqa 0xb0(%[key]), %%xmm1\n\t"
-                aesdec_xmm1_xmm0
-                "movdqa 0xc0(%[key]), %%xmm1\n\t"
-                "cmpl $12, %[rounds]\n\t"
-                "jz 11f\n\t"
-                aesdec_xmm1_xmm0
-                "movdqa 0xd0(%[key]), %%xmm1\n\t"
-                aesdec_xmm1_xmm0
-                "movdqa 0xe0(%[key]), %%xmm1\n"
-
-                "11:\n\t"
-                aesdeclast_xmm1_xmm0
-                "movdqu %%xmm0, %[dst]\n"
-                : [dst] "=m" (*b)
-                : [src] "m" (*a),
-                  [key] "r" (ctx->keyschdec),
-                  [rounds] "r" (ctx->rounds)
-                : "cc", "memory");
-#undef aesdec_xmm1_xmm0
-#undef aesdeclast_xmm1_xmm0
-}
-
-
-/* Encrypt four blocks using the Intel AES-NI instructions.  Blocks are input
- * and output through SSE registers xmm1 to xmm4.  */
-static void
-do_aesni_enc_vec4 (const RIJNDAEL_context *ctx)
-{
-#define aesenc_xmm0_xmm1      ".byte 0x66, 0x0f, 0x38, 0xdc, 0xc8\n\t"
-#define aesenc_xmm0_xmm2      ".byte 0x66, 0x0f, 0x38, 0xdc, 0xd0\n\t"
-#define aesenc_xmm0_xmm3      ".byte 0x66, 0x0f, 0x38, 0xdc, 0xd8\n\t"
-#define aesenc_xmm0_xmm4      ".byte 0x66, 0x0f, 0x38, 0xdc, 0xe0\n\t"
-#define aesenclast_xmm0_xmm1  ".byte 0x66, 0x0f, 0x38, 0xdd, 0xc8\n\t"
-#define aesenclast_xmm0_xmm2  ".byte 0x66, 0x0f, 0x38, 0xdd, 0xd0\n\t"
-#define aesenclast_xmm0_xmm3  ".byte 0x66, 0x0f, 0x38, 0xdd, 0xd8\n\t"
-#define aesenclast_xmm0_xmm4  ".byte 0x66, 0x0f, 0x38, 0xdd, 0xe0\n\t"
-  asm volatile ("movdqa (%[key]), %%xmm0\n\t"
-                "pxor   %%xmm0, %%xmm1\n\t"     /* xmm1 ^= key[0] */
-                "pxor   %%xmm0, %%xmm2\n\t"     /* xmm2 ^= key[0] */
-                "pxor   %%xmm0, %%xmm3\n\t"     /* xmm3 ^= key[0] */
-                "pxor   %%xmm0, %%xmm4\n\t"     /* xmm4 ^= key[0] */
-                "movdqa 0x10(%[key]), %%xmm0\n\t"
-                aesenc_xmm0_xmm1
-                aesenc_xmm0_xmm2
-                aesenc_xmm0_xmm3
-                aesenc_xmm0_xmm4
-                "movdqa 0x20(%[key]), %%xmm0\n\t"
-                aesenc_xmm0_xmm1
-                aesenc_xmm0_xmm2
-                aesenc_xmm0_xmm3
-                aesenc_xmm0_xmm4
-                "movdqa 0x30(%[key]), %%xmm0\n\t"
-                aesenc_xmm0_xmm1
-                aesenc_xmm0_xmm2
-                aesenc_xmm0_xmm3
-                aesenc_xmm0_xmm4
-                "movdqa 0x40(%[key]), %%xmm0\n\t"
-                aesenc_xmm0_xmm1
-                aesenc_xmm0_xmm2
-                aesenc_xmm0_xmm3
-                aesenc_xmm0_xmm4
-                "movdqa 0x50(%[key]), %%xmm0\n\t"
-                aesenc_xmm0_xmm1
-                aesenc_xmm0_xmm2
-                aesenc_xmm0_xmm3
-                aesenc_xmm0_xmm4
-                "movdqa 0x60(%[key]), %%xmm0\n\t"
-                aesenc_xmm0_xmm1
-                aesenc_xmm0_xmm2
-                aesenc_xmm0_xmm3
-                aesenc_xmm0_xmm4
-                "movdqa 0x70(%[key]), %%xmm0\n\t"
-                aesenc_xmm0_xmm1
-                aesenc_xmm0_xmm2
-                aesenc_xmm0_xmm3
-                aesenc_xmm0_xmm4
-                "movdqa 0x80(%[key]), %%xmm0\n\t"
-                aesenc_xmm0_xmm1
-                aesenc_xmm0_xmm2
-                aesenc_xmm0_xmm3
-                aesenc_xmm0_xmm4
-                "movdqa 0x90(%[key]), %%xmm0\n\t"
-                aesenc_xmm0_xmm1
-                aesenc_xmm0_xmm2
-                aesenc_xmm0_xmm3
-                aesenc_xmm0_xmm4
-                "movdqa 0xa0(%[key]), %%xmm0\n\t"
-                "cmpl $10, %[rounds]\n\t"
-                "jz 12f\n\t"
-                aesenc_xmm0_xmm1
-                aesenc_xmm0_xmm2
-                aesenc_xmm0_xmm3
-                aesenc_xmm0_xmm4
-                "movdqa 0xb0(%[key]), %%xmm0\n\t"
-                aesenc_xmm0_xmm1
-                aesenc_xmm0_xmm2
-                aesenc_xmm0_xmm3
-                aesenc_xmm0_xmm4
-                "movdqa 0xc0(%[key]), %%xmm0\n\t"
-                "cmpl $12, %[rounds]\n\t"
-                "jz 12f\n\t"
-                aesenc_xmm0_xmm1
-                aesenc_xmm0_xmm2
-                aesenc_xmm0_xmm3
-                aesenc_xmm0_xmm4
-                "movdqa 0xd0(%[key]), %%xmm0\n\t"
-                aesenc_xmm0_xmm1
-                aesenc_xmm0_xmm2
-                aesenc_xmm0_xmm3
-                aesenc_xmm0_xmm4
-                "movdqa 0xe0(%[key]), %%xmm0\n"
-
-                "12:\n\t"
-                aesenclast_xmm0_xmm1
-                aesenclast_xmm0_xmm2
-                aesenclast_xmm0_xmm3
-                aesenclast_xmm0_xmm4
-                : /* no output */
-                : [key] "r" (ctx->keyschenc),
-                  [rounds] "r" (ctx->rounds)
-                : "cc", "memory");
-#undef aesenc_xmm0_xmm1
-#undef aesenc_xmm0_xmm2
-#undef aesenc_xmm0_xmm3
-#undef aesenc_xmm0_xmm4
-#undef aesenclast_xmm0_xmm1
-#undef aesenclast_xmm0_xmm2
-#undef aesenclast_xmm0_xmm3
-#undef aesenclast_xmm0_xmm4
-}
-
-
-/* Decrypt four blocks using the Intel AES-NI instructions.  Blocks are input
- * and output through SSE registers xmm1 to xmm4.  */
-static void
-do_aesni_dec_vec4 (const RIJNDAEL_context *ctx)
-{
-#define aesdec_xmm0_xmm1 ".byte 0x66, 0x0f, 0x38, 0xde, 0xc8\n\t"
-#define aesdec_xmm0_xmm2 ".byte 0x66, 0x0f, 0x38, 0xde, 0xd0\n\t"
-#define aesdec_xmm0_xmm3 ".byte 0x66, 0x0f, 0x38, 0xde, 0xd8\n\t"
-#define aesdec_xmm0_xmm4 ".byte 0x66, 0x0f, 0x38, 0xde, 0xe0\n\t"
-#define aesdeclast_xmm0_xmm1 ".byte 0x66, 0x0f, 0x38, 0xdf, 0xc8\n\t"
-#define aesdeclast_xmm0_xmm2 ".byte 0x66, 0x0f, 0x38, 0xdf, 0xd0\n\t"
-#define aesdeclast_xmm0_xmm3 ".byte 0x66, 0x0f, 0x38, 0xdf, 0xd8\n\t"
-#define aesdeclast_xmm0_xmm4 ".byte 0x66, 0x0f, 0x38, 0xdf, 0xe0\n\t"
-  asm volatile ("movdqa (%[key]), %%xmm0\n\t"
-                "pxor   %%xmm0, %%xmm1\n\t"     /* xmm1 ^= key[0] */
-                "pxor   %%xmm0, %%xmm2\n\t"     /* xmm2 ^= key[0] */
-                "pxor   %%xmm0, %%xmm3\n\t"     /* xmm3 ^= key[0] */
-                "pxor   %%xmm0, %%xmm4\n\t"     /* xmm4 ^= key[0] */
-                "movdqa 0x10(%[key]), %%xmm0\n\t"
-                aesdec_xmm0_xmm1
-                aesdec_xmm0_xmm2
-                aesdec_xmm0_xmm3
-                aesdec_xmm0_xmm4
-                "movdqa 0x20(%[key]), %%xmm0\n\t"
-                aesdec_xmm0_xmm1
-                aesdec_xmm0_xmm2
-                aesdec_xmm0_xmm3
-                aesdec_xmm0_xmm4
-                "movdqa 0x30(%[key]), %%xmm0\n\t"
-                aesdec_xmm0_xmm1
-                aesdec_xmm0_xmm2
-                aesdec_xmm0_xmm3
-                aesdec_xmm0_xmm4
-                "movdqa 0x40(%[key]), %%xmm0\n\t"
-                aesdec_xmm0_xmm1
-                aesdec_xmm0_xmm2
-                aesdec_xmm0_xmm3
-                aesdec_xmm0_xmm4
-                "movdqa 0x50(%[key]), %%xmm0\n\t"
-                aesdec_xmm0_xmm1
-                aesdec_xmm0_xmm2
-                aesdec_xmm0_xmm3
-                aesdec_xmm0_xmm4
-                "movdqa 0x60(%[key]), %%xmm0\n\t"
-                aesdec_xmm0_xmm1
-                aesdec_xmm0_xmm2
-                aesdec_xmm0_xmm3
-                aesdec_xmm0_xmm4
-                "movdqa 0x70(%[key]), %%xmm0\n\t"
-                aesdec_xmm0_xmm1
-                aesdec_xmm0_xmm2
-                aesdec_xmm0_xmm3
-                aesdec_xmm0_xmm4
-                "movdqa 0x80(%[key]), %%xmm0\n\t"
-                aesdec_xmm0_xmm1
-                aesdec_xmm0_xmm2
-                aesdec_xmm0_xmm3
-                aesdec_xmm0_xmm4
-                "movdqa 0x90(%[key]), %%xmm0\n\t"
-                aesdec_xmm0_xmm1
-                aesdec_xmm0_xmm2
-                aesdec_xmm0_xmm3
-                aesdec_xmm0_xmm4
-                "movdqa 0xa0(%[key]), %%xmm0\n\t"
-                "cmpl $10, %[rounds]\n\t"
-                "jz 8f\n\t"
-                aesdec_xmm0_xmm1
-                aesdec_xmm0_xmm2
-                aesdec_xmm0_xmm3
-                aesdec_xmm0_xmm4
-                "movdqa 0xb0(%[key]), %%xmm0\n\t"
-                aesdec_xmm0_xmm1
-                aesdec_xmm0_xmm2
-                aesdec_xmm0_xmm3
-                aesdec_xmm0_xmm4
-                "movdqa 0xc0(%[key]), %%xmm0\n\t"
-                "cmpl $12, %[rounds]\n\t"
-                "jz 8f\n\t"
-                aesdec_xmm0_xmm1
-                aesdec_xmm0_xmm2
-                aesdec_xmm0_xmm3
-                aesdec_xmm0_xmm4
-                "movdqa 0xd0(%[key]), %%xmm0\n\t"
-                aesdec_xmm0_xmm1
-                aesdec_xmm0_xmm2
-                aesdec_xmm0_xmm3
-                aesdec_xmm0_xmm4
-                "movdqa 0xe0(%[key]), %%xmm0\n"
-
-                "8:\n\t"
-                aesdeclast_xmm0_xmm1
-                aesdeclast_xmm0_xmm2
-                aesdeclast_xmm0_xmm3
-                aesdeclast_xmm0_xmm4
-                : /* no output */
-                : [key] "r" (ctx->keyschdec),
-                  [rounds] "r" (ctx->rounds)
-                : "cc", "memory");
-#undef aesdec_xmm0_xmm1
-#undef aesdec_xmm0_xmm2
-#undef aesdec_xmm0_xmm3
-#undef aesdec_xmm0_xmm4
-#undef aesdeclast_xmm0_xmm1
-#undef aesdeclast_xmm0_xmm2
-#undef aesdeclast_xmm0_xmm3
-#undef aesdeclast_xmm0_xmm4
-}
-
-
-/* Perform a CFB encryption or decryption round using the
-   initialization vector IV and the input block A.  Write the result
-   to the output block B and update IV.  IV needs to be 16 byte
-   aligned.  */
-static void
-do_aesni_cfb (const RIJNDAEL_context *ctx, int decrypt_flag,
-              unsigned char *iv, unsigned char *b, const unsigned char *a)
-{
-#define aesenc_xmm1_xmm0      ".byte 0x66, 0x0f, 0x38, 0xdc, 0xc1\n\t"
-#define aesenclast_xmm1_xmm0  ".byte 0x66, 0x0f, 0x38, 0xdd, 0xc1\n\t"
-  asm volatile ("movdqa %[iv], %%xmm0\n\t"      /* xmm0 := IV     */
-                "movdqa (%[key]), %%xmm1\n\t"    /* xmm1 := key[0] */
-                "pxor   %%xmm1, %%xmm0\n\t"     /* xmm0 ^= key[0] */
-                "movdqa 0x10(%[key]), %%xmm1\n\t"
-                aesenc_xmm1_xmm0
-                "movdqa 0x20(%[key]), %%xmm1\n\t"
-                aesenc_xmm1_xmm0
-                "movdqa 0x30(%[key]), %%xmm1\n\t"
-                aesenc_xmm1_xmm0
-                "movdqa 0x40(%[key]), %%xmm1\n\t"
-                aesenc_xmm1_xmm0
-                "movdqa 0x50(%[key]), %%xmm1\n\t"
-                aesenc_xmm1_xmm0
-                "movdqa 0x60(%[key]), %%xmm1\n\t"
-                aesenc_xmm1_xmm0
-                "movdqa 0x70(%[key]), %%xmm1\n\t"
-                aesenc_xmm1_xmm0
-                "movdqa 0x80(%[key]), %%xmm1\n\t"
-                aesenc_xmm1_xmm0
-                "movdqa 0x90(%[key]), %%xmm1\n\t"
-                aesenc_xmm1_xmm0
-                "movdqa 0xa0(%[key]), %%xmm1\n\t"
-                "cmpl $10, %[rounds]\n\t"
-                "jz 9f\n\t"
-                aesenc_xmm1_xmm0
-                "movdqa 0xb0(%[key]), %%xmm1\n\t"
-                aesenc_xmm1_xmm0
-                "movdqa 0xc0(%[key]), %%xmm1\n\t"
-                "cmpl $12, %[rounds]\n\t"
-                "jz 9f\n\t"
-                aesenc_xmm1_xmm0
-                "movdqa 0xd0(%[key]), %%xmm1\n\t"
-                aesenc_xmm1_xmm0
-                "movdqa 0xe0(%[key]), %%xmm1\n"
-
-                "9:\n\t"
-                aesenclast_xmm1_xmm0
-                "movdqu %[src], %%xmm1\n\t"      /* Save input.  */
-                "pxor %%xmm1, %%xmm0\n\t"        /* xmm0 = input ^ IV  */
-
-                "cmpl $1, %[decrypt]\n\t"
-                "jz 10f\n\t"
-                "movdqa %%xmm0, %[iv]\n\t"       /* [encrypt] Store IV.  */
-                "jmp 14f\n"
-                "10:\n\t"
-                "movdqa %%xmm1, %[iv]\n"         /* [decrypt] Store IV.  */
-                "14:\n\t"
-                "movdqu %%xmm0, %[dst]\n"        /* Store output.   */
-                : [iv] "+m" (*iv), [dst] "=m" (*b)
-                : [src] "m" (*a),
-                  [key] "r" (ctx->keyschenc),
-                  [rounds] "g" (ctx->rounds),
-                  [decrypt] "m" (decrypt_flag)
-                : "cc", "memory");
-#undef aesenc_xmm1_xmm0
-#undef aesenclast_xmm1_xmm0
-}
-
-/* Perform a CTR encryption round using the counter CTR and the input
-   block A.  Write the result to the output block B and update CTR.
-   CTR needs to be a 16 byte aligned little-endian value.  */
-static void
-do_aesni_ctr (const RIJNDAEL_context *ctx,
-              unsigned char *ctr, unsigned char *b, const unsigned char *a)
-{
-#define aesenc_xmm1_xmm0      ".byte 0x66, 0x0f, 0x38, 0xdc, 0xc1\n\t"
-#define aesenclast_xmm1_xmm0  ".byte 0x66, 0x0f, 0x38, 0xdd, 0xc1\n\t"
-
-  asm volatile ("movdqa %%xmm5, %%xmm0\n\t"     /* xmm0 := CTR (xmm5)  */
-                "pcmpeqd %%xmm1, %%xmm1\n\t"
-                "psrldq $8, %%xmm1\n\t"         /* xmm1 = -1 */
-
-                "pshufb %%xmm6, %%xmm5\n\t"
-                "psubq  %%xmm1, %%xmm5\n\t"     /* xmm5++ (big endian) */
-
-                /* detect if 64-bit carry handling is needed */
-                "cmpl   $0xffffffff, 8(%[ctr])\n\t"
-                "jne    6f\n\t"
-                "cmpl   $0xffffffff, 12(%[ctr])\n\t"
-                "jne    6f\n\t"
-
-                "pslldq $8, %%xmm1\n\t"         /* move lower 64-bit to high */
-                "psubq   %%xmm1, %%xmm5\n\t"    /* add carry to upper 64bits */
-
-                "6:\n\t"
-
-                "pshufb %%xmm6, %%xmm5\n\t"
-                "movdqa %%xmm5, (%[ctr])\n\t"   /* Update CTR (mem).       */
-
-                "pxor (%[key]), %%xmm0\n\t"     /* xmm1 ^= key[0]    */
-                "movdqa 0x10(%[key]), %%xmm1\n\t"
-                aesenc_xmm1_xmm0
-                "movdqa 0x20(%[key]), %%xmm1\n\t"
-                aesenc_xmm1_xmm0
-                "movdqa 0x30(%[key]), %%xmm1\n\t"
-                aesenc_xmm1_xmm0
-                "movdqa 0x40(%[key]), %%xmm1\n\t"
-                aesenc_xmm1_xmm0
-                "movdqa 0x50(%[key]), %%xmm1\n\t"
-                aesenc_xmm1_xmm0
-                "movdqa 0x60(%[key]), %%xmm1\n\t"
-                aesenc_xmm1_xmm0
-                "movdqa 0x70(%[key]), %%xmm1\n\t"
-                aesenc_xmm1_xmm0
-                "movdqa 0x80(%[key]), %%xmm1\n\t"
-                aesenc_xmm1_xmm0
-                "movdqa 0x90(%[key]), %%xmm1\n\t"
-                aesenc_xmm1_xmm0
-                "movdqa 0xa0(%[key]), %%xmm1\n\t"
-                "cmpl $10, %[rounds]\n\t"
-                "jz 7f\n\t"
-                aesenc_xmm1_xmm0
-                "movdqa 0xb0(%[key]), %%xmm1\n\t"
-                aesenc_xmm1_xmm0
-                "movdqa 0xc0(%[key]), %%xmm1\n\t"
-                "cmpl $12, %[rounds]\n\t"
-                "jz 7f\n\t"
-                aesenc_xmm1_xmm0
-                "movdqa 0xd0(%[key]), %%xmm1\n\t"
-                aesenc_xmm1_xmm0
-                "movdqa 0xe0(%[key]), %%xmm1\n"
-
-                "7:\n\t"
-                aesenclast_xmm1_xmm0
-                "movdqu %[src], %%xmm1\n\t"      /* xmm1 := input   */
-                "pxor %%xmm1, %%xmm0\n\t"        /* EncCTR ^= input  */
-                "movdqu %%xmm0, %[dst]"          /* Store EncCTR.    */
-
-                : [dst] "=m" (*b)
-                : [src] "m" (*a),
-                  [ctr] "r" (ctr),
-                  [key] "r" (ctx->keyschenc),
-                  [rounds] "g" (ctx->rounds)
-                : "cc", "memory");
-#undef aesenc_xmm1_xmm0
-#undef aesenclast_xmm1_xmm0
-}
-
-
-/* Four blocks at a time variant of do_aesni_ctr.  */
-static void
-do_aesni_ctr_4 (const RIJNDAEL_context *ctx,
-                unsigned char *ctr, unsigned char *b, const unsigned char *a)
-{
-#define aesenc_xmm1_xmm0      ".byte 0x66, 0x0f, 0x38, 0xdc, 0xc1\n\t"
-#define aesenc_xmm1_xmm2      ".byte 0x66, 0x0f, 0x38, 0xdc, 0xd1\n\t"
-#define aesenc_xmm1_xmm3      ".byte 0x66, 0x0f, 0x38, 0xdc, 0xd9\n\t"
-#define aesenc_xmm1_xmm4      ".byte 0x66, 0x0f, 0x38, 0xdc, 0xe1\n\t"
-#define aesenclast_xmm1_xmm0  ".byte 0x66, 0x0f, 0x38, 0xdd, 0xc1\n\t"
-#define aesenclast_xmm1_xmm2  ".byte 0x66, 0x0f, 0x38, 0xdd, 0xd1\n\t"
-#define aesenclast_xmm1_xmm3  ".byte 0x66, 0x0f, 0x38, 0xdd, 0xd9\n\t"
-#define aesenclast_xmm1_xmm4  ".byte 0x66, 0x0f, 0x38, 0xdd, 0xe1\n\t"
-
-  /* Register usage:
-      esi   keyschedule
-      xmm0  CTR-0
-      xmm1  temp / round key
-      xmm2  CTR-1
-      xmm3  CTR-2
-      xmm4  CTR-3
-      xmm5  copy of *ctr
-      xmm6  endian swapping mask
-   */
-
-  asm volatile ("movdqa %%xmm5, %%xmm0\n\t"   /* xmm0, xmm2 := CTR (xmm5) */
-                "movdqa %%xmm0, %%xmm2\n\t"
-                "pcmpeqd %%xmm1, %%xmm1\n\t"
-                "psrldq $8, %%xmm1\n\t"         /* xmm1 = -1 */
-
-                "pshufb %%xmm6, %%xmm2\n\t"     /* xmm2 := le(xmm2) */
-                "psubq  %%xmm1, %%xmm2\n\t"     /* xmm2++           */
-                "movdqa %%xmm2, %%xmm3\n\t"     /* xmm3 := xmm2     */
-                "psubq  %%xmm1, %%xmm3\n\t"     /* xmm3++           */
-                "movdqa %%xmm3, %%xmm4\n\t"     /* xmm4 := xmm3     */
-                "psubq  %%xmm1, %%xmm4\n\t"     /* xmm4++           */
-                "movdqa %%xmm4, %%xmm5\n\t"     /* xmm5 := xmm4     */
-                "psubq  %%xmm1, %%xmm5\n\t"     /* xmm5++           */
-
-                /* detect if 64-bit carry handling is needed */
-                "cmpl   $0xffffffff, 8(%[ctr])\n\t"
-                "jne    1f\n\t"
-                "movl   12(%[ctr]), %%esi\n\t"
-                "bswapl %%esi\n\t"
-                "cmpl   $0xfffffffc, %%esi\n\t"
-                "jb     1f\n\t"       /* no carry */
-
-                "pslldq $8, %%xmm1\n\t"         /* move lower 64-bit to high */
-                "je     4f\n\t"     /* esi == 0xfffffffc */
-                "cmpl   $0xfffffffe, %%esi\n\t"
-                "jb     3f\n\t"     /* esi == 0xfffffffd */
-                "je     2f\n\t"     /* esi == 0xfffffffe */
-                /* esi == 0xffffffff */
-
-                "psubq   %%xmm1, %%xmm2\n\t"
-                "2:\n\t"
-                "psubq   %%xmm1, %%xmm3\n\t"
-                "3:\n\t"
-                "psubq   %%xmm1, %%xmm4\n\t"
-                "4:\n\t"
-                "psubq   %%xmm1, %%xmm5\n\t"
-
-                "1:\n\t"
-                "movdqa (%[key]), %%xmm1\n\t"   /* xmm1 := key[0]    */
-                "movl %[rounds], %%esi\n\t"
-
-                "pshufb %%xmm6, %%xmm2\n\t"     /* xmm2 := be(xmm2) */
-                "pshufb %%xmm6, %%xmm3\n\t"     /* xmm3 := be(xmm3) */
-                "pshufb %%xmm6, %%xmm4\n\t"     /* xmm4 := be(xmm4) */
-                "pshufb %%xmm6, %%xmm5\n\t"     /* xmm5 := be(xmm5) */
-                "movdqa %%xmm5, (%[ctr])\n\t"   /* Update CTR (mem).  */
-
-                "pxor   %%xmm1, %%xmm0\n\t"     /* xmm0 ^= key[0]    */
-                "pxor   %%xmm1, %%xmm2\n\t"     /* xmm2 ^= key[0]    */
-                "pxor   %%xmm1, %%xmm3\n\t"     /* xmm3 ^= key[0]    */
-                "pxor   %%xmm1, %%xmm4\n\t"     /* xmm4 ^= key[0]    */
-                "movdqa 0x10(%[key]), %%xmm1\n\t"
-                aesenc_xmm1_xmm0
-                aesenc_xmm1_xmm2
-                aesenc_xmm1_xmm3
-                aesenc_xmm1_xmm4
-                "movdqa 0x20(%[key]), %%xmm1\n\t"
-                aesenc_xmm1_xmm0
-                aesenc_xmm1_xmm2
-                aesenc_xmm1_xmm3
-                aesenc_xmm1_xmm4
-                "movdqa 0x30(%[key]), %%xmm1\n\t"
-                aesenc_xmm1_xmm0
-                aesenc_xmm1_xmm2
-                aesenc_xmm1_xmm3
-                aesenc_xmm1_xmm4
-                "movdqa 0x40(%[key]), %%xmm1\n\t"
-                aesenc_xmm1_xmm0
-                aesenc_xmm1_xmm2
-                aesenc_xmm1_xmm3
-                aesenc_xmm1_xmm4
-                "movdqa 0x50(%[key]), %%xmm1\n\t"
-                aesenc_xmm1_xmm0
-                aesenc_xmm1_xmm2
-                aesenc_xmm1_xmm3
-                aesenc_xmm1_xmm4
-                "movdqa 0x60(%[key]), %%xmm1\n\t"
-                aesenc_xmm1_xmm0
-                aesenc_xmm1_xmm2
-                aesenc_xmm1_xmm3
-                aesenc_xmm1_xmm4
-                "movdqa 0x70(%[key]), %%xmm1\n\t"
-                aesenc_xmm1_xmm0
-                aesenc_xmm1_xmm2
-                aesenc_xmm1_xmm3
-                aesenc_xmm1_xmm4
-                "movdqa 0x80(%[key]), %%xmm1\n\t"
-                aesenc_xmm1_xmm0
-                aesenc_xmm1_xmm2
-                aesenc_xmm1_xmm3
-                aesenc_xmm1_xmm4
-                "movdqa 0x90(%[key]), %%xmm1\n\t"
-                aesenc_xmm1_xmm0
-                aesenc_xmm1_xmm2
-                aesenc_xmm1_xmm3
-                aesenc_xmm1_xmm4
-                "movdqa 0xa0(%[key]), %%xmm1\n\t"
-                "cmpl $10, %%esi\n\t"
-                "jz 5f\n\t"
-                aesenc_xmm1_xmm0
-                aesenc_xmm1_xmm2
-                aesenc_xmm1_xmm3
-                aesenc_xmm1_xmm4
-                "movdqa 0xb0(%[key]), %%xmm1\n\t"
-                aesenc_xmm1_xmm0
-                aesenc_xmm1_xmm2
-                aesenc_xmm1_xmm3
-                aesenc_xmm1_xmm4
-                "movdqa 0xc0(%[key]), %%xmm1\n\t"
-                "cmpl $12, %%esi\n\t"
-                "jz 5f\n\t"
-                aesenc_xmm1_xmm0
-                aesenc_xmm1_xmm2
-                aesenc_xmm1_xmm3
-                aesenc_xmm1_xmm4
-                "movdqa 0xd0(%[key]), %%xmm1\n\t"
-                aesenc_xmm1_xmm0
-                aesenc_xmm1_xmm2
-                aesenc_xmm1_xmm3
-                aesenc_xmm1_xmm4
-                "movdqa 0xe0(%[key]), %%xmm1\n"
-
-                "5:\n\t"
-                aesenclast_xmm1_xmm0
-                aesenclast_xmm1_xmm2
-                aesenclast_xmm1_xmm3
-                aesenclast_xmm1_xmm4
-
-                "movdqu (%[src]), %%xmm1\n\t"    /* Get block 1.      */
-                "pxor %%xmm1, %%xmm0\n\t"        /* EncCTR-1 ^= input */
-                "movdqu %%xmm0, (%[dst])\n\t"    /* Store block 1     */
-
-                "movdqu 16(%[src]), %%xmm1\n\t"  /* Get block 2.      */
-                "pxor %%xmm1, %%xmm2\n\t"        /* EncCTR-2 ^= input */
-                "movdqu %%xmm2, 16(%[dst])\n\t"  /* Store block 2.    */
-
-                "movdqu 32(%[src]), %%xmm1\n\t"  /* Get block 3.      */
-                "pxor %%xmm1, %%xmm3\n\t"        /* EncCTR-3 ^= input */
-                "movdqu %%xmm3, 32(%[dst])\n\t"  /* Store block 3.    */
-
-                "movdqu 48(%[src]), %%xmm1\n\t"  /* Get block 4.      */
-                "pxor %%xmm1, %%xmm4\n\t"        /* EncCTR-4 ^= input */
-                "movdqu %%xmm4, 48(%[dst])"      /* Store block 4.   */
-
-                :
-                : [ctr] "r" (ctr),
-                  [src] "r" (a),
-                  [dst] "r" (b),
-                  [key] "r" (ctx->keyschenc),
-                  [rounds] "g" (ctx->rounds)
-                : "%esi", "cc", "memory");
-#undef aesenc_xmm1_xmm0
-#undef aesenc_xmm1_xmm2
-#undef aesenc_xmm1_xmm3
-#undef aesenc_xmm1_xmm4
-#undef aesenclast_xmm1_xmm0
-#undef aesenclast_xmm1_xmm2
-#undef aesenclast_xmm1_xmm3
-#undef aesenclast_xmm1_xmm4
-}
-
-#endif /*USE_AESNI*/
-
-
-=======
   return do_encrypt_fn (ctx, bx, ax);
 #endif /* !USE_ARM_ASM && !USE_AMD64_ASM*/
 }
 
 
->>>>>>> f5bf5b1b
 static unsigned int
 rijndael_encrypt (void *context, byte *b, const byte *a)
 {
@@ -1613,43 +854,8 @@
 #ifdef USE_AESNI
   else if (ctx->use_aesni)
     {
-<<<<<<< HEAD
-#ifdef __INTEL_COMPILER
-      static const __declspec( align(16) ) unsigned char be_mask[16] =
-#else
-      static const unsigned char be_mask[16] __attribute__ ((aligned (16))) =
-#endif
-        { 15, 14, 13, 12, 11, 10, 9, 8, 7, 6, 5, 4, 3, 2, 1, 0 };
-
-      aesni_prepare ();
-
-      asm volatile ("movdqa %[mask], %%xmm6\n\t" /* Preload mask */
-                    "movdqa %[ctr], %%xmm5\n\t"  /* Preload CTR */
-                    : /* No output */
-                    : [mask] "m" (*be_mask),
-                      [ctr] "m" (*ctr)
-                    : "memory");
-
-      for ( ;nblocks > 3 ; nblocks -= 4 )
-        {
-          do_aesni_ctr_4 (ctx, ctr, outbuf, inbuf);
-          outbuf += 4*BLOCKSIZE;
-          inbuf  += 4*BLOCKSIZE;
-        }
-      for ( ;nblocks; nblocks-- )
-        {
-          do_aesni_ctr (ctx, ctr, outbuf, inbuf);
-          outbuf += BLOCKSIZE;
-          inbuf  += BLOCKSIZE;
-        }
-      aesni_cleanup ();
-      aesni_cleanup_2_6 ();
-
-      burn_depth = 0; /* No stack usage. */
-=======
       _gcry_aes_aesni_ctr_enc (ctx, outbuf, inbuf, ctr, nblocks);
       burn_depth = 0;
->>>>>>> f5bf5b1b
     }
 #endif /*USE_AESNI*/
 #ifdef USE_SSSE3
