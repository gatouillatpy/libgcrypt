--- conflicted
+++ resolved
@@ -64,8 +64,6 @@
 #  define USE_ARM_NEON_ASM 1
 # endif
 #endif /*ENABLE_NEON_SUPPORT*/
-<<<<<<< HEAD
-=======
 
 
 /* USE_ARM_ASM indicates whether to enable ARM assembly code. */
@@ -73,7 +71,6 @@
 #if defined(__ARMEL__) && defined(HAVE_COMPATIBLE_GCC_ARM_PLATFORM_AS)
 # define USE_ARM_ASM 1
 #endif
->>>>>>> f5bf5b1b
 
 
 /* USE_SSSE3 indicates whether to compile with Intel SSSE3 code. */
