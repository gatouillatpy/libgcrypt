--- conflicted
+++ resolved
@@ -618,21 +618,8 @@
 tiger1_init (void *context, unsigned int flags)
 {
   (void)flags;
-<<<<<<< HEAD
 
   do_init (context, 1);
-}
-
-static void
-tiger2_init (void *context, unsigned int flags)
-{
-  (void)flags;
-
-  do_init (context, 2);
-=======
-
-  do_init (context, 1);
->>>>>>> f5bf5b1b
 }
 
 static void
