/* whirlpool.c - Whirlpool hashing algorithm
 * Copyright (C) 2005 Free Software Foundation, Inc.
 *
 * This file is part of Libgcrypt.
 *
 * Libgcrypt is free software; you can redistribute it and/or modify
 * it under the terms of the GNU Lesser General Public License as
 * published by the Free Software Foundation; either version 2.1 of
 * the License, or (at your option) any later version.
 *
 * Libgcrypt is distributed in the hope that it will be useful,
 * but WITHOUT ANY WARRANTY; without even the implied warranty of
 * MERCHANTABILITY or FITNESS FOR A PARTICULAR PURPOSE.  See the
 * GNU Lesser General Public License for more details.
 *
 * You should have received a copy of the GNU Lesser General Public
 * License along with this program; if not, see <http://www.gnu.org/licenses/>.
 */

/* This is an implementation of the Whirlpool hashing algorithm, which
   has been developed by Vincent Rijmen and Paulo S. L. M. Barreto;
   it's homepage is located at:
   http://www.larc.usp.br/~pbarreto/WhirlpoolPage.html

   The S-Boxes and the structure of the main transformation function,
   which implements an optimized version of the algorithm, is taken
   from the reference implementation available from
   http://www.larc.usp.br/~pbarreto/whirlpool.zip
 */

#include <config.h>
#include <stdio.h>
#include <stdlib.h>
#include <string.h>

#include "types.h"
#include "g10lib.h"
#include "cipher.h"

#include "bufhelp.h"
#include "hash-common.h"

/* USE_AMD64_ASM indicates whether to use AMD64 assembly code. */
#undef USE_AMD64_ASM
#if defined(__x86_64__) && (defined(HAVE_COMPATIBLE_GCC_AMD64_PLATFORM_AS) || \
    defined(HAVE_COMPATIBLE_GCC_WIN64_PLATFORM_AS))
# define USE_AMD64_ASM 1
#endif



/* Size of a whirlpool block (in bytes).  */
#define BLOCK_SIZE 64

/* Number of rounds.  */
#define R 10



/* Types.  */
typedef u64 whirlpool_block_t[BLOCK_SIZE / 8];

typedef struct {
  gcry_md_block_ctx_t bctx;
  whirlpool_block_t hash_state;
  int use_bugemu;
  struct {
    size_t count;
    unsigned char length[32];
  } bugemu;
} whirlpool_context_t;



/* Macros. */

/* Convert the the buffer BUFFER into a block BLOCK, using I as
   counter.  */
#define buffer_to_block(buffer, block, i) \
  for (i = 0; i < 8; i++) \
    (block)[i] = buf_get_be64((buffer) + i * 8);

/* Convert the block BLOCK into a buffer BUFFER, using I as
   counter.  */
#define block_to_buffer(buffer, block, i) \
  for (i = 0; i < 8; i++) \
    buf_put_be64((buffer) + i * 8, (block)[i]);

/* Copy the block BLOCK_SRC to BLOCK_DST, using I as counter.  */
#define block_copy(block_dst, block_src, i) \
  for (i = 0; i < 8; i++) \
    block_dst[i] = block_src[i];

/* XOR the block BLOCK_SRC into BLOCK_DST, using I as counter.  */
#define block_xor(block_dst, block_src, i) \
  for (i = 0; i < 8; i++) \
    block_dst[i] ^= block_src[i];




struct whirlpool_tables_s {
  u64 RC[R];
  u64 C[8][256];
};

static const struct whirlpool_tables_s tab =
{
/* Round constants.  */
  {
    U64_C (0x1823c6e887b8014f),
    U64_C (0x36a6d2f5796f9152),
    U64_C (0x60bc9b8ea30c7b35),
    U64_C (0x1de0d7c22e4bfe57),
    U64_C (0x157737e59ff04ada),
    U64_C (0x58c9290ab1a06b85),
    U64_C (0xbd5d10f4cb3e0567),
    U64_C (0xe427418ba77d95d8),
    U64_C (0xfbee7c66dd17479e),
    U64_C (0xca2dbf07ad5a8333),
  },
/* Main lookup boxes.  */
  { {
    U64_C (0x18186018c07830d8), U64_C (0x23238c2305af4626),
    U64_C (0xc6c63fc67ef991b8), U64_C (0xe8e887e8136fcdfb),
    U64_C (0x878726874ca113cb), U64_C (0xb8b8dab8a9626d11),
    U64_C (0x0101040108050209), U64_C (0x4f4f214f426e9e0d),
    U64_C (0x3636d836adee6c9b), U64_C (0xa6a6a2a6590451ff),
    U64_C (0xd2d26fd2debdb90c), U64_C (0xf5f5f3f5fb06f70e),
    U64_C (0x7979f979ef80f296), U64_C (0x6f6fa16f5fcede30),
    U64_C (0x91917e91fcef3f6d), U64_C (0x52525552aa07a4f8),
    U64_C (0x60609d6027fdc047), U64_C (0xbcbccabc89766535),
    U64_C (0x9b9b569baccd2b37), U64_C (0x8e8e028e048c018a),
    U64_C (0xa3a3b6a371155bd2), U64_C (0x0c0c300c603c186c),
    U64_C (0x7b7bf17bff8af684), U64_C (0x3535d435b5e16a80),
    U64_C (0x1d1d741de8693af5), U64_C (0xe0e0a7e05347ddb3),
    U64_C (0xd7d77bd7f6acb321), U64_C (0xc2c22fc25eed999c),
    U64_C (0x2e2eb82e6d965c43), U64_C (0x4b4b314b627a9629),
    U64_C (0xfefedffea321e15d), U64_C (0x575741578216aed5),
    U64_C (0x15155415a8412abd), U64_C (0x7777c1779fb6eee8),
    U64_C (0x3737dc37a5eb6e92), U64_C (0xe5e5b3e57b56d79e),
    U64_C (0x9f9f469f8cd92313), U64_C (0xf0f0e7f0d317fd23),
    U64_C (0x4a4a354a6a7f9420), U64_C (0xdada4fda9e95a944),
    U64_C (0x58587d58fa25b0a2), U64_C (0xc9c903c906ca8fcf),
    U64_C (0x2929a429558d527c), U64_C (0x0a0a280a5022145a),
    U64_C (0xb1b1feb1e14f7f50), U64_C (0xa0a0baa0691a5dc9),
    U64_C (0x6b6bb16b7fdad614), U64_C (0x85852e855cab17d9),
    U64_C (0xbdbdcebd8173673c), U64_C (0x5d5d695dd234ba8f),
    U64_C (0x1010401080502090), U64_C (0xf4f4f7f4f303f507),
    U64_C (0xcbcb0bcb16c08bdd), U64_C (0x3e3ef83eedc67cd3),
    U64_C (0x0505140528110a2d), U64_C (0x676781671fe6ce78),
    U64_C (0xe4e4b7e47353d597), U64_C (0x27279c2725bb4e02),
    U64_C (0x4141194132588273), U64_C (0x8b8b168b2c9d0ba7),
    U64_C (0xa7a7a6a7510153f6), U64_C (0x7d7de97dcf94fab2),
    U64_C (0x95956e95dcfb3749), U64_C (0xd8d847d88e9fad56),
    U64_C (0xfbfbcbfb8b30eb70), U64_C (0xeeee9fee2371c1cd),
    U64_C (0x7c7ced7cc791f8bb), U64_C (0x6666856617e3cc71),
    U64_C (0xdddd53dda68ea77b), U64_C (0x17175c17b84b2eaf),
    U64_C (0x4747014702468e45), U64_C (0x9e9e429e84dc211a),
    U64_C (0xcaca0fca1ec589d4), U64_C (0x2d2db42d75995a58),
    U64_C (0xbfbfc6bf9179632e), U64_C (0x07071c07381b0e3f),
    U64_C (0xadad8ead012347ac), U64_C (0x5a5a755aea2fb4b0),
    U64_C (0x838336836cb51bef), U64_C (0x3333cc3385ff66b6),
    U64_C (0x636391633ff2c65c), U64_C (0x02020802100a0412),
    U64_C (0xaaaa92aa39384993), U64_C (0x7171d971afa8e2de),
    U64_C (0xc8c807c80ecf8dc6), U64_C (0x19196419c87d32d1),
    U64_C (0x494939497270923b), U64_C (0xd9d943d9869aaf5f),
    U64_C (0xf2f2eff2c31df931), U64_C (0xe3e3abe34b48dba8),
    U64_C (0x5b5b715be22ab6b9), U64_C (0x88881a8834920dbc),
    U64_C (0x9a9a529aa4c8293e), U64_C (0x262698262dbe4c0b),
    U64_C (0x3232c8328dfa64bf), U64_C (0xb0b0fab0e94a7d59),
    U64_C (0xe9e983e91b6acff2), U64_C (0x0f0f3c0f78331e77),
    U64_C (0xd5d573d5e6a6b733), U64_C (0x80803a8074ba1df4),
    U64_C (0xbebec2be997c6127), U64_C (0xcdcd13cd26de87eb),
    U64_C (0x3434d034bde46889), U64_C (0x48483d487a759032),
    U64_C (0xffffdbffab24e354), U64_C (0x7a7af57af78ff48d),
    U64_C (0x90907a90f4ea3d64), U64_C (0x5f5f615fc23ebe9d),
    U64_C (0x202080201da0403d), U64_C (0x6868bd6867d5d00f),
    U64_C (0x1a1a681ad07234ca), U64_C (0xaeae82ae192c41b7),
    U64_C (0xb4b4eab4c95e757d), U64_C (0x54544d549a19a8ce),
    U64_C (0x93937693ece53b7f), U64_C (0x222288220daa442f),
    U64_C (0x64648d6407e9c863), U64_C (0xf1f1e3f1db12ff2a),
    U64_C (0x7373d173bfa2e6cc), U64_C (0x12124812905a2482),
    U64_C (0x40401d403a5d807a), U64_C (0x0808200840281048),
    U64_C (0xc3c32bc356e89b95), U64_C (0xecec97ec337bc5df),
    U64_C (0xdbdb4bdb9690ab4d), U64_C (0xa1a1bea1611f5fc0),
    U64_C (0x8d8d0e8d1c830791), U64_C (0x3d3df43df5c97ac8),
    U64_C (0x97976697ccf1335b), U64_C (0x0000000000000000),
    U64_C (0xcfcf1bcf36d483f9), U64_C (0x2b2bac2b4587566e),
    U64_C (0x7676c57697b3ece1), U64_C (0x8282328264b019e6),
    U64_C (0xd6d67fd6fea9b128), U64_C (0x1b1b6c1bd87736c3),
    U64_C (0xb5b5eeb5c15b7774), U64_C (0xafaf86af112943be),
    U64_C (0x6a6ab56a77dfd41d), U64_C (0x50505d50ba0da0ea),
    U64_C (0x45450945124c8a57), U64_C (0xf3f3ebf3cb18fb38),
    U64_C (0x3030c0309df060ad), U64_C (0xefef9bef2b74c3c4),
    U64_C (0x3f3ffc3fe5c37eda), U64_C (0x55554955921caac7),
    U64_C (0xa2a2b2a2791059db), U64_C (0xeaea8fea0365c9e9),
    U64_C (0x656589650fecca6a), U64_C (0xbabad2bab9686903),
    U64_C (0x2f2fbc2f65935e4a), U64_C (0xc0c027c04ee79d8e),
    U64_C (0xdede5fdebe81a160), U64_C (0x1c1c701ce06c38fc),
    U64_C (0xfdfdd3fdbb2ee746), U64_C (0x4d4d294d52649a1f),
    U64_C (0x92927292e4e03976), U64_C (0x7575c9758fbceafa),
    U64_C (0x06061806301e0c36), U64_C (0x8a8a128a249809ae),
    U64_C (0xb2b2f2b2f940794b), U64_C (0xe6e6bfe66359d185),
    U64_C (0x0e0e380e70361c7e), U64_C (0x1f1f7c1ff8633ee7),
    U64_C (0x6262956237f7c455), U64_C (0xd4d477d4eea3b53a),
    U64_C (0xa8a89aa829324d81), U64_C (0x96966296c4f43152),
    U64_C (0xf9f9c3f99b3aef62), U64_C (0xc5c533c566f697a3),
    U64_C (0x2525942535b14a10), U64_C (0x59597959f220b2ab),
    U64_C (0x84842a8454ae15d0), U64_C (0x7272d572b7a7e4c5),
    U64_C (0x3939e439d5dd72ec), U64_C (0x4c4c2d4c5a619816),
    U64_C (0x5e5e655eca3bbc94), U64_C (0x7878fd78e785f09f),
    U64_C (0x3838e038ddd870e5), U64_C (0x8c8c0a8c14860598),
    U64_C (0xd1d163d1c6b2bf17), U64_C (0xa5a5aea5410b57e4),
    U64_C (0xe2e2afe2434dd9a1), U64_C (0x616199612ff8c24e),
    U64_C (0xb3b3f6b3f1457b42), U64_C (0x2121842115a54234),
    U64_C (0x9c9c4a9c94d62508), U64_C (0x1e1e781ef0663cee),
    U64_C (0x4343114322528661), U64_C (0xc7c73bc776fc93b1),
    U64_C (0xfcfcd7fcb32be54f), U64_C (0x0404100420140824),
    U64_C (0x51515951b208a2e3), U64_C (0x99995e99bcc72f25),
    U64_C (0x6d6da96d4fc4da22), U64_C (0x0d0d340d68391a65),
    U64_C (0xfafacffa8335e979), U64_C (0xdfdf5bdfb684a369),
    U64_C (0x7e7ee57ed79bfca9), U64_C (0x242490243db44819),
    U64_C (0x3b3bec3bc5d776fe), U64_C (0xabab96ab313d4b9a),
    U64_C (0xcece1fce3ed181f0), U64_C (0x1111441188552299),
    U64_C (0x8f8f068f0c890383), U64_C (0x4e4e254e4a6b9c04),
    U64_C (0xb7b7e6b7d1517366), U64_C (0xebeb8beb0b60cbe0),
    U64_C (0x3c3cf03cfdcc78c1), U64_C (0x81813e817cbf1ffd),
    U64_C (0x94946a94d4fe3540), U64_C (0xf7f7fbf7eb0cf31c),
    U64_C (0xb9b9deb9a1676f18), U64_C (0x13134c13985f268b),
    U64_C (0x2c2cb02c7d9c5851), U64_C (0xd3d36bd3d6b8bb05),
    U64_C (0xe7e7bbe76b5cd38c), U64_C (0x6e6ea56e57cbdc39),
    U64_C (0xc4c437c46ef395aa), U64_C (0x03030c03180f061b),
    U64_C (0x565645568a13acdc), U64_C (0x44440d441a49885e),
    U64_C (0x7f7fe17fdf9efea0), U64_C (0xa9a99ea921374f88),
    U64_C (0x2a2aa82a4d825467), U64_C (0xbbbbd6bbb16d6b0a),
    U64_C (0xc1c123c146e29f87), U64_C (0x53535153a202a6f1),
    U64_C (0xdcdc57dcae8ba572), U64_C (0x0b0b2c0b58271653),
    U64_C (0x9d9d4e9d9cd32701), U64_C (0x6c6cad6c47c1d82b),
    U64_C (0x3131c43195f562a4), U64_C (0x7474cd7487b9e8f3),
    U64_C (0xf6f6fff6e309f115), U64_C (0x464605460a438c4c),
    U64_C (0xacac8aac092645a5), U64_C (0x89891e893c970fb5),
    U64_C (0x14145014a04428b4), U64_C (0xe1e1a3e15b42dfba),
    U64_C (0x16165816b04e2ca6), U64_C (0x3a3ae83acdd274f7),
    U64_C (0x6969b9696fd0d206), U64_C (0x09092409482d1241),
    U64_C (0x7070dd70a7ade0d7), U64_C (0xb6b6e2b6d954716f),
    U64_C (0xd0d067d0ceb7bd1e), U64_C (0xeded93ed3b7ec7d6),
    U64_C (0xcccc17cc2edb85e2), U64_C (0x424215422a578468),
    U64_C (0x98985a98b4c22d2c), U64_C (0xa4a4aaa4490e55ed),
    U64_C (0x2828a0285d885075), U64_C (0x5c5c6d5cda31b886),
    U64_C (0xf8f8c7f8933fed6b), U64_C (0x8686228644a411c2),
  }, {
    U64_C (0xd818186018c07830), U64_C (0x2623238c2305af46),
    U64_C (0xb8c6c63fc67ef991), U64_C (0xfbe8e887e8136fcd),
    U64_C (0xcb878726874ca113), U64_C (0x11b8b8dab8a9626d),
    U64_C (0x0901010401080502), U64_C (0x0d4f4f214f426e9e),
    U64_C (0x9b3636d836adee6c), U64_C (0xffa6a6a2a6590451),
    U64_C (0x0cd2d26fd2debdb9), U64_C (0x0ef5f5f3f5fb06f7),
    U64_C (0x967979f979ef80f2), U64_C (0x306f6fa16f5fcede),
    U64_C (0x6d91917e91fcef3f), U64_C (0xf852525552aa07a4),
    U64_C (0x4760609d6027fdc0), U64_C (0x35bcbccabc897665),
    U64_C (0x379b9b569baccd2b), U64_C (0x8a8e8e028e048c01),
    U64_C (0xd2a3a3b6a371155b), U64_C (0x6c0c0c300c603c18),
    U64_C (0x847b7bf17bff8af6), U64_C (0x803535d435b5e16a),
    U64_C (0xf51d1d741de8693a), U64_C (0xb3e0e0a7e05347dd),
    U64_C (0x21d7d77bd7f6acb3), U64_C (0x9cc2c22fc25eed99),
    U64_C (0x432e2eb82e6d965c), U64_C (0x294b4b314b627a96),
    U64_C (0x5dfefedffea321e1), U64_C (0xd5575741578216ae),
    U64_C (0xbd15155415a8412a), U64_C (0xe87777c1779fb6ee),
    U64_C (0x923737dc37a5eb6e), U64_C (0x9ee5e5b3e57b56d7),
    U64_C (0x139f9f469f8cd923), U64_C (0x23f0f0e7f0d317fd),
    U64_C (0x204a4a354a6a7f94), U64_C (0x44dada4fda9e95a9),
    U64_C (0xa258587d58fa25b0), U64_C (0xcfc9c903c906ca8f),
    U64_C (0x7c2929a429558d52), U64_C (0x5a0a0a280a502214),
    U64_C (0x50b1b1feb1e14f7f), U64_C (0xc9a0a0baa0691a5d),
    U64_C (0x146b6bb16b7fdad6), U64_C (0xd985852e855cab17),
    U64_C (0x3cbdbdcebd817367), U64_C (0x8f5d5d695dd234ba),
    U64_C (0x9010104010805020), U64_C (0x07f4f4f7f4f303f5),
    U64_C (0xddcbcb0bcb16c08b), U64_C (0xd33e3ef83eedc67c),
    U64_C (0x2d0505140528110a), U64_C (0x78676781671fe6ce),
    U64_C (0x97e4e4b7e47353d5), U64_C (0x0227279c2725bb4e),
    U64_C (0x7341411941325882), U64_C (0xa78b8b168b2c9d0b),
    U64_C (0xf6a7a7a6a7510153), U64_C (0xb27d7de97dcf94fa),
    U64_C (0x4995956e95dcfb37), U64_C (0x56d8d847d88e9fad),
    U64_C (0x70fbfbcbfb8b30eb), U64_C (0xcdeeee9fee2371c1),
    U64_C (0xbb7c7ced7cc791f8), U64_C (0x716666856617e3cc),
    U64_C (0x7bdddd53dda68ea7), U64_C (0xaf17175c17b84b2e),
    U64_C (0x454747014702468e), U64_C (0x1a9e9e429e84dc21),
    U64_C (0xd4caca0fca1ec589), U64_C (0x582d2db42d75995a),
    U64_C (0x2ebfbfc6bf917963), U64_C (0x3f07071c07381b0e),
    U64_C (0xacadad8ead012347), U64_C (0xb05a5a755aea2fb4),
    U64_C (0xef838336836cb51b), U64_C (0xb63333cc3385ff66),
    U64_C (0x5c636391633ff2c6), U64_C (0x1202020802100a04),
    U64_C (0x93aaaa92aa393849), U64_C (0xde7171d971afa8e2),
    U64_C (0xc6c8c807c80ecf8d), U64_C (0xd119196419c87d32),
    U64_C (0x3b49493949727092), U64_C (0x5fd9d943d9869aaf),
    U64_C (0x31f2f2eff2c31df9), U64_C (0xa8e3e3abe34b48db),
    U64_C (0xb95b5b715be22ab6), U64_C (0xbc88881a8834920d),
    U64_C (0x3e9a9a529aa4c829), U64_C (0x0b262698262dbe4c),
    U64_C (0xbf3232c8328dfa64), U64_C (0x59b0b0fab0e94a7d),
    U64_C (0xf2e9e983e91b6acf), U64_C (0x770f0f3c0f78331e),
    U64_C (0x33d5d573d5e6a6b7), U64_C (0xf480803a8074ba1d),
    U64_C (0x27bebec2be997c61), U64_C (0xebcdcd13cd26de87),
    U64_C (0x893434d034bde468), U64_C (0x3248483d487a7590),
    U64_C (0x54ffffdbffab24e3), U64_C (0x8d7a7af57af78ff4),
    U64_C (0x6490907a90f4ea3d), U64_C (0x9d5f5f615fc23ebe),
    U64_C (0x3d202080201da040), U64_C (0x0f6868bd6867d5d0),
    U64_C (0xca1a1a681ad07234), U64_C (0xb7aeae82ae192c41),
    U64_C (0x7db4b4eab4c95e75), U64_C (0xce54544d549a19a8),
    U64_C (0x7f93937693ece53b), U64_C (0x2f222288220daa44),
    U64_C (0x6364648d6407e9c8), U64_C (0x2af1f1e3f1db12ff),
    U64_C (0xcc7373d173bfa2e6), U64_C (0x8212124812905a24),
    U64_C (0x7a40401d403a5d80), U64_C (0x4808082008402810),
    U64_C (0x95c3c32bc356e89b), U64_C (0xdfecec97ec337bc5),
    U64_C (0x4ddbdb4bdb9690ab), U64_C (0xc0a1a1bea1611f5f),
    U64_C (0x918d8d0e8d1c8307), U64_C (0xc83d3df43df5c97a),
    U64_C (0x5b97976697ccf133), U64_C (0x0000000000000000),
    U64_C (0xf9cfcf1bcf36d483), U64_C (0x6e2b2bac2b458756),
    U64_C (0xe17676c57697b3ec), U64_C (0xe68282328264b019),
    U64_C (0x28d6d67fd6fea9b1), U64_C (0xc31b1b6c1bd87736),
    U64_C (0x74b5b5eeb5c15b77), U64_C (0xbeafaf86af112943),
    U64_C (0x1d6a6ab56a77dfd4), U64_C (0xea50505d50ba0da0),
    U64_C (0x5745450945124c8a), U64_C (0x38f3f3ebf3cb18fb),
    U64_C (0xad3030c0309df060), U64_C (0xc4efef9bef2b74c3),
    U64_C (0xda3f3ffc3fe5c37e), U64_C (0xc755554955921caa),
    U64_C (0xdba2a2b2a2791059), U64_C (0xe9eaea8fea0365c9),
    U64_C (0x6a656589650fecca), U64_C (0x03babad2bab96869),
    U64_C (0x4a2f2fbc2f65935e), U64_C (0x8ec0c027c04ee79d),
    U64_C (0x60dede5fdebe81a1), U64_C (0xfc1c1c701ce06c38),
    U64_C (0x46fdfdd3fdbb2ee7), U64_C (0x1f4d4d294d52649a),
    U64_C (0x7692927292e4e039), U64_C (0xfa7575c9758fbcea),
    U64_C (0x3606061806301e0c), U64_C (0xae8a8a128a249809),
    U64_C (0x4bb2b2f2b2f94079), U64_C (0x85e6e6bfe66359d1),
    U64_C (0x7e0e0e380e70361c), U64_C (0xe71f1f7c1ff8633e),
    U64_C (0x556262956237f7c4), U64_C (0x3ad4d477d4eea3b5),
    U64_C (0x81a8a89aa829324d), U64_C (0x5296966296c4f431),
    U64_C (0x62f9f9c3f99b3aef), U64_C (0xa3c5c533c566f697),
    U64_C (0x102525942535b14a), U64_C (0xab59597959f220b2),
    U64_C (0xd084842a8454ae15), U64_C (0xc57272d572b7a7e4),
    U64_C (0xec3939e439d5dd72), U64_C (0x164c4c2d4c5a6198),
    U64_C (0x945e5e655eca3bbc), U64_C (0x9f7878fd78e785f0),
    U64_C (0xe53838e038ddd870), U64_C (0x988c8c0a8c148605),
    U64_C (0x17d1d163d1c6b2bf), U64_C (0xe4a5a5aea5410b57),
    U64_C (0xa1e2e2afe2434dd9), U64_C (0x4e616199612ff8c2),
    U64_C (0x42b3b3f6b3f1457b), U64_C (0x342121842115a542),
    U64_C (0x089c9c4a9c94d625), U64_C (0xee1e1e781ef0663c),
    U64_C (0x6143431143225286), U64_C (0xb1c7c73bc776fc93),
    U64_C (0x4ffcfcd7fcb32be5), U64_C (0x2404041004201408),
    U64_C (0xe351515951b208a2), U64_C (0x2599995e99bcc72f),
    U64_C (0x226d6da96d4fc4da), U64_C (0x650d0d340d68391a),
    U64_C (0x79fafacffa8335e9), U64_C (0x69dfdf5bdfb684a3),
    U64_C (0xa97e7ee57ed79bfc), U64_C (0x19242490243db448),
    U64_C (0xfe3b3bec3bc5d776), U64_C (0x9aabab96ab313d4b),
    U64_C (0xf0cece1fce3ed181), U64_C (0x9911114411885522),
    U64_C (0x838f8f068f0c8903), U64_C (0x044e4e254e4a6b9c),
    U64_C (0x66b7b7e6b7d15173), U64_C (0xe0ebeb8beb0b60cb),
    U64_C (0xc13c3cf03cfdcc78), U64_C (0xfd81813e817cbf1f),
    U64_C (0x4094946a94d4fe35), U64_C (0x1cf7f7fbf7eb0cf3),
    U64_C (0x18b9b9deb9a1676f), U64_C (0x8b13134c13985f26),
    U64_C (0x512c2cb02c7d9c58), U64_C (0x05d3d36bd3d6b8bb),
    U64_C (0x8ce7e7bbe76b5cd3), U64_C (0x396e6ea56e57cbdc),
    U64_C (0xaac4c437c46ef395), U64_C (0x1b03030c03180f06),
    U64_C (0xdc565645568a13ac), U64_C (0x5e44440d441a4988),
    U64_C (0xa07f7fe17fdf9efe), U64_C (0x88a9a99ea921374f),
    U64_C (0x672a2aa82a4d8254), U64_C (0x0abbbbd6bbb16d6b),
    U64_C (0x87c1c123c146e29f), U64_C (0xf153535153a202a6),
    U64_C (0x72dcdc57dcae8ba5), U64_C (0x530b0b2c0b582716),
    U64_C (0x019d9d4e9d9cd327), U64_C (0x2b6c6cad6c47c1d8),
    U64_C (0xa43131c43195f562), U64_C (0xf37474cd7487b9e8),
    U64_C (0x15f6f6fff6e309f1), U64_C (0x4c464605460a438c),
    U64_C (0xa5acac8aac092645), U64_C (0xb589891e893c970f),
    U64_C (0xb414145014a04428), U64_C (0xbae1e1a3e15b42df),
    U64_C (0xa616165816b04e2c), U64_C (0xf73a3ae83acdd274),
    U64_C (0x066969b9696fd0d2), U64_C (0x4109092409482d12),
    U64_C (0xd77070dd70a7ade0), U64_C (0x6fb6b6e2b6d95471),
    U64_C (0x1ed0d067d0ceb7bd), U64_C (0xd6eded93ed3b7ec7),
    U64_C (0xe2cccc17cc2edb85), U64_C (0x68424215422a5784),
    U64_C (0x2c98985a98b4c22d), U64_C (0xeda4a4aaa4490e55),
    U64_C (0x752828a0285d8850), U64_C (0x865c5c6d5cda31b8),
    U64_C (0x6bf8f8c7f8933fed), U64_C (0xc28686228644a411),
  }, {
    U64_C (0x30d818186018c078), U64_C (0x462623238c2305af),
    U64_C (0x91b8c6c63fc67ef9), U64_C (0xcdfbe8e887e8136f),
    U64_C (0x13cb878726874ca1), U64_C (0x6d11b8b8dab8a962),
    U64_C (0x0209010104010805), U64_C (0x9e0d4f4f214f426e),
    U64_C (0x6c9b3636d836adee), U64_C (0x51ffa6a6a2a65904),
    U64_C (0xb90cd2d26fd2debd), U64_C (0xf70ef5f5f3f5fb06),
    U64_C (0xf2967979f979ef80), U64_C (0xde306f6fa16f5fce),
    U64_C (0x3f6d91917e91fcef), U64_C (0xa4f852525552aa07),
    U64_C (0xc04760609d6027fd), U64_C (0x6535bcbccabc8976),
    U64_C (0x2b379b9b569baccd), U64_C (0x018a8e8e028e048c),
    U64_C (0x5bd2a3a3b6a37115), U64_C (0x186c0c0c300c603c),
    U64_C (0xf6847b7bf17bff8a), U64_C (0x6a803535d435b5e1),
    U64_C (0x3af51d1d741de869), U64_C (0xddb3e0e0a7e05347),
    U64_C (0xb321d7d77bd7f6ac), U64_C (0x999cc2c22fc25eed),
    U64_C (0x5c432e2eb82e6d96), U64_C (0x96294b4b314b627a),
    U64_C (0xe15dfefedffea321), U64_C (0xaed5575741578216),
    U64_C (0x2abd15155415a841), U64_C (0xeee87777c1779fb6),
    U64_C (0x6e923737dc37a5eb), U64_C (0xd79ee5e5b3e57b56),
    U64_C (0x23139f9f469f8cd9), U64_C (0xfd23f0f0e7f0d317),
    U64_C (0x94204a4a354a6a7f), U64_C (0xa944dada4fda9e95),
    U64_C (0xb0a258587d58fa25), U64_C (0x8fcfc9c903c906ca),
    U64_C (0x527c2929a429558d), U64_C (0x145a0a0a280a5022),
    U64_C (0x7f50b1b1feb1e14f), U64_C (0x5dc9a0a0baa0691a),
    U64_C (0xd6146b6bb16b7fda), U64_C (0x17d985852e855cab),
    U64_C (0x673cbdbdcebd8173), U64_C (0xba8f5d5d695dd234),
    U64_C (0x2090101040108050), U64_C (0xf507f4f4f7f4f303),
    U64_C (0x8bddcbcb0bcb16c0), U64_C (0x7cd33e3ef83eedc6),
    U64_C (0x0a2d050514052811), U64_C (0xce78676781671fe6),
    U64_C (0xd597e4e4b7e47353), U64_C (0x4e0227279c2725bb),
    U64_C (0x8273414119413258), U64_C (0x0ba78b8b168b2c9d),
    U64_C (0x53f6a7a7a6a75101), U64_C (0xfab27d7de97dcf94),
    U64_C (0x374995956e95dcfb), U64_C (0xad56d8d847d88e9f),
    U64_C (0xeb70fbfbcbfb8b30), U64_C (0xc1cdeeee9fee2371),
    U64_C (0xf8bb7c7ced7cc791), U64_C (0xcc716666856617e3),
    U64_C (0xa77bdddd53dda68e), U64_C (0x2eaf17175c17b84b),
    U64_C (0x8e45474701470246), U64_C (0x211a9e9e429e84dc),
    U64_C (0x89d4caca0fca1ec5), U64_C (0x5a582d2db42d7599),
    U64_C (0x632ebfbfc6bf9179), U64_C (0x0e3f07071c07381b),
    U64_C (0x47acadad8ead0123), U64_C (0xb4b05a5a755aea2f),
    U64_C (0x1bef838336836cb5), U64_C (0x66b63333cc3385ff),
    U64_C (0xc65c636391633ff2), U64_C (0x041202020802100a),
    U64_C (0x4993aaaa92aa3938), U64_C (0xe2de7171d971afa8),
    U64_C (0x8dc6c8c807c80ecf), U64_C (0x32d119196419c87d),
    U64_C (0x923b494939497270), U64_C (0xaf5fd9d943d9869a),
    U64_C (0xf931f2f2eff2c31d), U64_C (0xdba8e3e3abe34b48),
    U64_C (0xb6b95b5b715be22a), U64_C (0x0dbc88881a883492),
    U64_C (0x293e9a9a529aa4c8), U64_C (0x4c0b262698262dbe),
    U64_C (0x64bf3232c8328dfa), U64_C (0x7d59b0b0fab0e94a),
    U64_C (0xcff2e9e983e91b6a), U64_C (0x1e770f0f3c0f7833),
    U64_C (0xb733d5d573d5e6a6), U64_C (0x1df480803a8074ba),
    U64_C (0x6127bebec2be997c), U64_C (0x87ebcdcd13cd26de),
    U64_C (0x68893434d034bde4), U64_C (0x903248483d487a75),
    U64_C (0xe354ffffdbffab24), U64_C (0xf48d7a7af57af78f),
    U64_C (0x3d6490907a90f4ea), U64_C (0xbe9d5f5f615fc23e),
    U64_C (0x403d202080201da0), U64_C (0xd00f6868bd6867d5),
    U64_C (0x34ca1a1a681ad072), U64_C (0x41b7aeae82ae192c),
    U64_C (0x757db4b4eab4c95e), U64_C (0xa8ce54544d549a19),
    U64_C (0x3b7f93937693ece5), U64_C (0x442f222288220daa),
    U64_C (0xc86364648d6407e9), U64_C (0xff2af1f1e3f1db12),
    U64_C (0xe6cc7373d173bfa2), U64_C (0x248212124812905a),
    U64_C (0x807a40401d403a5d), U64_C (0x1048080820084028),
    U64_C (0x9b95c3c32bc356e8), U64_C (0xc5dfecec97ec337b),
    U64_C (0xab4ddbdb4bdb9690), U64_C (0x5fc0a1a1bea1611f),
    U64_C (0x07918d8d0e8d1c83), U64_C (0x7ac83d3df43df5c9),
    U64_C (0x335b97976697ccf1), U64_C (0x0000000000000000),
    U64_C (0x83f9cfcf1bcf36d4), U64_C (0x566e2b2bac2b4587),
    U64_C (0xece17676c57697b3), U64_C (0x19e68282328264b0),
    U64_C (0xb128d6d67fd6fea9), U64_C (0x36c31b1b6c1bd877),
    U64_C (0x7774b5b5eeb5c15b), U64_C (0x43beafaf86af1129),
    U64_C (0xd41d6a6ab56a77df), U64_C (0xa0ea50505d50ba0d),
    U64_C (0x8a5745450945124c), U64_C (0xfb38f3f3ebf3cb18),
    U64_C (0x60ad3030c0309df0), U64_C (0xc3c4efef9bef2b74),
    U64_C (0x7eda3f3ffc3fe5c3), U64_C (0xaac755554955921c),
    U64_C (0x59dba2a2b2a27910), U64_C (0xc9e9eaea8fea0365),
    U64_C (0xca6a656589650fec), U64_C (0x6903babad2bab968),
    U64_C (0x5e4a2f2fbc2f6593), U64_C (0x9d8ec0c027c04ee7),
    U64_C (0xa160dede5fdebe81), U64_C (0x38fc1c1c701ce06c),
    U64_C (0xe746fdfdd3fdbb2e), U64_C (0x9a1f4d4d294d5264),
    U64_C (0x397692927292e4e0), U64_C (0xeafa7575c9758fbc),
    U64_C (0x0c3606061806301e), U64_C (0x09ae8a8a128a2498),
    U64_C (0x794bb2b2f2b2f940), U64_C (0xd185e6e6bfe66359),
    U64_C (0x1c7e0e0e380e7036), U64_C (0x3ee71f1f7c1ff863),
    U64_C (0xc4556262956237f7), U64_C (0xb53ad4d477d4eea3),
    U64_C (0x4d81a8a89aa82932), U64_C (0x315296966296c4f4),
    U64_C (0xef62f9f9c3f99b3a), U64_C (0x97a3c5c533c566f6),
    U64_C (0x4a102525942535b1), U64_C (0xb2ab59597959f220),
    U64_C (0x15d084842a8454ae), U64_C (0xe4c57272d572b7a7),
    U64_C (0x72ec3939e439d5dd), U64_C (0x98164c4c2d4c5a61),
    U64_C (0xbc945e5e655eca3b), U64_C (0xf09f7878fd78e785),
    U64_C (0x70e53838e038ddd8), U64_C (0x05988c8c0a8c1486),
    U64_C (0xbf17d1d163d1c6b2), U64_C (0x57e4a5a5aea5410b),
    U64_C (0xd9a1e2e2afe2434d), U64_C (0xc24e616199612ff8),
    U64_C (0x7b42b3b3f6b3f145), U64_C (0x42342121842115a5),
    U64_C (0x25089c9c4a9c94d6), U64_C (0x3cee1e1e781ef066),
    U64_C (0x8661434311432252), U64_C (0x93b1c7c73bc776fc),
    U64_C (0xe54ffcfcd7fcb32b), U64_C (0x0824040410042014),
    U64_C (0xa2e351515951b208), U64_C (0x2f2599995e99bcc7),
    U64_C (0xda226d6da96d4fc4), U64_C (0x1a650d0d340d6839),
    U64_C (0xe979fafacffa8335), U64_C (0xa369dfdf5bdfb684),
    U64_C (0xfca97e7ee57ed79b), U64_C (0x4819242490243db4),
    U64_C (0x76fe3b3bec3bc5d7), U64_C (0x4b9aabab96ab313d),
    U64_C (0x81f0cece1fce3ed1), U64_C (0x2299111144118855),
    U64_C (0x03838f8f068f0c89), U64_C (0x9c044e4e254e4a6b),
    U64_C (0x7366b7b7e6b7d151), U64_C (0xcbe0ebeb8beb0b60),
    U64_C (0x78c13c3cf03cfdcc), U64_C (0x1ffd81813e817cbf),
    U64_C (0x354094946a94d4fe), U64_C (0xf31cf7f7fbf7eb0c),
    U64_C (0x6f18b9b9deb9a167), U64_C (0x268b13134c13985f),
    U64_C (0x58512c2cb02c7d9c), U64_C (0xbb05d3d36bd3d6b8),
    U64_C (0xd38ce7e7bbe76b5c), U64_C (0xdc396e6ea56e57cb),
    U64_C (0x95aac4c437c46ef3), U64_C (0x061b03030c03180f),
    U64_C (0xacdc565645568a13), U64_C (0x885e44440d441a49),
    U64_C (0xfea07f7fe17fdf9e), U64_C (0x4f88a9a99ea92137),
    U64_C (0x54672a2aa82a4d82), U64_C (0x6b0abbbbd6bbb16d),
    U64_C (0x9f87c1c123c146e2), U64_C (0xa6f153535153a202),
    U64_C (0xa572dcdc57dcae8b), U64_C (0x16530b0b2c0b5827),
    U64_C (0x27019d9d4e9d9cd3), U64_C (0xd82b6c6cad6c47c1),
    U64_C (0x62a43131c43195f5), U64_C (0xe8f37474cd7487b9),
    U64_C (0xf115f6f6fff6e309), U64_C (0x8c4c464605460a43),
    U64_C (0x45a5acac8aac0926), U64_C (0x0fb589891e893c97),
    U64_C (0x28b414145014a044), U64_C (0xdfbae1e1a3e15b42),
    U64_C (0x2ca616165816b04e), U64_C (0x74f73a3ae83acdd2),
    U64_C (0xd2066969b9696fd0), U64_C (0x124109092409482d),
    U64_C (0xe0d77070dd70a7ad), U64_C (0x716fb6b6e2b6d954),
    U64_C (0xbd1ed0d067d0ceb7), U64_C (0xc7d6eded93ed3b7e),
    U64_C (0x85e2cccc17cc2edb), U64_C (0x8468424215422a57),
    U64_C (0x2d2c98985a98b4c2), U64_C (0x55eda4a4aaa4490e),
    U64_C (0x50752828a0285d88), U64_C (0xb8865c5c6d5cda31),
    U64_C (0xed6bf8f8c7f8933f), U64_C (0x11c28686228644a4),
  }, {
    U64_C (0x7830d818186018c0), U64_C (0xaf462623238c2305),
    U64_C (0xf991b8c6c63fc67e), U64_C (0x6fcdfbe8e887e813),
    U64_C (0xa113cb878726874c), U64_C (0x626d11b8b8dab8a9),
    U64_C (0x0502090101040108), U64_C (0x6e9e0d4f4f214f42),
    U64_C (0xee6c9b3636d836ad), U64_C (0x0451ffa6a6a2a659),
    U64_C (0xbdb90cd2d26fd2de), U64_C (0x06f70ef5f5f3f5fb),
    U64_C (0x80f2967979f979ef), U64_C (0xcede306f6fa16f5f),
    U64_C (0xef3f6d91917e91fc), U64_C (0x07a4f852525552aa),
    U64_C (0xfdc04760609d6027), U64_C (0x766535bcbccabc89),
    U64_C (0xcd2b379b9b569bac), U64_C (0x8c018a8e8e028e04),
    U64_C (0x155bd2a3a3b6a371), U64_C (0x3c186c0c0c300c60),
    U64_C (0x8af6847b7bf17bff), U64_C (0xe16a803535d435b5),
    U64_C (0x693af51d1d741de8), U64_C (0x47ddb3e0e0a7e053),
    U64_C (0xacb321d7d77bd7f6), U64_C (0xed999cc2c22fc25e),
    U64_C (0x965c432e2eb82e6d), U64_C (0x7a96294b4b314b62),
    U64_C (0x21e15dfefedffea3), U64_C (0x16aed55757415782),
    U64_C (0x412abd15155415a8), U64_C (0xb6eee87777c1779f),
    U64_C (0xeb6e923737dc37a5), U64_C (0x56d79ee5e5b3e57b),
    U64_C (0xd923139f9f469f8c), U64_C (0x17fd23f0f0e7f0d3),
    U64_C (0x7f94204a4a354a6a), U64_C (0x95a944dada4fda9e),
    U64_C (0x25b0a258587d58fa), U64_C (0xca8fcfc9c903c906),
    U64_C (0x8d527c2929a42955), U64_C (0x22145a0a0a280a50),
    U64_C (0x4f7f50b1b1feb1e1), U64_C (0x1a5dc9a0a0baa069),
    U64_C (0xdad6146b6bb16b7f), U64_C (0xab17d985852e855c),
    U64_C (0x73673cbdbdcebd81), U64_C (0x34ba8f5d5d695dd2),
    U64_C (0x5020901010401080), U64_C (0x03f507f4f4f7f4f3),
    U64_C (0xc08bddcbcb0bcb16), U64_C (0xc67cd33e3ef83eed),
    U64_C (0x110a2d0505140528), U64_C (0xe6ce78676781671f),
    U64_C (0x53d597e4e4b7e473), U64_C (0xbb4e0227279c2725),
    U64_C (0x5882734141194132), U64_C (0x9d0ba78b8b168b2c),
    U64_C (0x0153f6a7a7a6a751), U64_C (0x94fab27d7de97dcf),
    U64_C (0xfb374995956e95dc), U64_C (0x9fad56d8d847d88e),
    U64_C (0x30eb70fbfbcbfb8b), U64_C (0x71c1cdeeee9fee23),
    U64_C (0x91f8bb7c7ced7cc7), U64_C (0xe3cc716666856617),
    U64_C (0x8ea77bdddd53dda6), U64_C (0x4b2eaf17175c17b8),
    U64_C (0x468e454747014702), U64_C (0xdc211a9e9e429e84),
    U64_C (0xc589d4caca0fca1e), U64_C (0x995a582d2db42d75),
    U64_C (0x79632ebfbfc6bf91), U64_C (0x1b0e3f07071c0738),
    U64_C (0x2347acadad8ead01), U64_C (0x2fb4b05a5a755aea),
    U64_C (0xb51bef838336836c), U64_C (0xff66b63333cc3385),
    U64_C (0xf2c65c636391633f), U64_C (0x0a04120202080210),
    U64_C (0x384993aaaa92aa39), U64_C (0xa8e2de7171d971af),
    U64_C (0xcf8dc6c8c807c80e), U64_C (0x7d32d119196419c8),
    U64_C (0x70923b4949394972), U64_C (0x9aaf5fd9d943d986),
    U64_C (0x1df931f2f2eff2c3), U64_C (0x48dba8e3e3abe34b),
    U64_C (0x2ab6b95b5b715be2), U64_C (0x920dbc88881a8834),
    U64_C (0xc8293e9a9a529aa4), U64_C (0xbe4c0b262698262d),
    U64_C (0xfa64bf3232c8328d), U64_C (0x4a7d59b0b0fab0e9),
    U64_C (0x6acff2e9e983e91b), U64_C (0x331e770f0f3c0f78),
    U64_C (0xa6b733d5d573d5e6), U64_C (0xba1df480803a8074),
    U64_C (0x7c6127bebec2be99), U64_C (0xde87ebcdcd13cd26),
    U64_C (0xe468893434d034bd), U64_C (0x75903248483d487a),
    U64_C (0x24e354ffffdbffab), U64_C (0x8ff48d7a7af57af7),
    U64_C (0xea3d6490907a90f4), U64_C (0x3ebe9d5f5f615fc2),
    U64_C (0xa0403d202080201d), U64_C (0xd5d00f6868bd6867),
    U64_C (0x7234ca1a1a681ad0), U64_C (0x2c41b7aeae82ae19),
    U64_C (0x5e757db4b4eab4c9), U64_C (0x19a8ce54544d549a),
    U64_C (0xe53b7f93937693ec), U64_C (0xaa442f222288220d),
    U64_C (0xe9c86364648d6407), U64_C (0x12ff2af1f1e3f1db),
    U64_C (0xa2e6cc7373d173bf), U64_C (0x5a24821212481290),
    U64_C (0x5d807a40401d403a), U64_C (0x2810480808200840),
    U64_C (0xe89b95c3c32bc356), U64_C (0x7bc5dfecec97ec33),
    U64_C (0x90ab4ddbdb4bdb96), U64_C (0x1f5fc0a1a1bea161),
    U64_C (0x8307918d8d0e8d1c), U64_C (0xc97ac83d3df43df5),
    U64_C (0xf1335b97976697cc), U64_C (0x0000000000000000),
    U64_C (0xd483f9cfcf1bcf36), U64_C (0x87566e2b2bac2b45),
    U64_C (0xb3ece17676c57697), U64_C (0xb019e68282328264),
    U64_C (0xa9b128d6d67fd6fe), U64_C (0x7736c31b1b6c1bd8),
    U64_C (0x5b7774b5b5eeb5c1), U64_C (0x2943beafaf86af11),
    U64_C (0xdfd41d6a6ab56a77), U64_C (0x0da0ea50505d50ba),
    U64_C (0x4c8a574545094512), U64_C (0x18fb38f3f3ebf3cb),
    U64_C (0xf060ad3030c0309d), U64_C (0x74c3c4efef9bef2b),
    U64_C (0xc37eda3f3ffc3fe5), U64_C (0x1caac75555495592),
    U64_C (0x1059dba2a2b2a279), U64_C (0x65c9e9eaea8fea03),
    U64_C (0xecca6a656589650f), U64_C (0x686903babad2bab9),
    U64_C (0x935e4a2f2fbc2f65), U64_C (0xe79d8ec0c027c04e),
    U64_C (0x81a160dede5fdebe), U64_C (0x6c38fc1c1c701ce0),
    U64_C (0x2ee746fdfdd3fdbb), U64_C (0x649a1f4d4d294d52),
    U64_C (0xe0397692927292e4), U64_C (0xbceafa7575c9758f),
    U64_C (0x1e0c360606180630), U64_C (0x9809ae8a8a128a24),
    U64_C (0x40794bb2b2f2b2f9), U64_C (0x59d185e6e6bfe663),
    U64_C (0x361c7e0e0e380e70), U64_C (0x633ee71f1f7c1ff8),
    U64_C (0xf7c4556262956237), U64_C (0xa3b53ad4d477d4ee),
    U64_C (0x324d81a8a89aa829), U64_C (0xf4315296966296c4),
    U64_C (0x3aef62f9f9c3f99b), U64_C (0xf697a3c5c533c566),
    U64_C (0xb14a102525942535), U64_C (0x20b2ab59597959f2),
    U64_C (0xae15d084842a8454), U64_C (0xa7e4c57272d572b7),
    U64_C (0xdd72ec3939e439d5), U64_C (0x6198164c4c2d4c5a),
    U64_C (0x3bbc945e5e655eca), U64_C (0x85f09f7878fd78e7),
    U64_C (0xd870e53838e038dd), U64_C (0x8605988c8c0a8c14),
    U64_C (0xb2bf17d1d163d1c6), U64_C (0x0b57e4a5a5aea541),
    U64_C (0x4dd9a1e2e2afe243), U64_C (0xf8c24e616199612f),
    U64_C (0x457b42b3b3f6b3f1), U64_C (0xa542342121842115),
    U64_C (0xd625089c9c4a9c94), U64_C (0x663cee1e1e781ef0),
    U64_C (0x5286614343114322), U64_C (0xfc93b1c7c73bc776),
    U64_C (0x2be54ffcfcd7fcb3), U64_C (0x1408240404100420),
    U64_C (0x08a2e351515951b2), U64_C (0xc72f2599995e99bc),
    U64_C (0xc4da226d6da96d4f), U64_C (0x391a650d0d340d68),
    U64_C (0x35e979fafacffa83), U64_C (0x84a369dfdf5bdfb6),
    U64_C (0x9bfca97e7ee57ed7), U64_C (0xb44819242490243d),
    U64_C (0xd776fe3b3bec3bc5), U64_C (0x3d4b9aabab96ab31),
    U64_C (0xd181f0cece1fce3e), U64_C (0x5522991111441188),
    U64_C (0x8903838f8f068f0c), U64_C (0x6b9c044e4e254e4a),
    U64_C (0x517366b7b7e6b7d1), U64_C (0x60cbe0ebeb8beb0b),
    U64_C (0xcc78c13c3cf03cfd), U64_C (0xbf1ffd81813e817c),
    U64_C (0xfe354094946a94d4), U64_C (0x0cf31cf7f7fbf7eb),
    U64_C (0x676f18b9b9deb9a1), U64_C (0x5f268b13134c1398),
    U64_C (0x9c58512c2cb02c7d), U64_C (0xb8bb05d3d36bd3d6),
    U64_C (0x5cd38ce7e7bbe76b), U64_C (0xcbdc396e6ea56e57),
    U64_C (0xf395aac4c437c46e), U64_C (0x0f061b03030c0318),
    U64_C (0x13acdc565645568a), U64_C (0x49885e44440d441a),
    U64_C (0x9efea07f7fe17fdf), U64_C (0x374f88a9a99ea921),
    U64_C (0x8254672a2aa82a4d), U64_C (0x6d6b0abbbbd6bbb1),
    U64_C (0xe29f87c1c123c146), U64_C (0x02a6f153535153a2),
    U64_C (0x8ba572dcdc57dcae), U64_C (0x2716530b0b2c0b58),
    U64_C (0xd327019d9d4e9d9c), U64_C (0xc1d82b6c6cad6c47),
    U64_C (0xf562a43131c43195), U64_C (0xb9e8f37474cd7487),
    U64_C (0x09f115f6f6fff6e3), U64_C (0x438c4c464605460a),
    U64_C (0x2645a5acac8aac09), U64_C (0x970fb589891e893c),
    U64_C (0x4428b414145014a0), U64_C (0x42dfbae1e1a3e15b),
    U64_C (0x4e2ca616165816b0), U64_C (0xd274f73a3ae83acd),
    U64_C (0xd0d2066969b9696f), U64_C (0x2d12410909240948),
    U64_C (0xade0d77070dd70a7), U64_C (0x54716fb6b6e2b6d9),
    U64_C (0xb7bd1ed0d067d0ce), U64_C (0x7ec7d6eded93ed3b),
    U64_C (0xdb85e2cccc17cc2e), U64_C (0x578468424215422a),
    U64_C (0xc22d2c98985a98b4), U64_C (0x0e55eda4a4aaa449),
    U64_C (0x8850752828a0285d), U64_C (0x31b8865c5c6d5cda),
    U64_C (0x3fed6bf8f8c7f893), U64_C (0xa411c28686228644),
  }, {
    U64_C (0xc07830d818186018), U64_C (0x05af462623238c23),
    U64_C (0x7ef991b8c6c63fc6), U64_C (0x136fcdfbe8e887e8),
    U64_C (0x4ca113cb87872687), U64_C (0xa9626d11b8b8dab8),
    U64_C (0x0805020901010401), U64_C (0x426e9e0d4f4f214f),
    U64_C (0xadee6c9b3636d836), U64_C (0x590451ffa6a6a2a6),
    U64_C (0xdebdb90cd2d26fd2), U64_C (0xfb06f70ef5f5f3f5),
    U64_C (0xef80f2967979f979), U64_C (0x5fcede306f6fa16f),
    U64_C (0xfcef3f6d91917e91), U64_C (0xaa07a4f852525552),
    U64_C (0x27fdc04760609d60), U64_C (0x89766535bcbccabc),
    U64_C (0xaccd2b379b9b569b), U64_C (0x048c018a8e8e028e),
    U64_C (0x71155bd2a3a3b6a3), U64_C (0x603c186c0c0c300c),
    U64_C (0xff8af6847b7bf17b), U64_C (0xb5e16a803535d435),
    U64_C (0xe8693af51d1d741d), U64_C (0x5347ddb3e0e0a7e0),
    U64_C (0xf6acb321d7d77bd7), U64_C (0x5eed999cc2c22fc2),
    U64_C (0x6d965c432e2eb82e), U64_C (0x627a96294b4b314b),
    U64_C (0xa321e15dfefedffe), U64_C (0x8216aed557574157),
    U64_C (0xa8412abd15155415), U64_C (0x9fb6eee87777c177),
    U64_C (0xa5eb6e923737dc37), U64_C (0x7b56d79ee5e5b3e5),
    U64_C (0x8cd923139f9f469f), U64_C (0xd317fd23f0f0e7f0),
    U64_C (0x6a7f94204a4a354a), U64_C (0x9e95a944dada4fda),
    U64_C (0xfa25b0a258587d58), U64_C (0x06ca8fcfc9c903c9),
    U64_C (0x558d527c2929a429), U64_C (0x5022145a0a0a280a),
    U64_C (0xe14f7f50b1b1feb1), U64_C (0x691a5dc9a0a0baa0),
    U64_C (0x7fdad6146b6bb16b), U64_C (0x5cab17d985852e85),
    U64_C (0x8173673cbdbdcebd), U64_C (0xd234ba8f5d5d695d),
    U64_C (0x8050209010104010), U64_C (0xf303f507f4f4f7f4),
    U64_C (0x16c08bddcbcb0bcb), U64_C (0xedc67cd33e3ef83e),
    U64_C (0x28110a2d05051405), U64_C (0x1fe6ce7867678167),
    U64_C (0x7353d597e4e4b7e4), U64_C (0x25bb4e0227279c27),
    U64_C (0x3258827341411941), U64_C (0x2c9d0ba78b8b168b),
    U64_C (0x510153f6a7a7a6a7), U64_C (0xcf94fab27d7de97d),
    U64_C (0xdcfb374995956e95), U64_C (0x8e9fad56d8d847d8),
    U64_C (0x8b30eb70fbfbcbfb), U64_C (0x2371c1cdeeee9fee),
    U64_C (0xc791f8bb7c7ced7c), U64_C (0x17e3cc7166668566),
    U64_C (0xa68ea77bdddd53dd), U64_C (0xb84b2eaf17175c17),
    U64_C (0x02468e4547470147), U64_C (0x84dc211a9e9e429e),
    U64_C (0x1ec589d4caca0fca), U64_C (0x75995a582d2db42d),
    U64_C (0x9179632ebfbfc6bf), U64_C (0x381b0e3f07071c07),
    U64_C (0x012347acadad8ead), U64_C (0xea2fb4b05a5a755a),
    U64_C (0x6cb51bef83833683), U64_C (0x85ff66b63333cc33),
    U64_C (0x3ff2c65c63639163), U64_C (0x100a041202020802),
    U64_C (0x39384993aaaa92aa), U64_C (0xafa8e2de7171d971),
    U64_C (0x0ecf8dc6c8c807c8), U64_C (0xc87d32d119196419),
    U64_C (0x7270923b49493949), U64_C (0x869aaf5fd9d943d9),
    U64_C (0xc31df931f2f2eff2), U64_C (0x4b48dba8e3e3abe3),
    U64_C (0xe22ab6b95b5b715b), U64_C (0x34920dbc88881a88),
    U64_C (0xa4c8293e9a9a529a), U64_C (0x2dbe4c0b26269826),
    U64_C (0x8dfa64bf3232c832), U64_C (0xe94a7d59b0b0fab0),
    U64_C (0x1b6acff2e9e983e9), U64_C (0x78331e770f0f3c0f),
    U64_C (0xe6a6b733d5d573d5), U64_C (0x74ba1df480803a80),
    U64_C (0x997c6127bebec2be), U64_C (0x26de87ebcdcd13cd),
    U64_C (0xbde468893434d034), U64_C (0x7a75903248483d48),
    U64_C (0xab24e354ffffdbff), U64_C (0xf78ff48d7a7af57a),
    U64_C (0xf4ea3d6490907a90), U64_C (0xc23ebe9d5f5f615f),
    U64_C (0x1da0403d20208020), U64_C (0x67d5d00f6868bd68),
    U64_C (0xd07234ca1a1a681a), U64_C (0x192c41b7aeae82ae),
    U64_C (0xc95e757db4b4eab4), U64_C (0x9a19a8ce54544d54),
    U64_C (0xece53b7f93937693), U64_C (0x0daa442f22228822),
    U64_C (0x07e9c86364648d64), U64_C (0xdb12ff2af1f1e3f1),
    U64_C (0xbfa2e6cc7373d173), U64_C (0x905a248212124812),
    U64_C (0x3a5d807a40401d40), U64_C (0x4028104808082008),
    U64_C (0x56e89b95c3c32bc3), U64_C (0x337bc5dfecec97ec),
    U64_C (0x9690ab4ddbdb4bdb), U64_C (0x611f5fc0a1a1bea1),
    U64_C (0x1c8307918d8d0e8d), U64_C (0xf5c97ac83d3df43d),
    U64_C (0xccf1335b97976697), U64_C (0x0000000000000000),
    U64_C (0x36d483f9cfcf1bcf), U64_C (0x4587566e2b2bac2b),
    U64_C (0x97b3ece17676c576), U64_C (0x64b019e682823282),
    U64_C (0xfea9b128d6d67fd6), U64_C (0xd87736c31b1b6c1b),
    U64_C (0xc15b7774b5b5eeb5), U64_C (0x112943beafaf86af),
    U64_C (0x77dfd41d6a6ab56a), U64_C (0xba0da0ea50505d50),
    U64_C (0x124c8a5745450945), U64_C (0xcb18fb38f3f3ebf3),
    U64_C (0x9df060ad3030c030), U64_C (0x2b74c3c4efef9bef),
    U64_C (0xe5c37eda3f3ffc3f), U64_C (0x921caac755554955),
    U64_C (0x791059dba2a2b2a2), U64_C (0x0365c9e9eaea8fea),
    U64_C (0x0fecca6a65658965), U64_C (0xb9686903babad2ba),
    U64_C (0x65935e4a2f2fbc2f), U64_C (0x4ee79d8ec0c027c0),
    U64_C (0xbe81a160dede5fde), U64_C (0xe06c38fc1c1c701c),
    U64_C (0xbb2ee746fdfdd3fd), U64_C (0x52649a1f4d4d294d),
    U64_C (0xe4e0397692927292), U64_C (0x8fbceafa7575c975),
    U64_C (0x301e0c3606061806), U64_C (0x249809ae8a8a128a),
    U64_C (0xf940794bb2b2f2b2), U64_C (0x6359d185e6e6bfe6),
    U64_C (0x70361c7e0e0e380e), U64_C (0xf8633ee71f1f7c1f),
    U64_C (0x37f7c45562629562), U64_C (0xeea3b53ad4d477d4),
    U64_C (0x29324d81a8a89aa8), U64_C (0xc4f4315296966296),
    U64_C (0x9b3aef62f9f9c3f9), U64_C (0x66f697a3c5c533c5),
    U64_C (0x35b14a1025259425), U64_C (0xf220b2ab59597959),
    U64_C (0x54ae15d084842a84), U64_C (0xb7a7e4c57272d572),
    U64_C (0xd5dd72ec3939e439), U64_C (0x5a6198164c4c2d4c),
    U64_C (0xca3bbc945e5e655e), U64_C (0xe785f09f7878fd78),
    U64_C (0xddd870e53838e038), U64_C (0x148605988c8c0a8c),
    U64_C (0xc6b2bf17d1d163d1), U64_C (0x410b57e4a5a5aea5),
    U64_C (0x434dd9a1e2e2afe2), U64_C (0x2ff8c24e61619961),
    U64_C (0xf1457b42b3b3f6b3), U64_C (0x15a5423421218421),
    U64_C (0x94d625089c9c4a9c), U64_C (0xf0663cee1e1e781e),
    U64_C (0x2252866143431143), U64_C (0x76fc93b1c7c73bc7),
    U64_C (0xb32be54ffcfcd7fc), U64_C (0x2014082404041004),
    U64_C (0xb208a2e351515951), U64_C (0xbcc72f2599995e99),
    U64_C (0x4fc4da226d6da96d), U64_C (0x68391a650d0d340d),
    U64_C (0x8335e979fafacffa), U64_C (0xb684a369dfdf5bdf),
    U64_C (0xd79bfca97e7ee57e), U64_C (0x3db4481924249024),
    U64_C (0xc5d776fe3b3bec3b), U64_C (0x313d4b9aabab96ab),
    U64_C (0x3ed181f0cece1fce), U64_C (0x8855229911114411),
    U64_C (0x0c8903838f8f068f), U64_C (0x4a6b9c044e4e254e),
    U64_C (0xd1517366b7b7e6b7), U64_C (0x0b60cbe0ebeb8beb),
    U64_C (0xfdcc78c13c3cf03c), U64_C (0x7cbf1ffd81813e81),
    U64_C (0xd4fe354094946a94), U64_C (0xeb0cf31cf7f7fbf7),
    U64_C (0xa1676f18b9b9deb9), U64_C (0x985f268b13134c13),
    U64_C (0x7d9c58512c2cb02c), U64_C (0xd6b8bb05d3d36bd3),
    U64_C (0x6b5cd38ce7e7bbe7), U64_C (0x57cbdc396e6ea56e),
    U64_C (0x6ef395aac4c437c4), U64_C (0x180f061b03030c03),
    U64_C (0x8a13acdc56564556), U64_C (0x1a49885e44440d44),
    U64_C (0xdf9efea07f7fe17f), U64_C (0x21374f88a9a99ea9),
    U64_C (0x4d8254672a2aa82a), U64_C (0xb16d6b0abbbbd6bb),
    U64_C (0x46e29f87c1c123c1), U64_C (0xa202a6f153535153),
    U64_C (0xae8ba572dcdc57dc), U64_C (0x582716530b0b2c0b),
    U64_C (0x9cd327019d9d4e9d), U64_C (0x47c1d82b6c6cad6c),
    U64_C (0x95f562a43131c431), U64_C (0x87b9e8f37474cd74),
    U64_C (0xe309f115f6f6fff6), U64_C (0x0a438c4c46460546),
    U64_C (0x092645a5acac8aac), U64_C (0x3c970fb589891e89),
    U64_C (0xa04428b414145014), U64_C (0x5b42dfbae1e1a3e1),
    U64_C (0xb04e2ca616165816), U64_C (0xcdd274f73a3ae83a),
    U64_C (0x6fd0d2066969b969), U64_C (0x482d124109092409),
    U64_C (0xa7ade0d77070dd70), U64_C (0xd954716fb6b6e2b6),
    U64_C (0xceb7bd1ed0d067d0), U64_C (0x3b7ec7d6eded93ed),
    U64_C (0x2edb85e2cccc17cc), U64_C (0x2a57846842421542),
    U64_C (0xb4c22d2c98985a98), U64_C (0x490e55eda4a4aaa4),
    U64_C (0x5d8850752828a028), U64_C (0xda31b8865c5c6d5c),
    U64_C (0x933fed6bf8f8c7f8), U64_C (0x44a411c286862286),
  }, {
    U64_C (0x18c07830d8181860), U64_C (0x2305af462623238c),
    U64_C (0xc67ef991b8c6c63f), U64_C (0xe8136fcdfbe8e887),
    U64_C (0x874ca113cb878726), U64_C (0xb8a9626d11b8b8da),
    U64_C (0x0108050209010104), U64_C (0x4f426e9e0d4f4f21),
    U64_C (0x36adee6c9b3636d8), U64_C (0xa6590451ffa6a6a2),
    U64_C (0xd2debdb90cd2d26f), U64_C (0xf5fb06f70ef5f5f3),
    U64_C (0x79ef80f2967979f9), U64_C (0x6f5fcede306f6fa1),
    U64_C (0x91fcef3f6d91917e), U64_C (0x52aa07a4f8525255),
    U64_C (0x6027fdc04760609d), U64_C (0xbc89766535bcbcca),
    U64_C (0x9baccd2b379b9b56), U64_C (0x8e048c018a8e8e02),
    U64_C (0xa371155bd2a3a3b6), U64_C (0x0c603c186c0c0c30),
    U64_C (0x7bff8af6847b7bf1), U64_C (0x35b5e16a803535d4),
    U64_C (0x1de8693af51d1d74), U64_C (0xe05347ddb3e0e0a7),
    U64_C (0xd7f6acb321d7d77b), U64_C (0xc25eed999cc2c22f),
    U64_C (0x2e6d965c432e2eb8), U64_C (0x4b627a96294b4b31),
    U64_C (0xfea321e15dfefedf), U64_C (0x578216aed5575741),
    U64_C (0x15a8412abd151554), U64_C (0x779fb6eee87777c1),
    U64_C (0x37a5eb6e923737dc), U64_C (0xe57b56d79ee5e5b3),
    U64_C (0x9f8cd923139f9f46), U64_C (0xf0d317fd23f0f0e7),
    U64_C (0x4a6a7f94204a4a35), U64_C (0xda9e95a944dada4f),
    U64_C (0x58fa25b0a258587d), U64_C (0xc906ca8fcfc9c903),
    U64_C (0x29558d527c2929a4), U64_C (0x0a5022145a0a0a28),
    U64_C (0xb1e14f7f50b1b1fe), U64_C (0xa0691a5dc9a0a0ba),
    U64_C (0x6b7fdad6146b6bb1), U64_C (0x855cab17d985852e),
    U64_C (0xbd8173673cbdbdce), U64_C (0x5dd234ba8f5d5d69),
    U64_C (0x1080502090101040), U64_C (0xf4f303f507f4f4f7),
    U64_C (0xcb16c08bddcbcb0b), U64_C (0x3eedc67cd33e3ef8),
    U64_C (0x0528110a2d050514), U64_C (0x671fe6ce78676781),
    U64_C (0xe47353d597e4e4b7), U64_C (0x2725bb4e0227279c),
    U64_C (0x4132588273414119), U64_C (0x8b2c9d0ba78b8b16),
    U64_C (0xa7510153f6a7a7a6), U64_C (0x7dcf94fab27d7de9),
    U64_C (0x95dcfb374995956e), U64_C (0xd88e9fad56d8d847),
    U64_C (0xfb8b30eb70fbfbcb), U64_C (0xee2371c1cdeeee9f),
    U64_C (0x7cc791f8bb7c7ced), U64_C (0x6617e3cc71666685),
    U64_C (0xdda68ea77bdddd53), U64_C (0x17b84b2eaf17175c),
    U64_C (0x4702468e45474701), U64_C (0x9e84dc211a9e9e42),
    U64_C (0xca1ec589d4caca0f), U64_C (0x2d75995a582d2db4),
    U64_C (0xbf9179632ebfbfc6), U64_C (0x07381b0e3f07071c),
    U64_C (0xad012347acadad8e), U64_C (0x5aea2fb4b05a5a75),
    U64_C (0x836cb51bef838336), U64_C (0x3385ff66b63333cc),
    U64_C (0x633ff2c65c636391), U64_C (0x02100a0412020208),
    U64_C (0xaa39384993aaaa92), U64_C (0x71afa8e2de7171d9),
    U64_C (0xc80ecf8dc6c8c807), U64_C (0x19c87d32d1191964),
    U64_C (0x497270923b494939), U64_C (0xd9869aaf5fd9d943),
    U64_C (0xf2c31df931f2f2ef), U64_C (0xe34b48dba8e3e3ab),
    U64_C (0x5be22ab6b95b5b71), U64_C (0x8834920dbc88881a),
    U64_C (0x9aa4c8293e9a9a52), U64_C (0x262dbe4c0b262698),
    U64_C (0x328dfa64bf3232c8), U64_C (0xb0e94a7d59b0b0fa),
    U64_C (0xe91b6acff2e9e983), U64_C (0x0f78331e770f0f3c),
    U64_C (0xd5e6a6b733d5d573), U64_C (0x8074ba1df480803a),
    U64_C (0xbe997c6127bebec2), U64_C (0xcd26de87ebcdcd13),
    U64_C (0x34bde468893434d0), U64_C (0x487a75903248483d),
    U64_C (0xffab24e354ffffdb), U64_C (0x7af78ff48d7a7af5),
    U64_C (0x90f4ea3d6490907a), U64_C (0x5fc23ebe9d5f5f61),
    U64_C (0x201da0403d202080), U64_C (0x6867d5d00f6868bd),
    U64_C (0x1ad07234ca1a1a68), U64_C (0xae192c41b7aeae82),
    U64_C (0xb4c95e757db4b4ea), U64_C (0x549a19a8ce54544d),
    U64_C (0x93ece53b7f939376), U64_C (0x220daa442f222288),
    U64_C (0x6407e9c86364648d), U64_C (0xf1db12ff2af1f1e3),
    U64_C (0x73bfa2e6cc7373d1), U64_C (0x12905a2482121248),
    U64_C (0x403a5d807a40401d), U64_C (0x0840281048080820),
    U64_C (0xc356e89b95c3c32b), U64_C (0xec337bc5dfecec97),
    U64_C (0xdb9690ab4ddbdb4b), U64_C (0xa1611f5fc0a1a1be),
    U64_C (0x8d1c8307918d8d0e), U64_C (0x3df5c97ac83d3df4),
    U64_C (0x97ccf1335b979766), U64_C (0x0000000000000000),
    U64_C (0xcf36d483f9cfcf1b), U64_C (0x2b4587566e2b2bac),
    U64_C (0x7697b3ece17676c5), U64_C (0x8264b019e6828232),
    U64_C (0xd6fea9b128d6d67f), U64_C (0x1bd87736c31b1b6c),
    U64_C (0xb5c15b7774b5b5ee), U64_C (0xaf112943beafaf86),
    U64_C (0x6a77dfd41d6a6ab5), U64_C (0x50ba0da0ea50505d),
    U64_C (0x45124c8a57454509), U64_C (0xf3cb18fb38f3f3eb),
    U64_C (0x309df060ad3030c0), U64_C (0xef2b74c3c4efef9b),
    U64_C (0x3fe5c37eda3f3ffc), U64_C (0x55921caac7555549),
    U64_C (0xa2791059dba2a2b2), U64_C (0xea0365c9e9eaea8f),
    U64_C (0x650fecca6a656589), U64_C (0xbab9686903babad2),
    U64_C (0x2f65935e4a2f2fbc), U64_C (0xc04ee79d8ec0c027),
    U64_C (0xdebe81a160dede5f), U64_C (0x1ce06c38fc1c1c70),
    U64_C (0xfdbb2ee746fdfdd3), U64_C (0x4d52649a1f4d4d29),
    U64_C (0x92e4e03976929272), U64_C (0x758fbceafa7575c9),
    U64_C (0x06301e0c36060618), U64_C (0x8a249809ae8a8a12),
    U64_C (0xb2f940794bb2b2f2), U64_C (0xe66359d185e6e6bf),
    U64_C (0x0e70361c7e0e0e38), U64_C (0x1ff8633ee71f1f7c),
    U64_C (0x6237f7c455626295), U64_C (0xd4eea3b53ad4d477),
    U64_C (0xa829324d81a8a89a), U64_C (0x96c4f43152969662),
    U64_C (0xf99b3aef62f9f9c3), U64_C (0xc566f697a3c5c533),
    U64_C (0x2535b14a10252594), U64_C (0x59f220b2ab595979),
    U64_C (0x8454ae15d084842a), U64_C (0x72b7a7e4c57272d5),
    U64_C (0x39d5dd72ec3939e4), U64_C (0x4c5a6198164c4c2d),
    U64_C (0x5eca3bbc945e5e65), U64_C (0x78e785f09f7878fd),
    U64_C (0x38ddd870e53838e0), U64_C (0x8c148605988c8c0a),
    U64_C (0xd1c6b2bf17d1d163), U64_C (0xa5410b57e4a5a5ae),
    U64_C (0xe2434dd9a1e2e2af), U64_C (0x612ff8c24e616199),
    U64_C (0xb3f1457b42b3b3f6), U64_C (0x2115a54234212184),
    U64_C (0x9c94d625089c9c4a), U64_C (0x1ef0663cee1e1e78),
    U64_C (0x4322528661434311), U64_C (0xc776fc93b1c7c73b),
    U64_C (0xfcb32be54ffcfcd7), U64_C (0x0420140824040410),
    U64_C (0x51b208a2e3515159), U64_C (0x99bcc72f2599995e),
    U64_C (0x6d4fc4da226d6da9), U64_C (0x0d68391a650d0d34),
    U64_C (0xfa8335e979fafacf), U64_C (0xdfb684a369dfdf5b),
    U64_C (0x7ed79bfca97e7ee5), U64_C (0x243db44819242490),
    U64_C (0x3bc5d776fe3b3bec), U64_C (0xab313d4b9aabab96),
    U64_C (0xce3ed181f0cece1f), U64_C (0x1188552299111144),
    U64_C (0x8f0c8903838f8f06), U64_C (0x4e4a6b9c044e4e25),
    U64_C (0xb7d1517366b7b7e6), U64_C (0xeb0b60cbe0ebeb8b),
    U64_C (0x3cfdcc78c13c3cf0), U64_C (0x817cbf1ffd81813e),
    U64_C (0x94d4fe354094946a), U64_C (0xf7eb0cf31cf7f7fb),
    U64_C (0xb9a1676f18b9b9de), U64_C (0x13985f268b13134c),
    U64_C (0x2c7d9c58512c2cb0), U64_C (0xd3d6b8bb05d3d36b),
    U64_C (0xe76b5cd38ce7e7bb), U64_C (0x6e57cbdc396e6ea5),
    U64_C (0xc46ef395aac4c437), U64_C (0x03180f061b03030c),
    U64_C (0x568a13acdc565645), U64_C (0x441a49885e44440d),
    U64_C (0x7fdf9efea07f7fe1), U64_C (0xa921374f88a9a99e),
    U64_C (0x2a4d8254672a2aa8), U64_C (0xbbb16d6b0abbbbd6),
    U64_C (0xc146e29f87c1c123), U64_C (0x53a202a6f1535351),
    U64_C (0xdcae8ba572dcdc57), U64_C (0x0b582716530b0b2c),
    U64_C (0x9d9cd327019d9d4e), U64_C (0x6c47c1d82b6c6cad),
    U64_C (0x3195f562a43131c4), U64_C (0x7487b9e8f37474cd),
    U64_C (0xf6e309f115f6f6ff), U64_C (0x460a438c4c464605),
    U64_C (0xac092645a5acac8a), U64_C (0x893c970fb589891e),
    U64_C (0x14a04428b4141450), U64_C (0xe15b42dfbae1e1a3),
    U64_C (0x16b04e2ca6161658), U64_C (0x3acdd274f73a3ae8),
    U64_C (0x696fd0d2066969b9), U64_C (0x09482d1241090924),
    U64_C (0x70a7ade0d77070dd), U64_C (0xb6d954716fb6b6e2),
    U64_C (0xd0ceb7bd1ed0d067), U64_C (0xed3b7ec7d6eded93),
    U64_C (0xcc2edb85e2cccc17), U64_C (0x422a578468424215),
    U64_C (0x98b4c22d2c98985a), U64_C (0xa4490e55eda4a4aa),
    U64_C (0x285d8850752828a0), U64_C (0x5cda31b8865c5c6d),
    U64_C (0xf8933fed6bf8f8c7), U64_C (0x8644a411c2868622),
  }, {
    U64_C (0x6018c07830d81818), U64_C (0x8c2305af46262323),
    U64_C (0x3fc67ef991b8c6c6), U64_C (0x87e8136fcdfbe8e8),
    U64_C (0x26874ca113cb8787), U64_C (0xdab8a9626d11b8b8),
    U64_C (0x0401080502090101), U64_C (0x214f426e9e0d4f4f),
    U64_C (0xd836adee6c9b3636), U64_C (0xa2a6590451ffa6a6),
    U64_C (0x6fd2debdb90cd2d2), U64_C (0xf3f5fb06f70ef5f5),
    U64_C (0xf979ef80f2967979), U64_C (0xa16f5fcede306f6f),
    U64_C (0x7e91fcef3f6d9191), U64_C (0x5552aa07a4f85252),
    U64_C (0x9d6027fdc0476060), U64_C (0xcabc89766535bcbc),
    U64_C (0x569baccd2b379b9b), U64_C (0x028e048c018a8e8e),
    U64_C (0xb6a371155bd2a3a3), U64_C (0x300c603c186c0c0c),
    U64_C (0xf17bff8af6847b7b), U64_C (0xd435b5e16a803535),
    U64_C (0x741de8693af51d1d), U64_C (0xa7e05347ddb3e0e0),
    U64_C (0x7bd7f6acb321d7d7), U64_C (0x2fc25eed999cc2c2),
    U64_C (0xb82e6d965c432e2e), U64_C (0x314b627a96294b4b),
    U64_C (0xdffea321e15dfefe), U64_C (0x41578216aed55757),
    U64_C (0x5415a8412abd1515), U64_C (0xc1779fb6eee87777),
    U64_C (0xdc37a5eb6e923737), U64_C (0xb3e57b56d79ee5e5),
    U64_C (0x469f8cd923139f9f), U64_C (0xe7f0d317fd23f0f0),
    U64_C (0x354a6a7f94204a4a), U64_C (0x4fda9e95a944dada),
    U64_C (0x7d58fa25b0a25858), U64_C (0x03c906ca8fcfc9c9),
    U64_C (0xa429558d527c2929), U64_C (0x280a5022145a0a0a),
    U64_C (0xfeb1e14f7f50b1b1), U64_C (0xbaa0691a5dc9a0a0),
    U64_C (0xb16b7fdad6146b6b), U64_C (0x2e855cab17d98585),
    U64_C (0xcebd8173673cbdbd), U64_C (0x695dd234ba8f5d5d),
    U64_C (0x4010805020901010), U64_C (0xf7f4f303f507f4f4),
    U64_C (0x0bcb16c08bddcbcb), U64_C (0xf83eedc67cd33e3e),
    U64_C (0x140528110a2d0505), U64_C (0x81671fe6ce786767),
    U64_C (0xb7e47353d597e4e4), U64_C (0x9c2725bb4e022727),
    U64_C (0x1941325882734141), U64_C (0x168b2c9d0ba78b8b),
    U64_C (0xa6a7510153f6a7a7), U64_C (0xe97dcf94fab27d7d),
    U64_C (0x6e95dcfb37499595), U64_C (0x47d88e9fad56d8d8),
    U64_C (0xcbfb8b30eb70fbfb), U64_C (0x9fee2371c1cdeeee),
    U64_C (0xed7cc791f8bb7c7c), U64_C (0x856617e3cc716666),
    U64_C (0x53dda68ea77bdddd), U64_C (0x5c17b84b2eaf1717),
    U64_C (0x014702468e454747), U64_C (0x429e84dc211a9e9e),
    U64_C (0x0fca1ec589d4caca), U64_C (0xb42d75995a582d2d),
    U64_C (0xc6bf9179632ebfbf), U64_C (0x1c07381b0e3f0707),
    U64_C (0x8ead012347acadad), U64_C (0x755aea2fb4b05a5a),
    U64_C (0x36836cb51bef8383), U64_C (0xcc3385ff66b63333),
    U64_C (0x91633ff2c65c6363), U64_C (0x0802100a04120202),
    U64_C (0x92aa39384993aaaa), U64_C (0xd971afa8e2de7171),
    U64_C (0x07c80ecf8dc6c8c8), U64_C (0x6419c87d32d11919),
    U64_C (0x39497270923b4949), U64_C (0x43d9869aaf5fd9d9),
    U64_C (0xeff2c31df931f2f2), U64_C (0xabe34b48dba8e3e3),
    U64_C (0x715be22ab6b95b5b), U64_C (0x1a8834920dbc8888),
    U64_C (0x529aa4c8293e9a9a), U64_C (0x98262dbe4c0b2626),
    U64_C (0xc8328dfa64bf3232), U64_C (0xfab0e94a7d59b0b0),
    U64_C (0x83e91b6acff2e9e9), U64_C (0x3c0f78331e770f0f),
    U64_C (0x73d5e6a6b733d5d5), U64_C (0x3a8074ba1df48080),
    U64_C (0xc2be997c6127bebe), U64_C (0x13cd26de87ebcdcd),
    U64_C (0xd034bde468893434), U64_C (0x3d487a7590324848),
    U64_C (0xdbffab24e354ffff), U64_C (0xf57af78ff48d7a7a),
    U64_C (0x7a90f4ea3d649090), U64_C (0x615fc23ebe9d5f5f),
    U64_C (0x80201da0403d2020), U64_C (0xbd6867d5d00f6868),
    U64_C (0x681ad07234ca1a1a), U64_C (0x82ae192c41b7aeae),
    U64_C (0xeab4c95e757db4b4), U64_C (0x4d549a19a8ce5454),
    U64_C (0x7693ece53b7f9393), U64_C (0x88220daa442f2222),
    U64_C (0x8d6407e9c8636464), U64_C (0xe3f1db12ff2af1f1),
    U64_C (0xd173bfa2e6cc7373), U64_C (0x4812905a24821212),
    U64_C (0x1d403a5d807a4040), U64_C (0x2008402810480808),
    U64_C (0x2bc356e89b95c3c3), U64_C (0x97ec337bc5dfecec),
    U64_C (0x4bdb9690ab4ddbdb), U64_C (0xbea1611f5fc0a1a1),
    U64_C (0x0e8d1c8307918d8d), U64_C (0xf43df5c97ac83d3d),
    U64_C (0x6697ccf1335b9797), U64_C (0x0000000000000000),
    U64_C (0x1bcf36d483f9cfcf), U64_C (0xac2b4587566e2b2b),
    U64_C (0xc57697b3ece17676), U64_C (0x328264b019e68282),
    U64_C (0x7fd6fea9b128d6d6), U64_C (0x6c1bd87736c31b1b),
    U64_C (0xeeb5c15b7774b5b5), U64_C (0x86af112943beafaf),
    U64_C (0xb56a77dfd41d6a6a), U64_C (0x5d50ba0da0ea5050),
    U64_C (0x0945124c8a574545), U64_C (0xebf3cb18fb38f3f3),
    U64_C (0xc0309df060ad3030), U64_C (0x9bef2b74c3c4efef),
    U64_C (0xfc3fe5c37eda3f3f), U64_C (0x4955921caac75555),
    U64_C (0xb2a2791059dba2a2), U64_C (0x8fea0365c9e9eaea),
    U64_C (0x89650fecca6a6565), U64_C (0xd2bab9686903baba),
    U64_C (0xbc2f65935e4a2f2f), U64_C (0x27c04ee79d8ec0c0),
    U64_C (0x5fdebe81a160dede), U64_C (0x701ce06c38fc1c1c),
    U64_C (0xd3fdbb2ee746fdfd), U64_C (0x294d52649a1f4d4d),
    U64_C (0x7292e4e039769292), U64_C (0xc9758fbceafa7575),
    U64_C (0x1806301e0c360606), U64_C (0x128a249809ae8a8a),
    U64_C (0xf2b2f940794bb2b2), U64_C (0xbfe66359d185e6e6),
    U64_C (0x380e70361c7e0e0e), U64_C (0x7c1ff8633ee71f1f),
    U64_C (0x956237f7c4556262), U64_C (0x77d4eea3b53ad4d4),
    U64_C (0x9aa829324d81a8a8), U64_C (0x6296c4f431529696),
    U64_C (0xc3f99b3aef62f9f9), U64_C (0x33c566f697a3c5c5),
    U64_C (0x942535b14a102525), U64_C (0x7959f220b2ab5959),
    U64_C (0x2a8454ae15d08484), U64_C (0xd572b7a7e4c57272),
    U64_C (0xe439d5dd72ec3939), U64_C (0x2d4c5a6198164c4c),
    U64_C (0x655eca3bbc945e5e), U64_C (0xfd78e785f09f7878),
    U64_C (0xe038ddd870e53838), U64_C (0x0a8c148605988c8c),
    U64_C (0x63d1c6b2bf17d1d1), U64_C (0xaea5410b57e4a5a5),
    U64_C (0xafe2434dd9a1e2e2), U64_C (0x99612ff8c24e6161),
    U64_C (0xf6b3f1457b42b3b3), U64_C (0x842115a542342121),
    U64_C (0x4a9c94d625089c9c), U64_C (0x781ef0663cee1e1e),
    U64_C (0x1143225286614343), U64_C (0x3bc776fc93b1c7c7),
    U64_C (0xd7fcb32be54ffcfc), U64_C (0x1004201408240404),
    U64_C (0x5951b208a2e35151), U64_C (0x5e99bcc72f259999),
    U64_C (0xa96d4fc4da226d6d), U64_C (0x340d68391a650d0d),
    U64_C (0xcffa8335e979fafa), U64_C (0x5bdfb684a369dfdf),
    U64_C (0xe57ed79bfca97e7e), U64_C (0x90243db448192424),
    U64_C (0xec3bc5d776fe3b3b), U64_C (0x96ab313d4b9aabab),
    U64_C (0x1fce3ed181f0cece), U64_C (0x4411885522991111),
    U64_C (0x068f0c8903838f8f), U64_C (0x254e4a6b9c044e4e),
    U64_C (0xe6b7d1517366b7b7), U64_C (0x8beb0b60cbe0ebeb),
    U64_C (0xf03cfdcc78c13c3c), U64_C (0x3e817cbf1ffd8181),
    U64_C (0x6a94d4fe35409494), U64_C (0xfbf7eb0cf31cf7f7),
    U64_C (0xdeb9a1676f18b9b9), U64_C (0x4c13985f268b1313),
    U64_C (0xb02c7d9c58512c2c), U64_C (0x6bd3d6b8bb05d3d3),
    U64_C (0xbbe76b5cd38ce7e7), U64_C (0xa56e57cbdc396e6e),
    U64_C (0x37c46ef395aac4c4), U64_C (0x0c03180f061b0303),
    U64_C (0x45568a13acdc5656), U64_C (0x0d441a49885e4444),
    U64_C (0xe17fdf9efea07f7f), U64_C (0x9ea921374f88a9a9),
    U64_C (0xa82a4d8254672a2a), U64_C (0xd6bbb16d6b0abbbb),
    U64_C (0x23c146e29f87c1c1), U64_C (0x5153a202a6f15353),
    U64_C (0x57dcae8ba572dcdc), U64_C (0x2c0b582716530b0b),
    U64_C (0x4e9d9cd327019d9d), U64_C (0xad6c47c1d82b6c6c),
    U64_C (0xc43195f562a43131), U64_C (0xcd7487b9e8f37474),
    U64_C (0xfff6e309f115f6f6), U64_C (0x05460a438c4c4646),
    U64_C (0x8aac092645a5acac), U64_C (0x1e893c970fb58989),
    U64_C (0x5014a04428b41414), U64_C (0xa3e15b42dfbae1e1),
    U64_C (0x5816b04e2ca61616), U64_C (0xe83acdd274f73a3a),
    U64_C (0xb9696fd0d2066969), U64_C (0x2409482d12410909),
    U64_C (0xdd70a7ade0d77070), U64_C (0xe2b6d954716fb6b6),
    U64_C (0x67d0ceb7bd1ed0d0), U64_C (0x93ed3b7ec7d6eded),
    U64_C (0x17cc2edb85e2cccc), U64_C (0x15422a5784684242),
    U64_C (0x5a98b4c22d2c9898), U64_C (0xaaa4490e55eda4a4),
    U64_C (0xa0285d8850752828), U64_C (0x6d5cda31b8865c5c),
    U64_C (0xc7f8933fed6bf8f8), U64_C (0x228644a411c28686),
  }, {
    U64_C (0x186018c07830d818), U64_C (0x238c2305af462623),
    U64_C (0xc63fc67ef991b8c6), U64_C (0xe887e8136fcdfbe8),
    U64_C (0x8726874ca113cb87), U64_C (0xb8dab8a9626d11b8),
    U64_C (0x0104010805020901), U64_C (0x4f214f426e9e0d4f),
    U64_C (0x36d836adee6c9b36), U64_C (0xa6a2a6590451ffa6),
    U64_C (0xd26fd2debdb90cd2), U64_C (0xf5f3f5fb06f70ef5),
    U64_C (0x79f979ef80f29679), U64_C (0x6fa16f5fcede306f),
    U64_C (0x917e91fcef3f6d91), U64_C (0x525552aa07a4f852),
    U64_C (0x609d6027fdc04760), U64_C (0xbccabc89766535bc),
    U64_C (0x9b569baccd2b379b), U64_C (0x8e028e048c018a8e),
    U64_C (0xa3b6a371155bd2a3), U64_C (0x0c300c603c186c0c),
    U64_C (0x7bf17bff8af6847b), U64_C (0x35d435b5e16a8035),
    U64_C (0x1d741de8693af51d), U64_C (0xe0a7e05347ddb3e0),
    U64_C (0xd77bd7f6acb321d7), U64_C (0xc22fc25eed999cc2),
    U64_C (0x2eb82e6d965c432e), U64_C (0x4b314b627a96294b),
    U64_C (0xfedffea321e15dfe), U64_C (0x5741578216aed557),
    U64_C (0x155415a8412abd15), U64_C (0x77c1779fb6eee877),
    U64_C (0x37dc37a5eb6e9237), U64_C (0xe5b3e57b56d79ee5),
    U64_C (0x9f469f8cd923139f), U64_C (0xf0e7f0d317fd23f0),
    U64_C (0x4a354a6a7f94204a), U64_C (0xda4fda9e95a944da),
    U64_C (0x587d58fa25b0a258), U64_C (0xc903c906ca8fcfc9),
    U64_C (0x29a429558d527c29), U64_C (0x0a280a5022145a0a),
    U64_C (0xb1feb1e14f7f50b1), U64_C (0xa0baa0691a5dc9a0),
    U64_C (0x6bb16b7fdad6146b), U64_C (0x852e855cab17d985),
    U64_C (0xbdcebd8173673cbd), U64_C (0x5d695dd234ba8f5d),
    U64_C (0x1040108050209010), U64_C (0xf4f7f4f303f507f4),
    U64_C (0xcb0bcb16c08bddcb), U64_C (0x3ef83eedc67cd33e),
    U64_C (0x05140528110a2d05), U64_C (0x6781671fe6ce7867),
    U64_C (0xe4b7e47353d597e4), U64_C (0x279c2725bb4e0227),
    U64_C (0x4119413258827341), U64_C (0x8b168b2c9d0ba78b),
    U64_C (0xa7a6a7510153f6a7), U64_C (0x7de97dcf94fab27d),
    U64_C (0x956e95dcfb374995), U64_C (0xd847d88e9fad56d8),
    U64_C (0xfbcbfb8b30eb70fb), U64_C (0xee9fee2371c1cdee),
    U64_C (0x7ced7cc791f8bb7c), U64_C (0x66856617e3cc7166),
    U64_C (0xdd53dda68ea77bdd), U64_C (0x175c17b84b2eaf17),
    U64_C (0x47014702468e4547), U64_C (0x9e429e84dc211a9e),
    U64_C (0xca0fca1ec589d4ca), U64_C (0x2db42d75995a582d),
    U64_C (0xbfc6bf9179632ebf), U64_C (0x071c07381b0e3f07),
    U64_C (0xad8ead012347acad), U64_C (0x5a755aea2fb4b05a),
    U64_C (0x8336836cb51bef83), U64_C (0x33cc3385ff66b633),
    U64_C (0x6391633ff2c65c63), U64_C (0x020802100a041202),
    U64_C (0xaa92aa39384993aa), U64_C (0x71d971afa8e2de71),
    U64_C (0xc807c80ecf8dc6c8), U64_C (0x196419c87d32d119),
    U64_C (0x4939497270923b49), U64_C (0xd943d9869aaf5fd9),
    U64_C (0xf2eff2c31df931f2), U64_C (0xe3abe34b48dba8e3),
    U64_C (0x5b715be22ab6b95b), U64_C (0x881a8834920dbc88),
    U64_C (0x9a529aa4c8293e9a), U64_C (0x2698262dbe4c0b26),
    U64_C (0x32c8328dfa64bf32), U64_C (0xb0fab0e94a7d59b0),
    U64_C (0xe983e91b6acff2e9), U64_C (0x0f3c0f78331e770f),
    U64_C (0xd573d5e6a6b733d5), U64_C (0x803a8074ba1df480),
    U64_C (0xbec2be997c6127be), U64_C (0xcd13cd26de87ebcd),
    U64_C (0x34d034bde4688934), U64_C (0x483d487a75903248),
    U64_C (0xffdbffab24e354ff), U64_C (0x7af57af78ff48d7a),
    U64_C (0x907a90f4ea3d6490), U64_C (0x5f615fc23ebe9d5f),
    U64_C (0x2080201da0403d20), U64_C (0x68bd6867d5d00f68),
    U64_C (0x1a681ad07234ca1a), U64_C (0xae82ae192c41b7ae),
    U64_C (0xb4eab4c95e757db4), U64_C (0x544d549a19a8ce54),
    U64_C (0x937693ece53b7f93), U64_C (0x2288220daa442f22),
    U64_C (0x648d6407e9c86364), U64_C (0xf1e3f1db12ff2af1),
    U64_C (0x73d173bfa2e6cc73), U64_C (0x124812905a248212),
    U64_C (0x401d403a5d807a40), U64_C (0x0820084028104808),
    U64_C (0xc32bc356e89b95c3), U64_C (0xec97ec337bc5dfec),
    U64_C (0xdb4bdb9690ab4ddb), U64_C (0xa1bea1611f5fc0a1),
    U64_C (0x8d0e8d1c8307918d), U64_C (0x3df43df5c97ac83d),
    U64_C (0x976697ccf1335b97), U64_C (0x0000000000000000),
    U64_C (0xcf1bcf36d483f9cf), U64_C (0x2bac2b4587566e2b),
    U64_C (0x76c57697b3ece176), U64_C (0x82328264b019e682),
    U64_C (0xd67fd6fea9b128d6), U64_C (0x1b6c1bd87736c31b),
    U64_C (0xb5eeb5c15b7774b5), U64_C (0xaf86af112943beaf),
    U64_C (0x6ab56a77dfd41d6a), U64_C (0x505d50ba0da0ea50),
    U64_C (0x450945124c8a5745), U64_C (0xf3ebf3cb18fb38f3),
    U64_C (0x30c0309df060ad30), U64_C (0xef9bef2b74c3c4ef),
    U64_C (0x3ffc3fe5c37eda3f), U64_C (0x554955921caac755),
    U64_C (0xa2b2a2791059dba2), U64_C (0xea8fea0365c9e9ea),
    U64_C (0x6589650fecca6a65), U64_C (0xbad2bab9686903ba),
    U64_C (0x2fbc2f65935e4a2f), U64_C (0xc027c04ee79d8ec0),
    U64_C (0xde5fdebe81a160de), U64_C (0x1c701ce06c38fc1c),
    U64_C (0xfdd3fdbb2ee746fd), U64_C (0x4d294d52649a1f4d),
    U64_C (0x927292e4e0397692), U64_C (0x75c9758fbceafa75),
    U64_C (0x061806301e0c3606), U64_C (0x8a128a249809ae8a),
    U64_C (0xb2f2b2f940794bb2), U64_C (0xe6bfe66359d185e6),
    U64_C (0x0e380e70361c7e0e), U64_C (0x1f7c1ff8633ee71f),
    U64_C (0x62956237f7c45562), U64_C (0xd477d4eea3b53ad4),
    U64_C (0xa89aa829324d81a8), U64_C (0x966296c4f4315296),
    U64_C (0xf9c3f99b3aef62f9), U64_C (0xc533c566f697a3c5),
    U64_C (0x25942535b14a1025), U64_C (0x597959f220b2ab59),
    U64_C (0x842a8454ae15d084), U64_C (0x72d572b7a7e4c572),
    U64_C (0x39e439d5dd72ec39), U64_C (0x4c2d4c5a6198164c),
    U64_C (0x5e655eca3bbc945e), U64_C (0x78fd78e785f09f78),
    U64_C (0x38e038ddd870e538), U64_C (0x8c0a8c148605988c),
    U64_C (0xd163d1c6b2bf17d1), U64_C (0xa5aea5410b57e4a5),
    U64_C (0xe2afe2434dd9a1e2), U64_C (0x6199612ff8c24e61),
    U64_C (0xb3f6b3f1457b42b3), U64_C (0x21842115a5423421),
    U64_C (0x9c4a9c94d625089c), U64_C (0x1e781ef0663cee1e),
    U64_C (0x4311432252866143), U64_C (0xc73bc776fc93b1c7),
    U64_C (0xfcd7fcb32be54ffc), U64_C (0x0410042014082404),
    U64_C (0x515951b208a2e351), U64_C (0x995e99bcc72f2599),
    U64_C (0x6da96d4fc4da226d), U64_C (0x0d340d68391a650d),
    U64_C (0xfacffa8335e979fa), U64_C (0xdf5bdfb684a369df),
    U64_C (0x7ee57ed79bfca97e), U64_C (0x2490243db4481924),
    U64_C (0x3bec3bc5d776fe3b), U64_C (0xab96ab313d4b9aab),
    U64_C (0xce1fce3ed181f0ce), U64_C (0x1144118855229911),
    U64_C (0x8f068f0c8903838f), U64_C (0x4e254e4a6b9c044e),
    U64_C (0xb7e6b7d1517366b7), U64_C (0xeb8beb0b60cbe0eb),
    U64_C (0x3cf03cfdcc78c13c), U64_C (0x813e817cbf1ffd81),
    U64_C (0x946a94d4fe354094), U64_C (0xf7fbf7eb0cf31cf7),
    U64_C (0xb9deb9a1676f18b9), U64_C (0x134c13985f268b13),
    U64_C (0x2cb02c7d9c58512c), U64_C (0xd36bd3d6b8bb05d3),
    U64_C (0xe7bbe76b5cd38ce7), U64_C (0x6ea56e57cbdc396e),
    U64_C (0xc437c46ef395aac4), U64_C (0x030c03180f061b03),
    U64_C (0x5645568a13acdc56), U64_C (0x440d441a49885e44),
    U64_C (0x7fe17fdf9efea07f), U64_C (0xa99ea921374f88a9),
    U64_C (0x2aa82a4d8254672a), U64_C (0xbbd6bbb16d6b0abb),
    U64_C (0xc123c146e29f87c1), U64_C (0x535153a202a6f153),
    U64_C (0xdc57dcae8ba572dc), U64_C (0x0b2c0b582716530b),
    U64_C (0x9d4e9d9cd327019d), U64_C (0x6cad6c47c1d82b6c),
    U64_C (0x31c43195f562a431), U64_C (0x74cd7487b9e8f374),
    U64_C (0xf6fff6e309f115f6), U64_C (0x4605460a438c4c46),
    U64_C (0xac8aac092645a5ac), U64_C (0x891e893c970fb589),
    U64_C (0x145014a04428b414), U64_C (0xe1a3e15b42dfbae1),
    U64_C (0x165816b04e2ca616), U64_C (0x3ae83acdd274f73a),
    U64_C (0x69b9696fd0d20669), U64_C (0x092409482d124109),
    U64_C (0x70dd70a7ade0d770), U64_C (0xb6e2b6d954716fb6),
    U64_C (0xd067d0ceb7bd1ed0), U64_C (0xed93ed3b7ec7d6ed),
    U64_C (0xcc17cc2edb85e2cc), U64_C (0x4215422a57846842),
    U64_C (0x985a98b4c22d2c98), U64_C (0xa4aaa4490e55eda4),
    U64_C (0x28a0285d88507528), U64_C (0x5c6d5cda31b8865c),
    U64_C (0xf8c7f8933fed6bf8), U64_C (0x86228644a411c286),
  } }
};
#define C tab.C
#define C0 C[0]
#define C1 C[1]
#define C2 C[2]
#define C3 C[3]
#define C4 C[4]
#define C5 C[5]
#define C6 C[6]
#define C7 C[7]
#define rc tab.RC

<<<<<<< HEAD


=======


static unsigned int
whirlpool_transform (void *ctx, const unsigned char *data, size_t nblks);



static void
whirlpool_init (void *ctx, unsigned int flags)
{
  whirlpool_context_t *context = ctx;

  memset (context, 0, sizeof (*context));

  context->bctx.blocksize = BLOCK_SIZE;
  context->bctx.bwrite = whirlpool_transform;
  if ((flags & GCRY_MD_FLAG_BUGEMU1))
    {
      memset (&context->bugemu, 0, sizeof context->bugemu);
      context->use_bugemu = 1;
    }
  else
    context->use_bugemu = 0;
}


#ifdef USE_AMD64_ASM

#ifdef HAVE_COMPATIBLE_GCC_WIN64_PLATFORM_AS
# define ASM_FUNC_ABI __attribute__((sysv_abi))
# define ASM_EXTRA_STACK (10 * 16)
#else
# define ASM_FUNC_ABI
# define ASM_EXTRA_STACK 0
#endif

extern unsigned int
_gcry_whirlpool_transform_amd64(u64 *state, const unsigned char *data,
    size_t nblks, const struct whirlpool_tables_s *tables) ASM_FUNC_ABI;

static unsigned int
whirlpool_transform (void *ctx, const unsigned char *data, size_t nblks)
{
  whirlpool_context_t *context = ctx;

  return _gcry_whirlpool_transform_amd64(
		context->hash_state, data, nblks, &tab) + ASM_EXTRA_STACK;
}

#else /* USE_AMD64_ASM */

>>>>>>> f5bf5b1b
/*
 * Transform block.
 */
static unsigned int
whirlpool_transform_blk (void *ctx, const unsigned char *data)
{
  whirlpool_context_t *context = ctx;
  whirlpool_block_t data_block;
  whirlpool_block_t key;
  whirlpool_block_t state;
  whirlpool_block_t block;
  unsigned int r;
  unsigned int i;

  buffer_to_block (data, data_block, i);
  block_copy (key, context->hash_state, i);
  block_copy (state, context->hash_state, i);
  block_xor (state, data_block, i);

  for (r = 0; r < R; r++)
    {
      /* Compute round key K^r.  */

      block[0] = (C0[(key[0] >> 56) & 0xFF] ^ C1[(key[7] >> 48) & 0xFF] ^
		  C2[(key[6] >> 40) & 0xFF] ^ C3[(key[5] >> 32) & 0xFF] ^
		  C4[(key[4] >> 24) & 0xFF] ^ C5[(key[3] >> 16) & 0xFF] ^
		  C6[(key[2] >>  8) & 0xFF] ^ C7[(key[1] >>  0) & 0xFF] ^ rc[r]);
      block[1] = (C0[(key[1] >> 56) & 0xFF] ^ C1[(key[0] >> 48) & 0xFF] ^
		  C2[(key[7] >> 40) & 0xFF] ^ C3[(key[6] >> 32) & 0xFF] ^
		  C4[(key[5] >> 24) & 0xFF] ^ C5[(key[4] >> 16) & 0xFF] ^
		  C6[(key[3] >>  8) & 0xFF] ^ C7[(key[2] >>  0) & 0xFF]);
      block[2] = (C0[(key[2] >> 56) & 0xFF] ^ C1[(key[1] >> 48) & 0xFF] ^
		  C2[(key[0] >> 40) & 0xFF] ^ C3[(key[7] >> 32) & 0xFF] ^
		  C4[(key[6] >> 24) & 0xFF] ^ C5[(key[5] >> 16) & 0xFF] ^
		  C6[(key[4] >>  8) & 0xFF] ^ C7[(key[3] >>  0) & 0xFF]);
      block[3] = (C0[(key[3] >> 56) & 0xFF] ^ C1[(key[2] >> 48) & 0xFF] ^
		  C2[(key[1] >> 40) & 0xFF] ^ C3[(key[0] >> 32) & 0xFF] ^
		  C4[(key[7] >> 24) & 0xFF] ^ C5[(key[6] >> 16) & 0xFF] ^
		  C6[(key[5] >>  8) & 0xFF] ^ C7[(key[4] >>  0) & 0xFF]);
      block[4] = (C0[(key[4] >> 56) & 0xFF] ^ C1[(key[3] >> 48) & 0xFF] ^
		  C2[(key[2] >> 40) & 0xFF] ^ C3[(key[1] >> 32) & 0xFF] ^
		  C4[(key[0] >> 24) & 0xFF] ^ C5[(key[7] >> 16) & 0xFF] ^
		  C6[(key[6] >>  8) & 0xFF] ^ C7[(key[5] >>  0) & 0xFF]);
      block[5] = (C0[(key[5] >> 56) & 0xFF] ^ C1[(key[4] >> 48) & 0xFF] ^
		  C2[(key[3] >> 40) & 0xFF] ^ C3[(key[2] >> 32) & 0xFF] ^
		  C4[(key[1] >> 24) & 0xFF] ^ C5[(key[0] >> 16) & 0xFF] ^
		  C6[(key[7] >>  8) & 0xFF] ^ C7[(key[6] >>  0) & 0xFF]);
      block[6] = (C0[(key[6] >> 56) & 0xFF] ^ C1[(key[5] >> 48) & 0xFF] ^
		  C2[(key[4] >> 40) & 0xFF] ^ C3[(key[3] >> 32) & 0xFF] ^
		  C4[(key[2] >> 24) & 0xFF] ^ C5[(key[1] >> 16) & 0xFF] ^
		  C6[(key[0] >>  8) & 0xFF] ^ C7[(key[7] >>  0) & 0xFF]);
      block[7] = (C0[(key[7] >> 56) & 0xFF] ^ C1[(key[6] >> 48) & 0xFF] ^
		  C2[(key[5] >> 40) & 0xFF] ^ C3[(key[4] >> 32) & 0xFF] ^
		  C4[(key[3] >> 24) & 0xFF] ^ C5[(key[2] >> 16) & 0xFF] ^
		  C6[(key[1] >>  8) & 0xFF] ^ C7[(key[0] >>  0) & 0xFF]);
      block_copy (key, block, i);

      /* Apply r-th round transformation.  */

      block[0] = (C0[(state[0] >> 56) & 0xFF] ^ C1[(state[7] >> 48) & 0xFF] ^
		  C2[(state[6] >> 40) & 0xFF] ^ C3[(state[5] >> 32) & 0xFF] ^
		  C4[(state[4] >> 24) & 0xFF] ^ C5[(state[3] >> 16) & 0xFF] ^
		  C6[(state[2] >>  8) & 0xFF] ^ C7[(state[1] >>  0) & 0xFF] ^ key[0]);
      block[1] = (C0[(state[1] >> 56) & 0xFF] ^ C1[(state[0] >> 48) & 0xFF] ^
		  C2[(state[7] >> 40) & 0xFF] ^ C3[(state[6] >> 32) & 0xFF] ^
		  C4[(state[5] >> 24) & 0xFF] ^ C5[(state[4] >> 16) & 0xFF] ^
		  C6[(state[3] >>  8) & 0xFF] ^ C7[(state[2] >>  0) & 0xFF] ^ key[1]);
      block[2] = (C0[(state[2] >> 56) & 0xFF] ^ C1[(state[1] >> 48) & 0xFF] ^
		  C2[(state[0] >> 40) & 0xFF] ^ C3[(state[7] >> 32) & 0xFF] ^
		  C4[(state[6] >> 24) & 0xFF] ^ C5[(state[5] >> 16) & 0xFF] ^
		  C6[(state[4] >>  8) & 0xFF] ^ C7[(state[3] >>  0) & 0xFF] ^ key[2]);
      block[3] = (C0[(state[3] >> 56) & 0xFF] ^ C1[(state[2] >> 48) & 0xFF] ^
		  C2[(state[1] >> 40) & 0xFF] ^ C3[(state[0] >> 32) & 0xFF] ^
		  C4[(state[7] >> 24) & 0xFF] ^ C5[(state[6] >> 16) & 0xFF] ^
		  C6[(state[5] >>  8) & 0xFF] ^ C7[(state[4] >>  0) & 0xFF] ^ key[3]);
      block[4] = (C0[(state[4] >> 56) & 0xFF] ^ C1[(state[3] >> 48) & 0xFF] ^
		  C2[(state[2] >> 40) & 0xFF] ^ C3[(state[1] >> 32) & 0xFF] ^
		  C4[(state[0] >> 24) & 0xFF] ^ C5[(state[7] >> 16) & 0xFF] ^
		  C6[(state[6] >>  8) & 0xFF] ^ C7[(state[5] >>  0) & 0xFF] ^ key[4]);
      block[5] = (C0[(state[5] >> 56) & 0xFF] ^ C1[(state[4] >> 48) & 0xFF] ^
		  C2[(state[3] >> 40) & 0xFF] ^ C3[(state[2] >> 32) & 0xFF] ^
		  C4[(state[1] >> 24) & 0xFF] ^ C5[(state[0] >> 16) & 0xFF] ^
		  C6[(state[7] >>  8) & 0xFF] ^ C7[(state[6] >>  0) & 0xFF] ^ key[5]);
      block[6] = (C0[(state[6] >> 56) & 0xFF] ^ C1[(state[5] >> 48) & 0xFF] ^
		  C2[(state[4] >> 40) & 0xFF] ^ C3[(state[3] >> 32) & 0xFF] ^
		  C4[(state[2] >> 24) & 0xFF] ^ C5[(state[1] >> 16) & 0xFF] ^
		  C6[(state[0] >>  8) & 0xFF] ^ C7[(state[7] >>  0) & 0xFF] ^ key[6]);
      block[7] = (C0[(state[7] >> 56) & 0xFF] ^ C1[(state[6] >> 48) & 0xFF] ^
		  C2[(state[5] >> 40) & 0xFF] ^ C3[(state[4] >> 32) & 0xFF] ^
		  C4[(state[3] >> 24) & 0xFF] ^ C5[(state[2] >> 16) & 0xFF] ^
		  C6[(state[1] >>  8) & 0xFF] ^ C7[(state[0] >>  0) & 0xFF] ^ key[7]);
      block_copy (state, block, i);
    }

  /* Compression.  */

  block_xor (context->hash_state, data_block, i);
  block_xor (context->hash_state, state, i);

  return /*burn_stack*/ 4 * sizeof(whirlpool_block_t) + 2 * sizeof(int) +
                        4 * sizeof(void*);
}

<<<<<<< HEAD

static void
whirlpool_init (void *ctx, unsigned int flags)
{
  whirlpool_context_t *context = ctx;

  memset (context, 0, sizeof (*context));

  context->bctx.blocksize = BLOCK_SIZE;
  context->bctx.bwrite = whirlpool_transform;
  if ((flags & GCRY_MD_FLAG_BUGEMU1))
    {
      memset (&context->bugemu, 0, sizeof context->bugemu);
      context->use_bugemu = 1;
    }
  else
    context->use_bugemu = 0;
}

=======
static unsigned int
whirlpool_transform ( void *c, const unsigned char *data, size_t nblks )
{
  unsigned int burn;

  do
    {
      burn = whirlpool_transform_blk (c, data);
      data += BLOCK_SIZE;
    }
  while (--nblks);

  return burn;
}

#endif /* !USE_AMD64_ASM */

>>>>>>> f5bf5b1b

/* Bug compatibility Whirlpool version.  */
static void
whirlpool_add_bugemu (whirlpool_context_t *context,
                      const void *buffer_arg, size_t buffer_n)
{
  const unsigned char *buffer = buffer_arg;
  u64 buffer_size;
  unsigned int carry;
  unsigned int i;

  buffer_size = buffer_n;

  if (context->bugemu.count == BLOCK_SIZE)
    {
      /* Flush the buffer.  */
<<<<<<< HEAD
      whirlpool_transform (context, context->bctx.buf);
=======
      whirlpool_transform (context, context->bctx.buf, 1);
>>>>>>> f5bf5b1b
      context->bugemu.count = 0;
    }
  if (! buffer)
    return; /* Nothing to add.  */

  if (context->bugemu.count)
    {
      while (buffer_n && (context->bugemu.count < BLOCK_SIZE))
	{
	  context->bctx.buf[context->bugemu.count++] = *buffer++;
	  buffer_n--;
	}
      whirlpool_add_bugemu (context, NULL, 0);
      if (!buffer_n)
        return; /* Done.  This is the bug we emulate.  */
    }

  while (buffer_n >= BLOCK_SIZE)
    {
<<<<<<< HEAD
      whirlpool_transform (context, buffer);
=======
      whirlpool_transform (context, buffer, 1);
>>>>>>> f5bf5b1b
      context->bugemu.count = 0;
      buffer_n -= BLOCK_SIZE;
      buffer += BLOCK_SIZE;
    }
  while (buffer_n && (context->bugemu.count < BLOCK_SIZE))
    {
      context->bctx.buf[context->bugemu.count++] = *buffer++;
      buffer_n--;
    }

  /* Update bit counter.  */
  carry = 0;
  buffer_size <<= 3;
  for (i = 1; i <= 32; i++)
    {
      if (! (buffer_size || carry))
	break;

      carry += context->bugemu.length[32 - i] + (buffer_size & 0xFF);
      context->bugemu.length[32 - i] = carry;
      buffer_size >>= 8;
      carry >>= 8;
    }
  gcry_assert (! (buffer_size || carry));
}


/* Bug compatibility Whirlpool version.  */
static void
whirlpool_final_bugemu (void *ctx)
{
  whirlpool_context_t *context = ctx;
  unsigned int i;

  /* Flush.  */
  whirlpool_add_bugemu (context, NULL, 0);

  /* Pad.  */
  context->bctx.buf[context->bugemu.count++] = 0x80;

  if (context->bugemu.count > 32)
    {
      /* An extra block is necessary.  */
      while (context->bugemu.count < 64)
	context->bctx.buf[context->bugemu.count++] = 0;
      whirlpool_add_bugemu (context, NULL, 0);
    }
  while (context->bugemu.count < 32)
    context->bctx.buf[context->bugemu.count++] = 0;

  /* Add length of message.  */
  memcpy (context->bctx.buf + context->bugemu.count,
          context->bugemu.length, 32);
  context->bugemu.count += 32;
  whirlpool_add_bugemu (context, NULL, 0);

  block_to_buffer (context->bctx.buf, context->hash_state, i);
}


static void
whirlpool_write (void *ctx, const void *buffer, size_t buffer_n)
{
  whirlpool_context_t *context = ctx;

  if (context->use_bugemu)
    {
      whirlpool_add_bugemu (context, buffer, buffer_n);
    }
  else
    {
      u64 old_nblocks = context->bctx.nblocks;
<<<<<<< HEAD

      _gcry_md_block_write (context, buffer, buffer_n);

=======

      _gcry_md_block_write (context, buffer, buffer_n);

>>>>>>> f5bf5b1b
      gcry_assert (old_nblocks <= context->bctx.nblocks);
    }
}

static void
whirlpool_final (void *ctx)
{
  whirlpool_context_t *context = ctx;
  unsigned int i;
  u64 t, th, lsb, msb;
  unsigned char *length;

  if (context->use_bugemu)
    {
      whirlpool_final_bugemu (ctx);
      return;
    }

  t = context->bctx.nblocks;
  /* if (sizeof t == sizeof context->bctx.nblocks) */
  th = context->bctx.nblocks_high;
  /* else */
  /*   th = context->bctx.nblocks >> 64; In case we ever use u128 */

  /* multiply by 64 to make a byte count */
  lsb = t << 6;
  msb = (th << 6) | (t >> 58);
  /* add the count */
  t = lsb;
  if ((lsb += context->bctx.count) < t)
    msb++;
  /* multiply by 8 to make a bit count */
  t = lsb;
  lsb <<= 3;
  msb <<= 3;
  msb |= t >> 61;

  /* Flush.  */
  whirlpool_write (context, NULL, 0);

  /* Pad.  */
  context->bctx.buf[context->bctx.count++] = 0x80;

  if (context->bctx.count > 32)
    {
      /* An extra block is necessary.  */
      while (context->bctx.count < 64)
	context->bctx.buf[context->bctx.count++] = 0;
      whirlpool_write (context, NULL, 0);
    }
  while (context->bctx.count < 32)
    context->bctx.buf[context->bctx.count++] = 0;

  /* Add length of message.  */
  length = context->bctx.buf + context->bctx.count;
  buf_put_be64(&length[0 * 8], 0);
  buf_put_be64(&length[1 * 8], 0);
  buf_put_be64(&length[2 * 8], msb);
  buf_put_be64(&length[3 * 8], lsb);
  context->bctx.count += 32;
  whirlpool_write (context, NULL, 0);

  block_to_buffer (context->bctx.buf, context->hash_state, i);
}

static byte *
whirlpool_read (void *ctx)
{
  whirlpool_context_t *context = ctx;

  return context->bctx.buf;
}

gcry_md_spec_t _gcry_digest_spec_whirlpool =
  {
    GCRY_MD_WHIRLPOOL, {0, 0},
    "WHIRLPOOL", NULL, 0, NULL, 64,
    whirlpool_init, whirlpool_write, whirlpool_final, whirlpool_read, NULL,
    sizeof (whirlpool_context_t)
  };<|MERGE_RESOLUTION|>--- conflicted
+++ resolved
@@ -1168,11 +1168,6 @@
 #define C7 C[7]
 #define rc tab.RC
 
-<<<<<<< HEAD
-
--
-=======
  
 
@@ -1226,7 +1221,6 @@
 
 #else /* USE_AMD64_ASM */
 
->>>>>>> f5bf5b1b
 /*
  * Transform block.
  */
@@ -1330,27 +1324,6 @@
                         4 * sizeof(void*);
 }
 
-<<<<<<< HEAD
-
-static void
-whirlpool_init (void *ctx, unsigned int flags)
-{
-  whirlpool_context_t *context = ctx;
-
-  memset (context, 0, sizeof (*context));
-
-  context->bctx.blocksize = BLOCK_SIZE;
-  context->bctx.bwrite = whirlpool_transform;
-  if ((flags & GCRY_MD_FLAG_BUGEMU1))
-    {
-      memset (&context->bugemu, 0, sizeof context->bugemu);
-      context->use_bugemu = 1;
-    }
-  else
-    context->use_bugemu = 0;
-}
-
-=======
 static unsigned int
 whirlpool_transform ( void *c, const unsigned char *data, size_t nblks )
 {
@@ -1368,7 +1341,6 @@
 
 #endif /* !USE_AMD64_ASM */
 
->>>>>>> f5bf5b1b
 
 /* Bug compatibility Whirlpool version.  */
 static void
@@ -1385,11 +1357,7 @@
   if (context->bugemu.count == BLOCK_SIZE)
     {
       /* Flush the buffer.  */
-<<<<<<< HEAD
-      whirlpool_transform (context, context->bctx.buf);
-=======
       whirlpool_transform (context, context->bctx.buf, 1);
->>>>>>> f5bf5b1b
       context->bugemu.count = 0;
     }
   if (! buffer)
@@ -1409,11 +1377,7 @@
 
   while (buffer_n >= BLOCK_SIZE)
     {
-<<<<<<< HEAD
-      whirlpool_transform (context, buffer);
-=======
       whirlpool_transform (context, buffer, 1);
->>>>>>> f5bf5b1b
       context->bugemu.count = 0;
       buffer_n -= BLOCK_SIZE;
       buffer += BLOCK_SIZE;
@@ -1486,15 +1450,9 @@
   else
     {
       u64 old_nblocks = context->bctx.nblocks;
-<<<<<<< HEAD
 
       _gcry_md_block_write (context, buffer, buffer_n);
 
-=======
-
-      _gcry_md_block_write (context, buffer, buffer_n);
-
->>>>>>> f5bf5b1b
       gcry_assert (old_nblocks <= context->bctx.nblocks);
     }
 }
