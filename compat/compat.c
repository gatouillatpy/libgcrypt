/* compat.c - Dummy file to avoid an empty library.
 * Copyright (C) 2010  Free Software Foundation, Inc.
 *
 * This file is part of Libgcrypt.
 *
 * Libgcrypt is free software; you can redistribute it and/or modify
 * it under the terms of the GNU Lesser General Public License as
 * published by the Free Software Foundation; either version 2.1 of
 * the License, or (at your option) any later version.
 *
 * Libgcrypt is distributed in the hope that it will be useful,
 * but WITHOUT ANY WARRANTY; without even the implied warranty of
 * MERCHANTABILITY or FITNESS FOR A PARTICULAR PURPOSE.  See the
 * GNU Lesser General Public License for more details.
 *
 * You should have received a copy of the GNU Lesser General Public
 * License along with this program; if not, see <http://www.gnu.org/licenses/>.
 */

#include <config.h>

#include "../src/g10lib.h"


const char *
_gcry_compat_identification (void)
{
  /* For complete list of copyright holders see the file AUTHORS in
     the source distribution.  */
  static const char blurb[] =
    "\n\n"
    "This is Libgcrypt " PACKAGE_VERSION " - The GNU Crypto Library\n"
    "Copyright (C) 2000-2016 Free Software Foundation, Inc.\n"
    "Copyright (C) 2012-2016 g10 Code GmbH\n"
<<<<<<< HEAD
    "Copyright (C) 2013-2015 Jussi Kivilinna\n"
    "(See the source code for a complete list)\n"
=======
    "Copyright (C) 2013-2016 Jussi Kivilinna\n"
>>>>>>> f5bf5b1b
    "\n"
    "(" BUILD_REVISION " " BUILD_TIMESTAMP ")\n"
    "\n\n";
  return blurb;
}<|MERGE_RESOLUTION|>--- conflicted
+++ resolved
@@ -32,12 +32,7 @@
     "This is Libgcrypt " PACKAGE_VERSION " - The GNU Crypto Library\n"
     "Copyright (C) 2000-2016 Free Software Foundation, Inc.\n"
     "Copyright (C) 2012-2016 g10 Code GmbH\n"
-<<<<<<< HEAD
-    "Copyright (C) 2013-2015 Jussi Kivilinna\n"
-    "(See the source code for a complete list)\n"
-=======
     "Copyright (C) 2013-2016 Jussi Kivilinna\n"
->>>>>>> f5bf5b1b
     "\n"
     "(" BUILD_REVISION " " BUILD_TIMESTAMP ")\n"
     "\n\n";
