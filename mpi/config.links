--- conflicted
+++ resolved
@@ -131,11 +131,6 @@
     x86_64-apple-darwin*)
 	echo '#define BSD_SYNTAX' >>./mpi/asm-syntax.h
 	cat  $srcdir/mpi/i386/syntax.h	    >>./mpi/asm-syntax.h
-<<<<<<< HEAD
-	path="amd64"
-        mpi_cpu_arch="x86"
-	;;
-=======
 	cat  $srcdir/mpi/amd64/func_abi.h   >>./mpi/asm-syntax.h
 	path="amd64"
         mpi_cpu_arch="x86"
@@ -148,7 +143,6 @@
 	path="amd64"
         mpi_cpu_arch="x86"
         ;;
->>>>>>> f5bf5b1b
     x86_64-*-*)
 	echo '#define ELF_SYNTAX' >>./mpi/asm-syntax.h
 	cat  $srcdir/mpi/i386/syntax.h	    >>./mpi/asm-syntax.h
