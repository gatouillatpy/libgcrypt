/* ec.c -  Elliptic Curve functions
 * Copyright (C) 2007 Free Software Foundation, Inc.
 * Copyright (C) 2013 g10 Code GmbH
 *
 * This file is part of Libgcrypt.
 *
 * Libgcrypt is free software; you can redistribute it and/or modify
 * it under the terms of the GNU Lesser General Public License as
 * published by the Free Software Foundation; either version 2.1 of
 * the License, or (at your option) any later version.
 *
 * Libgcrypt is distributed in the hope that it will be useful,
 * but WITHOUT ANY WARRANTY; without even the implied warranty of
 * MERCHANTABILITY or FITNESS FOR A PARTICULAR PURPOSE.  See the
 * GNU Lesser General Public License for more details.
 *
 * You should have received a copy of the GNU Lesser General Public
 * License along with this program; if not, see <http://www.gnu.org/licenses/>.
 */

#include <config.h>
#include <stdio.h>
#include <stdlib.h>
#include <errno.h>

#include "mpi-internal.h"
#include "longlong.h"
#include "g10lib.h"
#include "context.h"
#include "ec-context.h"
#include "ec-internal.h"


#define point_init(a)  _gcry_mpi_point_init ((a))
#define point_free(a)  _gcry_mpi_point_free_parts ((a))


/* Print a point using the log fucntions.  If CTX is not NULL affine
   coordinates will be printed.  */
void
_gcry_mpi_point_log (const char *name, mpi_point_t point, mpi_ec_t ctx)
{
  gcry_mpi_t x, y;
  char buf[100];

  if (!point)
    {
      snprintf (buf, sizeof buf - 1, "%s.*", name);
      log_mpidump (buf, NULL);
      return;
    }
  snprintf (buf, sizeof buf - 1, "%s.X", name);

  if (ctx)
    {
      x = mpi_new (0);
      y = mpi_new (0);
    }
  if (!ctx || _gcry_mpi_ec_get_affine (x, y, point, ctx))
    {
      log_mpidump (buf, point->x);
      buf[strlen(buf)-1] = 'Y';
      log_mpidump (buf, point->y);
      buf[strlen(buf)-1] = 'Z';
      log_mpidump (buf, point->z);
    }
  else
    {
      buf[strlen(buf)-1] = 'x';
      log_mpidump (buf, x);
      buf[strlen(buf)-1] = 'y';
      log_mpidump (buf, y);

    }
  if (ctx)
    {
      _gcry_mpi_release (x);
      _gcry_mpi_release (y);
    }
}


/* Create a new point option.  NBITS gives the size in bits of one
   coordinate; it is only used to pre-allocate some resources and
   might also be passed as 0 to use a default value.  */
mpi_point_t
_gcry_mpi_point_new (unsigned int nbits)
{
  mpi_point_t p;

  (void)nbits;  /* Currently not used.  */

  p = xmalloc (sizeof *p);
  _gcry_mpi_point_init (p);
  return p;
}


/* Release the point object P.  P may be NULL. */
void
_gcry_mpi_point_release (mpi_point_t p)
{
  if (p)
    {
      _gcry_mpi_point_free_parts (p);
      xfree (p);
    }
}


/* Initialize the fields of a point object.  gcry_mpi_point_free_parts
   may be used to release the fields.  */
void
_gcry_mpi_point_init (mpi_point_t p)
{
  p->x = mpi_new (0);
  p->y = mpi_new (0);
  p->z = mpi_new (0);
}


/* Release the parts of a point object. */
void
_gcry_mpi_point_free_parts (mpi_point_t p)
{
  mpi_free (p->x); p->x = NULL;
  mpi_free (p->y); p->y = NULL;
  mpi_free (p->z); p->z = NULL;
}


/* Set the value from S into D.  */
static void
point_set (mpi_point_t d, mpi_point_t s)
{
  mpi_set (d->x, s->x);
  mpi_set (d->y, s->y);
  mpi_set (d->z, s->z);
}


static void
point_resize (mpi_point_t p, mpi_ec_t ctx)
{
  /*
   * For now, we allocate enough limbs for our EC computation of ec_*.
   * Once we will improve ec_* to be constant size (and constant
   * time), NLIMBS can be ctx->p->nlimbs.
   */
  size_t nlimbs = 2*ctx->p->nlimbs+1;

  mpi_resize (p->x, nlimbs);
  if (ctx->model != MPI_EC_MONTGOMERY)
    mpi_resize (p->y, nlimbs);
  mpi_resize (p->z, nlimbs);
}


static void
point_swap_cond (mpi_point_t d, mpi_point_t s, unsigned long swap,
                 mpi_ec_t ctx)
{
  mpi_swap_cond (d->x, s->x, swap);
  if (ctx->model != MPI_EC_MONTGOMERY)
    mpi_swap_cond (d->y, s->y, swap);
  mpi_swap_cond (d->z, s->z, swap);
}


/* Set the projective coordinates from POINT into X, Y, and Z.  If a
   coordinate is not required, X, Y, or Z may be passed as NULL.  */
void
_gcry_mpi_point_get (gcry_mpi_t x, gcry_mpi_t y, gcry_mpi_t z,
                     mpi_point_t point)
{
  if (x)
    mpi_set (x, point->x);
  if (y)
    mpi_set (y, point->y);
  if (z)
    mpi_set (z, point->z);
}


/* Set the projective coordinates from POINT into X, Y, and Z and
   release POINT.  If a coordinate is not required, X, Y, or Z may be
   passed as NULL.  */
void
_gcry_mpi_point_snatch_get (gcry_mpi_t x, gcry_mpi_t y, gcry_mpi_t z,
                            mpi_point_t point)
{
  mpi_snatch (x, point->x);
  mpi_snatch (y, point->y);
  mpi_snatch (z, point->z);
  xfree (point);
}


/* Set the projective coordinates from X, Y, and Z into POINT.  If a
   coordinate is given as NULL, the value 0 is stored into point.  If
   POINT is given as NULL a new point object is allocated.  Returns
   POINT or the newly allocated point object. */
mpi_point_t
_gcry_mpi_point_set (mpi_point_t point,
                     gcry_mpi_t x, gcry_mpi_t y, gcry_mpi_t z)
{
  if (!point)
    point = mpi_point_new (0);

  if (x)
    mpi_set (point->x, x);
  else
    mpi_clear (point->x);
  if (y)
    mpi_set (point->y, y);
  else
    mpi_clear (point->y);
  if (z)
    mpi_set (point->z, z);
  else
    mpi_clear (point->z);

  return point;
}


/* Set the projective coordinates from X, Y, and Z into POINT.  If a
   coordinate is given as NULL, the value 0 is stored into point.  If
   POINT is given as NULL a new point object is allocated.  The
   coordinates X, Y, and Z are released.  Returns POINT or the newly
   allocated point object. */
mpi_point_t
_gcry_mpi_point_snatch_set (mpi_point_t point,
                            gcry_mpi_t x, gcry_mpi_t y, gcry_mpi_t z)
{
  if (!point)
    point = mpi_point_new (0);

  if (x)
    mpi_snatch (point->x, x);
  else
    mpi_clear (point->x);
  if (y)
    mpi_snatch (point->y, y);
  else
    mpi_clear (point->y);
  if (z)
    mpi_snatch (point->z, z);
  else
    mpi_clear (point->z);

  return point;
}


/* W = W mod P.  */
static void
ec_mod (gcry_mpi_t w, mpi_ec_t ec)
{
  if (0 && ec->dialect == ECC_DIALECT_ED25519)
    _gcry_mpi_ec_ed25519_mod (w);
  else if (ec->t.p_barrett)
    _gcry_mpi_mod_barrett (w, w, ec->t.p_barrett);
  else
    _gcry_mpi_mod (w, w, ec->p);
}

static void
ec_addm (gcry_mpi_t w, gcry_mpi_t u, gcry_mpi_t v, mpi_ec_t ctx)
{
  mpi_add (w, u, v);
  ec_mod (w, ctx);
}

static void
ec_subm (gcry_mpi_t w, gcry_mpi_t u, gcry_mpi_t v, mpi_ec_t ec)
{
  mpi_sub (w, u, v);
  while (w->sign)
    mpi_add (w, w, ec->p);
  /*ec_mod (w, ec);*/
}

static void
ec_mulm (gcry_mpi_t w, gcry_mpi_t u, gcry_mpi_t v, mpi_ec_t ctx)
{
  mpi_mul (w, u, v);
  ec_mod (w, ctx);
}

/* W = 2 * U mod P.  */
static void
ec_mul2 (gcry_mpi_t w, gcry_mpi_t u, mpi_ec_t ctx)
{
  mpi_lshift (w, u, 1);
  ec_mod (w, ctx);
}

static void
ec_powm (gcry_mpi_t w, const gcry_mpi_t b, const gcry_mpi_t e,
         mpi_ec_t ctx)
{
  mpi_powm (w, b, e, ctx->p);
  /* _gcry_mpi_abs (w); */
}


/* Shortcut for
     ec_powm (B, B, mpi_const (MPI_C_TWO), ctx);
   for easier optimization.  */
static void
ec_pow2 (gcry_mpi_t w, const gcry_mpi_t b, mpi_ec_t ctx)
{
  /* Using mpi_mul is slightly faster (at least on amd64).  */
  /* mpi_powm (w, b, mpi_const (MPI_C_TWO), ctx->p); */
  ec_mulm (w, b, b, ctx);
}


/* Shortcut for
     ec_powm (B, B, mpi_const (MPI_C_THREE), ctx);
   for easier optimization.  */
static void
ec_pow3 (gcry_mpi_t w, const gcry_mpi_t b, mpi_ec_t ctx)
{
  mpi_powm (w, b, mpi_const (MPI_C_THREE), ctx->p);
}


static void
ec_invm (gcry_mpi_t x, gcry_mpi_t a, mpi_ec_t ctx)
{
  if (!mpi_invm (x, a, ctx->p))
    {
      log_error ("ec_invm: inverse does not exist:\n");
      log_mpidump ("  a", a);
      log_mpidump ("  p", ctx->p);
    }
}


/* Force recomputation of all helper variables.  */
void
_gcry_mpi_ec_get_reset (mpi_ec_t ec)
{
  ec->t.valid.a_is_pminus3 = 0;
  ec->t.valid.two_inv_p = 0;
}


/* Accessor for helper variable.  */
static int
ec_get_a_is_pminus3 (mpi_ec_t ec)
{
  gcry_mpi_t tmp;

  if (!ec->t.valid.a_is_pminus3)
    {
      ec->t.valid.a_is_pminus3 = 1;
      tmp = mpi_alloc_like (ec->p);
      mpi_sub_ui (tmp, ec->p, 3);
      ec->t.a_is_pminus3 = !mpi_cmp (ec->a, tmp);
      mpi_free (tmp);
    }

  return ec->t.a_is_pminus3;
}


/* Accessor for helper variable.  */
static gcry_mpi_t
ec_get_two_inv_p (mpi_ec_t ec)
{
  if (!ec->t.valid.two_inv_p)
    {
      ec->t.valid.two_inv_p = 1;
      if (!ec->t.two_inv_p)
        ec->t.two_inv_p = mpi_alloc (0);
      ec_invm (ec->t.two_inv_p, mpi_const (MPI_C_TWO), ec);
    }
  return ec->t.two_inv_p;
}



/* This function initialized a context for elliptic curve based on the
   field GF(p).  P is the prime specifying this field, A is the first
   coefficient.  CTX is expected to be zeroized.  */
static void
ec_p_init (mpi_ec_t ctx, enum gcry_mpi_ec_models model,
           enum ecc_dialects dialect,
           int flags,
           gcry_mpi_t p, gcry_mpi_t a, gcry_mpi_t b)
{
  int i;
  static int use_barrett;

  if (!use_barrett)
    {
      if (getenv ("GCRYPT_BARRETT"))
        use_barrett = 1;
      else
        use_barrett = -1;
    }

  /* Fixme: Do we want to check some constraints? e.g.  a < p  */

  ctx->model = model;
  ctx->dialect = dialect;
  ctx->flags = flags;
  if (dialect == ECC_DIALECT_ED25519)
    ctx->nbits = 256;
  else
    ctx->nbits = mpi_get_nbits (p);
  ctx->p = mpi_copy (p);
  ctx->a = mpi_copy (a);
  ctx->b = mpi_copy (b);

  ctx->t.p_barrett = use_barrett > 0? _gcry_mpi_barrett_init (ctx->p, 0):NULL;

  _gcry_mpi_ec_get_reset (ctx);

  /* Allocate scratch variables.  */
  for (i=0; i< DIM(ctx->t.scratch); i++)
    ctx->t.scratch[i] = mpi_alloc_like (ctx->p);

  /* Prepare for fast reduction.  */
  /* FIXME: need a test for NIST values.  However it does not gain us
     any real advantage, for 384 bits it is actually slower than using
     mpi_mulm.  */
/*   ctx->nist_nbits = mpi_get_nbits (ctx->p); */
/*   if (ctx->nist_nbits == 192) */
/*     { */
/*       for (i=0; i < 4; i++) */
/*         ctx->s[i] = mpi_new (192); */
/*       ctx->c    = mpi_new (192*2); */
/*     } */
/*   else if (ctx->nist_nbits == 384) */
/*     { */
/*       for (i=0; i < 10; i++) */
/*         ctx->s[i] = mpi_new (384); */
/*       ctx->c    = mpi_new (384*2); */
/*     } */
}


static void
ec_deinit (void *opaque)
{
  mpi_ec_t ctx = opaque;
  int i;

  _gcry_mpi_barrett_free (ctx->t.p_barrett);

  /* Domain parameter.  */
  mpi_free (ctx->p);
  mpi_free (ctx->a);
  mpi_free (ctx->b);
  _gcry_mpi_point_release (ctx->G);
  mpi_free (ctx->n);
  mpi_free (ctx->h);

  /* The key.  */
  _gcry_mpi_point_release (ctx->Q);
  mpi_free (ctx->d);

  /* Private data of ec.c.  */
  mpi_free (ctx->t.two_inv_p);

  for (i=0; i< DIM(ctx->t.scratch); i++)
    mpi_free (ctx->t.scratch[i]);

/*   if (ctx->nist_nbits == 192) */
/*     { */
/*       for (i=0; i < 4; i++) */
/*         mpi_free (ctx->s[i]); */
/*       mpi_free (ctx->c); */
/*     } */
/*   else if (ctx->nist_nbits == 384) */
/*     { */
/*       for (i=0; i < 10; i++) */
/*         mpi_free (ctx->s[i]); */
/*       mpi_free (ctx->c); */
/*     } */
}


/* This function returns a new context for elliptic curve based on the
   field GF(p).  P is the prime specifying this field, A is the first
   coefficient, B is the second coefficient, and MODEL is the model
   for the curve.  This function is only used within Libgcrypt and not
   part of the public API.

   This context needs to be released using _gcry_mpi_ec_free.  */
mpi_ec_t
_gcry_mpi_ec_p_internal_new (enum gcry_mpi_ec_models model,
                             enum ecc_dialects dialect,
                             int flags,
                             gcry_mpi_t p, gcry_mpi_t a, gcry_mpi_t b)
{
  mpi_ec_t ctx;

  ctx = xcalloc (1, sizeof *ctx);
  ec_p_init (ctx, model, dialect, flags, p, a, b);

  return ctx;
}


/* This is a variant of _gcry_mpi_ec_p_internal_new which returns an
   public context and does some error checking on the supplied
   arguments.  On success the new context is stored at R_CTX and 0 is
   returned; on error NULL is stored at R_CTX and an error code is
   returned.

   The context needs to be released using gcry_ctx_release.  */
gpg_err_code_t
_gcry_mpi_ec_p_new (gcry_ctx_t *r_ctx,
                    enum gcry_mpi_ec_models model,
                    enum ecc_dialects dialect,
                    int flags,
                    gcry_mpi_t p, gcry_mpi_t a, gcry_mpi_t b)
{
  gcry_ctx_t ctx;
  mpi_ec_t ec;

  *r_ctx = NULL;
  if (!p || !a)
    return GPG_ERR_EINVAL;

  ctx = _gcry_ctx_alloc (CONTEXT_TYPE_EC, sizeof *ec, ec_deinit);
  if (!ctx)
    return gpg_err_code_from_syserror ();
  ec = _gcry_ctx_get_pointer (ctx, CONTEXT_TYPE_EC);
  ec_p_init (ec, model, dialect, flags, p, a, b);

  *r_ctx = ctx;
  return 0;
}


void
_gcry_mpi_ec_free (mpi_ec_t ctx)
{
  if (ctx)
    {
      ec_deinit (ctx);
      xfree (ctx);
    }
}


gcry_mpi_t
_gcry_mpi_ec_get_mpi (const char *name, gcry_ctx_t ctx, int copy)
{
  mpi_ec_t ec = _gcry_ctx_get_pointer (ctx, CONTEXT_TYPE_EC);

  return _gcry_ecc_get_mpi (name, ec, copy);
}


gcry_mpi_point_t
_gcry_mpi_ec_get_point (const char *name, gcry_ctx_t ctx, int copy)
{
  mpi_ec_t ec = _gcry_ctx_get_pointer (ctx, CONTEXT_TYPE_EC);

  (void)copy;  /* Not used.  */

  return _gcry_ecc_get_point (name, ec);
}


gpg_err_code_t
_gcry_mpi_ec_set_mpi (const char *name, gcry_mpi_t newvalue,
                      gcry_ctx_t ctx)
{
  mpi_ec_t ec = _gcry_ctx_get_pointer (ctx, CONTEXT_TYPE_EC);

  return _gcry_ecc_set_mpi (name, newvalue, ec);
}


gpg_err_code_t
_gcry_mpi_ec_set_point (const char *name, gcry_mpi_point_t newvalue,
                        gcry_ctx_t ctx)
{
  mpi_ec_t ec = _gcry_ctx_get_pointer (ctx, CONTEXT_TYPE_EC);

  return _gcry_ecc_set_point (name, newvalue, ec);
}


/* Given an encoded point in the MPI VALUE and a context EC, decode
 * the point according to the context and store it in RESULT.  On
 * error an error code is return but RESULT might have been changed.
 * If no context is given the function tries to decode VALUE by
 * assuming a 0x04 prefixed uncompressed encoding.  */
gpg_err_code_t
_gcry_mpi_ec_decode_point (mpi_point_t result, gcry_mpi_t value, mpi_ec_t ec)
{
  gcry_err_code_t rc;

  if (ec && ec->dialect == ECC_DIALECT_ED25519)
    rc = _gcry_ecc_eddsa_decodepoint (value, ec, result, NULL, NULL);
  else if (ec && ec->model == MPI_EC_MONTGOMERY)
    rc = _gcry_ecc_mont_decodepoint (value, ec, result);
  else
    rc = _gcry_ecc_os2ec (result, value);

  return rc;
}


/* Compute the affine coordinates from the projective coordinates in
   POINT.  Set them into X and Y.  If one coordinate is not required,
   X or Y may be passed as NULL.  CTX is the usual context. Returns: 0
   on success or !0 if POINT is at infinity.  */
int
_gcry_mpi_ec_get_affine (gcry_mpi_t x, gcry_mpi_t y, mpi_point_t point,
                         mpi_ec_t ctx)
{
  if (!mpi_cmp_ui (point->z, 0))
    return -1;

  switch (ctx->model)
    {
    case MPI_EC_WEIERSTRASS: /* Using Jacobian coordinates.  */
      {
        gcry_mpi_t z1, z2, z3;

        z1 = mpi_new (0);
        z2 = mpi_new (0);
        ec_invm (z1, point->z, ctx);  /* z1 = z^(-1) mod p  */
        ec_mulm (z2, z1, z1, ctx);    /* z2 = z^(-2) mod p  */

        if (x)
          ec_mulm (x, point->x, z2, ctx);

        if (y)
          {
            z3 = mpi_new (0);
            ec_mulm (z3, z2, z1, ctx);      /* z3 = z^(-3) mod p  */
            ec_mulm (y, point->y, z3, ctx);
            mpi_free (z3);
          }

        mpi_free (z2);
        mpi_free (z1);
      }
      return 0;

    case MPI_EC_MONTGOMERY:
      {
        if (x)
          mpi_set (x, point->x);

        if (y)
          {
            log_fatal ("%s: Getting Y-coordinate on %s is not supported\n",
                       "_gcry_mpi_ec_get_affine", "Montgomery");
            return -1;
          }
      }
      return 0;

    case MPI_EC_EDWARDS:
      {
        gcry_mpi_t z;

        z = mpi_new (0);
        ec_invm (z, point->z, ctx);

        if (x)
          ec_mulm (x, point->x, z, ctx);
        if (y)
          ec_mulm (y, point->y, z, ctx);

        _gcry_mpi_release (z);
      }
      return 0;

    default:
      return -1;
    }
}



/*  RESULT = 2 * POINT  (Weierstrass version). */
static void
dup_point_weierstrass (mpi_point_t result, mpi_point_t point, mpi_ec_t ctx)
{
#define x3 (result->x)
#define y3 (result->y)
#define z3 (result->z)
#define t1 (ctx->t.scratch[0])
#define t2 (ctx->t.scratch[1])
#define t3 (ctx->t.scratch[2])
#define l1 (ctx->t.scratch[3])
#define l2 (ctx->t.scratch[4])
#define l3 (ctx->t.scratch[5])

  if (!mpi_cmp_ui (point->y, 0) || !mpi_cmp_ui (point->z, 0))
    {
      /* P_y == 0 || P_z == 0 => [1:1:0] */
      mpi_set_ui (x3, 1);
      mpi_set_ui (y3, 1);
      mpi_set_ui (z3, 0);
    }
  else
    {
      if (ec_get_a_is_pminus3 (ctx))  /* Use the faster case.  */
        {
          /* L1 = 3(X - Z^2)(X + Z^2) */
          /*                          T1: used for Z^2. */
          /*                          T2: used for the right term.  */
          ec_pow2 (t1, point->z, ctx);
          ec_subm (l1, point->x, t1, ctx);
          ec_mulm (l1, l1, mpi_const (MPI_C_THREE), ctx);
          ec_addm (t2, point->x, t1, ctx);
          ec_mulm (l1, l1, t2, ctx);
        }
      else /* Standard case. */
        {
          /* L1 = 3X^2 + aZ^4 */
          /*                          T1: used for aZ^4. */
          ec_pow2 (l1, point->x, ctx);
          ec_mulm (l1, l1, mpi_const (MPI_C_THREE), ctx);
          ec_powm (t1, point->z, mpi_const (MPI_C_FOUR), ctx);
          ec_mulm (t1, t1, ctx->a, ctx);
          ec_addm (l1, l1, t1, ctx);
        }
      /* Z3 = 2YZ */
      ec_mulm (z3, point->y, point->z, ctx);
      ec_mul2 (z3, z3, ctx);

      /* L2 = 4XY^2 */
      /*                              T2: used for Y2; required later. */
      ec_pow2 (t2, point->y, ctx);
      ec_mulm (l2, t2, point->x, ctx);
      ec_mulm (l2, l2, mpi_const (MPI_C_FOUR), ctx);

      /* X3 = L1^2 - 2L2 */
      /*                              T1: used for L2^2. */
      ec_pow2 (x3, l1, ctx);
      ec_mul2 (t1, l2, ctx);
      ec_subm (x3, x3, t1, ctx);

      /* L3 = 8Y^4 */
      /*                              T2: taken from above. */
      ec_pow2 (t2, t2, ctx);
      ec_mulm (l3, t2, mpi_const (MPI_C_EIGHT), ctx);

      /* Y3 = L1(L2 - X3) - L3 */
      ec_subm (y3, l2, x3, ctx);
      ec_mulm (y3, y3, l1, ctx);
      ec_subm (y3, y3, l3, ctx);
    }

#undef x3
#undef y3
#undef z3
#undef t1
#undef t2
#undef t3
#undef l1
#undef l2
#undef l3
}


/*  RESULT = 2 * POINT  (Montgomery version). */
static void
dup_point_montgomery (mpi_point_t result, mpi_point_t point, mpi_ec_t ctx)
{
  (void)result;
  (void)point;
  (void)ctx;
  log_fatal ("%s: %s not yet supported\n",
             "_gcry_mpi_ec_dup_point", "Montgomery");
}


/*  RESULT = 2 * POINT  (Twisted Edwards version). */
static void
dup_point_edwards (mpi_point_t result, mpi_point_t point, mpi_ec_t ctx)
{
#define X1 (point->x)
#define Y1 (point->y)
#define Z1 (point->z)
#define X3 (result->x)
#define Y3 (result->y)
#define Z3 (result->z)
#define B (ctx->t.scratch[0])
#define C (ctx->t.scratch[1])
#define D (ctx->t.scratch[2])
#define E (ctx->t.scratch[3])
#define F (ctx->t.scratch[4])
#define H (ctx->t.scratch[5])
#define J (ctx->t.scratch[6])

  /* Compute: (X_3 : Y_3 : Z_3) = 2( X_1 : Y_1 : Z_1 ) */

  /* B = (X_1 + Y_1)^2  */
  ec_addm (B, X1, Y1, ctx);
  ec_pow2 (B, B, ctx);

  /* C = X_1^2 */
  /* D = Y_1^2 */
  ec_pow2 (C, X1, ctx);
  ec_pow2 (D, Y1, ctx);

  /* E = aC */
  if (ctx->dialect == ECC_DIALECT_ED25519)
    mpi_sub (E, ctx->p, C);
  else
    ec_mulm (E, ctx->a, C, ctx);

  /* F = E + D */
  ec_addm (F, E, D, ctx);

  /* H = Z_1^2 */
  ec_pow2 (H, Z1, ctx);

  /* J = F - 2H */
  ec_mul2 (J, H, ctx);
  ec_subm (J, F, J, ctx);

  /* X_3 = (B - C - D) · J */
  ec_subm (X3, B, C, ctx);
  ec_subm (X3, X3, D, ctx);
  ec_mulm (X3, X3, J, ctx);

  /* Y_3 = F · (E - D) */
  ec_subm (Y3, E, D, ctx);
  ec_mulm (Y3, Y3, F, ctx);

  /* Z_3 = F · J */
  ec_mulm (Z3, F, J, ctx);

#undef X1
#undef Y1
#undef Z1
#undef X3
#undef Y3
#undef Z3
#undef B
#undef C
#undef D
#undef E
#undef F
#undef H
#undef J
}


/*  RESULT = 2 * POINT  */
void
_gcry_mpi_ec_dup_point (mpi_point_t result, mpi_point_t point, mpi_ec_t ctx)
{
  switch (ctx->model)
    {
    case MPI_EC_WEIERSTRASS:
      dup_point_weierstrass (result, point, ctx);
      break;
    case MPI_EC_MONTGOMERY:
      dup_point_montgomery (result, point, ctx);
      break;
    case MPI_EC_EDWARDS:
      dup_point_edwards (result, point, ctx);
      break;
    }
}


/* RESULT = P1 + P2  (Weierstrass version).*/
static void
add_points_weierstrass (mpi_point_t result,
                        mpi_point_t p1, mpi_point_t p2,
                        mpi_ec_t ctx)
{
#define x1 (p1->x    )
#define y1 (p1->y    )
#define z1 (p1->z    )
#define x2 (p2->x    )
#define y2 (p2->y    )
#define z2 (p2->z    )
#define x3 (result->x)
#define y3 (result->y)
#define z3 (result->z)
#define l1 (ctx->t.scratch[0])
#define l2 (ctx->t.scratch[1])
#define l3 (ctx->t.scratch[2])
#define l4 (ctx->t.scratch[3])
#define l5 (ctx->t.scratch[4])
#define l6 (ctx->t.scratch[5])
#define l7 (ctx->t.scratch[6])
#define l8 (ctx->t.scratch[7])
#define l9 (ctx->t.scratch[8])
#define t1 (ctx->t.scratch[9])
#define t2 (ctx->t.scratch[10])

  if ( (!mpi_cmp (x1, x2)) && (!mpi_cmp (y1, y2)) && (!mpi_cmp (z1, z2)) )
    {
      /* Same point; need to call the duplicate function.  */
      _gcry_mpi_ec_dup_point (result, p1, ctx);
    }
  else if (!mpi_cmp_ui (z1, 0))
    {
      /* P1 is at infinity.  */
      mpi_set (x3, p2->x);
      mpi_set (y3, p2->y);
      mpi_set (z3, p2->z);
    }
  else if (!mpi_cmp_ui (z2, 0))
    {
      /* P2 is at infinity.  */
      mpi_set (x3, p1->x);
      mpi_set (y3, p1->y);
      mpi_set (z3, p1->z);
    }
  else
    {
      int z1_is_one = !mpi_cmp_ui (z1, 1);
      int z2_is_one = !mpi_cmp_ui (z2, 1);

      /* l1 = x1 z2^2  */
      /* l2 = x2 z1^2  */
      if (z2_is_one)
        mpi_set (l1, x1);
      else
        {
          ec_pow2 (l1, z2, ctx);
          ec_mulm (l1, l1, x1, ctx);
        }
      if (z1_is_one)
        mpi_set (l2, x2);
      else
        {
          ec_pow2 (l2, z1, ctx);
          ec_mulm (l2, l2, x2, ctx);
        }
      /* l3 = l1 - l2 */
      ec_subm (l3, l1, l2, ctx);
      /* l4 = y1 z2^3  */
      ec_powm (l4, z2, mpi_const (MPI_C_THREE), ctx);
      ec_mulm (l4, l4, y1, ctx);
      /* l5 = y2 z1^3  */
      ec_powm (l5, z1, mpi_const (MPI_C_THREE), ctx);
      ec_mulm (l5, l5, y2, ctx);
      /* l6 = l4 - l5  */
      ec_subm (l6, l4, l5, ctx);

      if (!mpi_cmp_ui (l3, 0))
        {
          if (!mpi_cmp_ui (l6, 0))
            {
              /* P1 and P2 are the same - use duplicate function.  */
              _gcry_mpi_ec_dup_point (result, p1, ctx);
            }
          else
            {
              /* P1 is the inverse of P2.  */
              mpi_set_ui (x3, 1);
              mpi_set_ui (y3, 1);
              mpi_set_ui (z3, 0);
            }
        }
      else
        {
          /* l7 = l1 + l2  */
          ec_addm (l7, l1, l2, ctx);
          /* l8 = l4 + l5  */
          ec_addm (l8, l4, l5, ctx);
          /* z3 = z1 z2 l3  */
          ec_mulm (z3, z1, z2, ctx);
          ec_mulm (z3, z3, l3, ctx);
          /* x3 = l6^2 - l7 l3^2  */
          ec_pow2 (t1, l6, ctx);
          ec_pow2 (t2, l3, ctx);
          ec_mulm (t2, t2, l7, ctx);
          ec_subm (x3, t1, t2, ctx);
          /* l9 = l7 l3^2 - 2 x3  */
          ec_mul2 (t1, x3, ctx);
          ec_subm (l9, t2, t1, ctx);
          /* y3 = (l9 l6 - l8 l3^3)/2  */
          ec_mulm (l9, l9, l6, ctx);
          ec_powm (t1, l3, mpi_const (MPI_C_THREE), ctx); /* fixme: Use saved value*/
          ec_mulm (t1, t1, l8, ctx);
          ec_subm (y3, l9, t1, ctx);
          ec_mulm (y3, y3, ec_get_two_inv_p (ctx), ctx);
        }
    }

#undef x1
#undef y1
#undef z1
#undef x2
#undef y2
#undef z2
#undef x3
#undef y3
#undef z3
#undef l1
#undef l2
#undef l3
#undef l4
#undef l5
#undef l6
#undef l7
#undef l8
#undef l9
#undef t1
#undef t2
}


/* RESULT = P1 + P2  (Montgomery version).*/
static void
add_points_montgomery (mpi_point_t result,
                       mpi_point_t p1, mpi_point_t p2,
                       mpi_ec_t ctx)
{
  (void)result;
  (void)p1;
  (void)p2;
  (void)ctx;
  log_fatal ("%s: %s not yet supported\n",
             "_gcry_mpi_ec_add_points", "Montgomery");
}


/* RESULT = P1 + P2  (Twisted Edwards version).*/
static void
add_points_edwards (mpi_point_t result,
                    mpi_point_t p1, mpi_point_t p2,
                    mpi_ec_t ctx)
{
#define X1 (p1->x)
#define Y1 (p1->y)
#define Z1 (p1->z)
#define X2 (p2->x)
#define Y2 (p2->y)
#define Z2 (p2->z)
#define X3 (result->x)
#define Y3 (result->y)
#define Z3 (result->z)
#define A (ctx->t.scratch[0])
#define B (ctx->t.scratch[1])
#define C (ctx->t.scratch[2])
#define D (ctx->t.scratch[3])
#define E (ctx->t.scratch[4])
#define F (ctx->t.scratch[5])
#define G (ctx->t.scratch[6])
#define tmp (ctx->t.scratch[7])

  /* Compute: (X_3 : Y_3 : Z_3) = (X_1 : Y_1 : Z_1) + (X_2 : Y_2 : Z_3)  */

  /* A = Z1 · Z2 */
  ec_mulm (A, Z1, Z2, ctx);

  /* B = A^2 */
  ec_pow2 (B, A, ctx);

  /* C = X1 · X2 */
  ec_mulm (C, X1, X2, ctx);

  /* D = Y1 · Y2 */
  ec_mulm (D, Y1, Y2, ctx);

  /* E = d · C · D */
  ec_mulm (E, ctx->b, C, ctx);
  ec_mulm (E, E, D, ctx);

  /* F = B - E */
  ec_subm (F, B, E, ctx);

  /* G = B + E */
  ec_addm (G, B, E, ctx);

  /* X_3 = A · F · ((X_1 + Y_1) · (X_2 + Y_2) - C - D) */
  ec_addm (tmp, X1, Y1, ctx);
  ec_addm (X3, X2, Y2, ctx);
  ec_mulm (X3, X3, tmp, ctx);
  ec_subm (X3, X3, C, ctx);
  ec_subm (X3, X3, D, ctx);
  ec_mulm (X3, X3, F, ctx);
  ec_mulm (X3, X3, A, ctx);

  /* Y_3 = A · G · (D - aC) */
  if (ctx->dialect == ECC_DIALECT_ED25519)
    {
      ec_addm (Y3, D, C, ctx);
    }
  else
    {
      ec_mulm (Y3, ctx->a, C, ctx);
      ec_subm (Y3, D, Y3, ctx);
    }
  ec_mulm (Y3, Y3, G, ctx);
  ec_mulm (Y3, Y3, A, ctx);

  /* Z_3 = F · G */
  ec_mulm (Z3, F, G, ctx);


#undef X1
#undef Y1
#undef Z1
#undef X2
#undef Y2
#undef Z2
#undef X3
#undef Y3
#undef Z3
#undef A
#undef B
#undef C
#undef D
#undef E
#undef F
#undef G
#undef tmp
}


/* Compute a step of Montgomery Ladder (only use X and Z in the point).
   Inputs:  P1, P2, and x-coordinate of DIF = P1 - P1.
   Outputs: PRD = 2 * P1 and  SUM = P1 + P2. */
static void
montgomery_ladder (mpi_point_t prd, mpi_point_t sum,
                   mpi_point_t p1, mpi_point_t p2, gcry_mpi_t dif_x,
                   mpi_ec_t ctx)
{
  ec_addm (sum->x, p2->x, p2->z, ctx);
  ec_subm (p2->z, p2->x, p2->z, ctx);
  ec_addm (prd->x, p1->x, p1->z, ctx);
  ec_subm (p1->z, p1->x, p1->z, ctx);
  ec_mulm (p2->x, p1->z, sum->x, ctx);
  ec_mulm (p2->z, prd->x, p2->z, ctx);
  ec_pow2 (p1->x, prd->x, ctx);
  ec_pow2 (p1->z, p1->z, ctx);
  ec_addm (sum->x, p2->x, p2->z, ctx);
  ec_subm (p2->z, p2->x, p2->z, ctx);
  ec_mulm (prd->x, p1->x, p1->z, ctx);
  ec_subm (p1->z, p1->x, p1->z, ctx);
  ec_pow2 (sum->x, sum->x, ctx);
  ec_pow2 (sum->z, p2->z, ctx);
  ec_mulm (prd->z, p1->z, ctx->a, ctx); /* CTX->A: (a-2)/4 */
  ec_mulm (sum->z, sum->z, dif_x, ctx);
  ec_addm (prd->z, p1->x, prd->z, ctx);
  ec_mulm (prd->z, prd->z, p1->z, ctx);
}


/* RESULT = P1 + P2 */
void
_gcry_mpi_ec_add_points (mpi_point_t result,
                         mpi_point_t p1, mpi_point_t p2,
                         mpi_ec_t ctx)
{
  switch (ctx->model)
    {
    case MPI_EC_WEIERSTRASS:
      add_points_weierstrass (result, p1, p2, ctx);
      break;
    case MPI_EC_MONTGOMERY:
      add_points_montgomery (result, p1, p2, ctx);
      break;
    case MPI_EC_EDWARDS:
      add_points_edwards (result, p1, p2, ctx);
      break;
    }
}


/* RESULT = P1 - P2  (Weierstrass version).*/
static void
sub_points_weierstrass (mpi_point_t result,
                        mpi_point_t p1, mpi_point_t p2,
                        mpi_ec_t ctx)
{
  (void)result;
  (void)p1;
  (void)p2;
  (void)ctx;
  log_fatal ("%s: %s not yet supported\n",
             "_gcry_mpi_ec_sub_points", "Weierstrass");
}


/* RESULT = P1 - P2  (Montgomery version).*/
static void
sub_points_montgomery (mpi_point_t result,
                       mpi_point_t p1, mpi_point_t p2,
                       mpi_ec_t ctx)
{
  (void)result;
  (void)p1;
  (void)p2;
  (void)ctx;
  log_fatal ("%s: %s not yet supported\n",
             "_gcry_mpi_ec_sub_points", "Montgomery");
}


/* RESULT = P1 - P2  (Twisted Edwards version).*/
static void
sub_points_edwards (mpi_point_t result,
                    mpi_point_t p1, mpi_point_t p2,
                    mpi_ec_t ctx)
{
  mpi_point_t p2i = _gcry_mpi_point_new (0);
  point_set (p2i, p2);
  mpi_sub (p2i->x, ctx->p, p2i->x);
  add_points_edwards (result, p1, p2i, ctx);
  _gcry_mpi_point_release (p2i);
}


/* RESULT = P1 - P2 */
void
_gcry_mpi_ec_sub_points (mpi_point_t result,
                         mpi_point_t p1, mpi_point_t p2,
                         mpi_ec_t ctx)
{
  switch (ctx->model)
    {
    case MPI_EC_WEIERSTRASS:
      sub_points_weierstrass (result, p1, p2, ctx);
      break;
    case MPI_EC_MONTGOMERY:
      sub_points_montgomery (result, p1, p2, ctx);
      break;
    case MPI_EC_EDWARDS:
      sub_points_edwards (result, p1, p2, ctx);
      break;
    }
}


/* Scalar point multiplication - the main function for ECC.  If takes
   an integer SCALAR and a POINT as well as the usual context CTX.
   RESULT will be set to the resulting point. */
void
_gcry_mpi_ec_mul_point (mpi_point_t result,
                        gcry_mpi_t scalar, mpi_point_t point,
                        mpi_ec_t ctx)
{
  gcry_mpi_t x1, y1, z1, k, h, yy;
  unsigned int i, loops;
  mpi_point_struct p1, p2, p1inv;

<<<<<<< HEAD
  if (ctx->model == MPI_EC_TWISTEDEDWARDS
=======
  if (ctx->model == MPI_EC_EDWARDS
>>>>>>> f5bf5b1b
      || (ctx->model == MPI_EC_WEIERSTRASS
          && mpi_is_secure (scalar)))
    {
      /* Simple left to right binary method.  GECC Algorithm 3.27 */
      unsigned int nbits;
      int j;

      nbits = mpi_get_nbits (scalar);
      if (ctx->model == MPI_EC_WEIERSTRASS)
        {
          mpi_set_ui (result->x, 1);
          mpi_set_ui (result->y, 1);
          mpi_set_ui (result->z, 0);
        }
      else
        {
          mpi_set_ui (result->x, 0);
          mpi_set_ui (result->y, 1);
          mpi_set_ui (result->z, 1);
        }

      if (mpi_is_secure (scalar))
        {
          /* If SCALAR is in secure memory we assume that it is the
             secret key we use constant time operation.  */
          mpi_point_struct tmppnt;

          point_init (&tmppnt);
          point_resize (result, ctx);
          point_resize (&tmppnt, ctx);
          for (j=nbits-1; j >= 0; j--)
            {
              _gcry_mpi_ec_dup_point (result, result, ctx);
              _gcry_mpi_ec_add_points (&tmppnt, result, point, ctx);
              point_swap_cond (result, &tmppnt, mpi_test_bit (scalar, j), ctx);
            }
          point_free (&tmppnt);
        }
      else
        {
          for (j=nbits-1; j >= 0; j--)
            {
              _gcry_mpi_ec_dup_point (result, result, ctx);
              if (mpi_test_bit (scalar, j))
                _gcry_mpi_ec_add_points (result, result, point, ctx);
            }
        }
      return;
    }
  else if (ctx->model == MPI_EC_MONTGOMERY)
    {
      unsigned int nbits;
      int j;
      mpi_point_struct p1_, p2_;
      mpi_point_t q1, q2, prd, sum;
      unsigned long sw;

      /* Compute scalar point multiplication with Montgomery Ladder.
         Note that we don't use Y-coordinate in the points at all.
         RESULT->Y will be filled by zero.  */

      nbits = mpi_get_nbits (scalar);
      point_init (&p1);
      point_init (&p2);
      point_init (&p1_);
      point_init (&p2_);
      mpi_set_ui (p1.x, 1);
      mpi_free (p2.x);
      p2.x  = mpi_copy (point->x);
      mpi_set_ui (p2.z, 1);

      point_resize (&p1, ctx);
      point_resize (&p2, ctx);
      point_resize (&p1_, ctx);
      point_resize (&p2_, ctx);

      q1 = &p1;
      q2 = &p2;
      prd = &p1_;
      sum = &p2_;

      for (j=nbits-1; j >= 0; j--)
        {
          mpi_point_t t;

          sw = mpi_test_bit (scalar, j);
          point_swap_cond (q1, q2, sw, ctx);
          montgomery_ladder (prd, sum, q1, q2, point->x, ctx);
          point_swap_cond (prd, sum, sw, ctx);
          t = q1;  q1 = prd;  prd = t;
          t = q2;  q2 = sum;  sum = t;
        }

      mpi_clear (result->y);
      sw = (nbits & 1);
      point_swap_cond (&p1, &p1_, sw, ctx);

      if (p1.z->nlimbs == 0)
        {
          mpi_set_ui (result->x, 1);
          mpi_set_ui (result->z, 0);
        }
      else
        {
          z1 = mpi_new (0);
          ec_invm (z1, p1.z, ctx);
          ec_mulm (result->x, p1.x, z1, ctx);
          mpi_set_ui (result->z, 1);
          mpi_free (z1);
        }

      point_free (&p1);
      point_free (&p2);
      point_free (&p1_);
      point_free (&p2_);
      return;
    }

  x1 = mpi_alloc_like (ctx->p);
  y1 = mpi_alloc_like (ctx->p);
  h  = mpi_alloc_like (ctx->p);
  k  = mpi_copy (scalar);
  yy = mpi_copy (point->y);

  if ( mpi_has_sign (k) )
    {
      k->sign = 0;
      ec_invm (yy, yy, ctx);
    }

  if (!mpi_cmp_ui (point->z, 1))
    {
      mpi_set (x1, point->x);
      mpi_set (y1, yy);
    }
  else
    {
      gcry_mpi_t z2, z3;

      z2 = mpi_alloc_like (ctx->p);
      z3 = mpi_alloc_like (ctx->p);
      ec_mulm (z2, point->z, point->z, ctx);
      ec_mulm (z3, point->z, z2, ctx);
      ec_invm (z2, z2, ctx);
      ec_mulm (x1, point->x, z2, ctx);
      ec_invm (z3, z3, ctx);
      ec_mulm (y1, yy, z3, ctx);
      mpi_free (z2);
      mpi_free (z3);
    }
  z1 = mpi_copy (mpi_const (MPI_C_ONE));

  mpi_mul (h, k, mpi_const (MPI_C_THREE)); /* h = 3k */
  loops = mpi_get_nbits (h);
  if (loops < 2)
    {
      /* If SCALAR is zero, the above mpi_mul sets H to zero and thus
         LOOPs will be zero.  To avoid an underflow of I in the main
         loop we set LOOP to 2 and the result to (0,0,0).  */
      loops = 2;
      mpi_clear (result->x);
      mpi_clear (result->y);
      mpi_clear (result->z);
    }
  else
    {
      mpi_set (result->x, point->x);
      mpi_set (result->y, yy);
      mpi_set (result->z, point->z);
    }
  mpi_free (yy); yy = NULL;

  p1.x = x1; x1 = NULL;
  p1.y = y1; y1 = NULL;
  p1.z = z1; z1 = NULL;
  point_init (&p2);
  point_init (&p1inv);

  /* Invert point: y = p - y mod p  */
  point_set (&p1inv, &p1);
  ec_subm (p1inv.y, ctx->p, p1inv.y, ctx);

  for (i=loops-2; i > 0; i--)
    {
      _gcry_mpi_ec_dup_point (result, result, ctx);
      if (mpi_test_bit (h, i) == 1 && mpi_test_bit (k, i) == 0)
        {
          point_set (&p2, result);
          _gcry_mpi_ec_add_points (result, &p2, &p1, ctx);
        }
      if (mpi_test_bit (h, i) == 0 && mpi_test_bit (k, i) == 1)
        {
          point_set (&p2, result);
          _gcry_mpi_ec_add_points (result, &p2, &p1inv, ctx);
        }
    }

  point_free (&p1);
  point_free (&p2);
  point_free (&p1inv);
  mpi_free (h);
  mpi_free (k);
}


/* Return true if POINT is on the curve described by CTX.  */
int
_gcry_mpi_ec_curve_point (gcry_mpi_point_t point, mpi_ec_t ctx)
{
  int res = 0;
  gcry_mpi_t x, y, w;

  x = mpi_new (0);
  y = mpi_new (0);
  w = mpi_new (0);

  switch (ctx->model)
    {
    case MPI_EC_WEIERSTRASS:
      {
        gcry_mpi_t xxx;

        if (_gcry_mpi_ec_get_affine (x, y, point, ctx))
          goto leave;

        xxx = mpi_new (0);

        /* y^2 == x^3 + a·x + b */
        ec_pow2 (y, y, ctx);

        ec_pow3 (xxx, x, ctx);
        ec_mulm (w, ctx->a, x, ctx);
        ec_addm (w, w, ctx->b, ctx);
        ec_addm (w, w, xxx, ctx);

        if (!mpi_cmp (y, w))
          res = 1;

        _gcry_mpi_release (xxx);
      }
      break;
    case MPI_EC_MONTGOMERY:
      {
#define xx y
        /* With Montgomery curve, only X-coordinate is valid.  */
        if (_gcry_mpi_ec_get_affine (x, NULL, point, ctx))
          goto leave;

        /* The equation is: b * y^2 == x^3 + a · x^2 + x */
        /* We check if right hand is quadratic residue or not by
           Euler's criterion.  */
        /* CTX->A has (a-2)/4 and CTX->B has b^-1 */
        ec_mulm (w, ctx->a, mpi_const (MPI_C_FOUR), ctx);
        ec_addm (w, w, mpi_const (MPI_C_TWO), ctx);
        ec_mulm (w, w, x, ctx);
        ec_pow2 (xx, x, ctx);
        ec_addm (w, w, xx, ctx);
        ec_addm (w, w, mpi_const (MPI_C_ONE), ctx);
        ec_mulm (w, w, x, ctx);
        ec_mulm (w, w, ctx->b, ctx);
#undef xx
        /* Compute Euler's criterion: w^(p-1)/2 */
#define p_minus1 y
        ec_subm (p_minus1, ctx->p, mpi_const (MPI_C_ONE), ctx);
        mpi_rshift (p_minus1, p_minus1, 1);
        ec_powm (w, w, p_minus1, ctx);

        res = !mpi_cmp_ui (w, 1);
#undef p_minus1
      }
      break;
    case MPI_EC_EDWARDS:
      {
        if (_gcry_mpi_ec_get_affine (x, y, point, ctx))
          goto leave;

        /* a · x^2 + y^2 - 1 - b · x^2 · y^2 == 0 */
        ec_pow2 (x, x, ctx);
        ec_pow2 (y, y, ctx);
        if (ctx->dialect == ECC_DIALECT_ED25519)
          mpi_sub (w, ctx->p, x);
        else
          ec_mulm (w, ctx->a, x, ctx);
        ec_addm (w, w, y, ctx);
        ec_subm (w, w, mpi_const (MPI_C_ONE), ctx);
        ec_mulm (x, x, y, ctx);
        ec_mulm (x, x, ctx->b, ctx);
        ec_subm (w, w, x, ctx);
        if (!mpi_cmp_ui (w, 0))
          res = 1;
      }
      break;
    }

 leave:
  _gcry_mpi_release (w);
  _gcry_mpi_release (x);
  _gcry_mpi_release (y);

  return res;
}<|MERGE_RESOLUTION|>--- conflicted
+++ resolved
@@ -1252,11 +1252,7 @@
   unsigned int i, loops;
   mpi_point_struct p1, p2, p1inv;
 
-<<<<<<< HEAD
-  if (ctx->model == MPI_EC_TWISTEDEDWARDS
-=======
   if (ctx->model == MPI_EC_EDWARDS
->>>>>>> f5bf5b1b
       || (ctx->model == MPI_EC_WEIERSTRASS
           && mpi_is_secure (scalar)))
     {
