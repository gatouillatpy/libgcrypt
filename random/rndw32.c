--- conflicted
+++ resolved
@@ -835,31 +835,6 @@
     byte buffer[20*sizeof(intptr_t)], *bufptr;
 
     bufptr = buffer;
-<<<<<<< HEAD
-#define ADD(f)  do { intptr_t along = (intptr_t)(f);            \
-                     memcpy (bufptr, &along, sizeof (along) );  \
-                     bufptr += sizeof (along);                  \
-                   } while (0)
-
-    ADD ( GetActiveWindow ());
-    ADD ( GetCapture ());
-    ADD ( GetClipboardOwner ());
-    ADD ( GetClipboardViewer ());
-    ADD ( GetCurrentProcess ());
-    ADD ( GetCurrentProcessId ());
-    ADD ( GetCurrentThread ());
-    ADD ( GetCurrentThreadId ());
-    ADD ( GetDesktopWindow ());
-    ADD ( GetFocus ());
-    ADD ( GetInputState ());
-    ADD ( GetMessagePos ());
-    ADD ( GetMessageTime ());
-    ADD ( GetOpenClipboardWindow ());
-    ADD ( GetProcessHeap ());
-    ADD ( GetProcessWindowStation ());
-    ADD ( GetQueueStatus (QS_ALLEVENTS));
-    ADD ( GetTickCount ());
-=======
 #define ADDINT(f)  do { ulong along = (ulong)(f);                  \
                         memcpy (bufptr, &along, sizeof (along) );  \
                         bufptr += sizeof (along);                  \
@@ -888,7 +863,6 @@
        be used as an entropy source.  */
     /*ADDINT ( GetQueueStatus (QS_ALLEVENTS));*/
     ADDINT ( GetTickCount ());
->>>>>>> b11d45a9
 
     gcry_assert ( bufptr-buffer < sizeof (buffer) );
     (*add) ( buffer, bufptr-buffer, origin );
@@ -923,11 +897,7 @@
   {
     HANDLE handle;
     FILETIME creationTime, exitTime, kernelTime, userTime;
-<<<<<<< HEAD
-    ULONG_PTR minimumWorkingSetSize, maximumWorkingSetSize;
-=======
     SIZE_T minimumWorkingSetSize, maximumWorkingSetSize;
->>>>>>> b11d45a9
 
     handle = GetCurrentThread ();
     GetThreadTimes (handle, &creationTime, &exitTime,
