--- conflicted
+++ resolved
@@ -41,10 +41,7 @@
 #define PUBKEY_FLAG_EDDSA          (1 << 12)
 #define PUBKEY_FLAG_GOST           (1 << 13)
 #define PUBKEY_FLAG_NO_KEYTEST     (1 << 14)
-<<<<<<< HEAD
-=======
 #define PUBKEY_FLAG_DJB_TWEAK      (1 << 15)
->>>>>>> f5bf5b1b
 
 
 enum pk_operation
