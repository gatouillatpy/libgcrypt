/* gcrypt.h -  GNU Cryptographic Library Interface              -*- c -*-
<<<<<<< HEAD
 * Copyright (C) 1998-2015 Free Software Foundation, Inc.
 * Copyright (C) 2012-2015 g10 Code GmbH
=======
 * Copyright (C) 1998-2016 Free Software Foundation, Inc.
 * Copyright (C) 2012-2016 g10 Code GmbH
>>>>>>> f5bf5b1b
 *
 * This file is part of Libgcrypt.
 *
 * Libgcrypt is free software; you can redistribute it and/or modify
 * it under the terms of the GNU Lesser General Public License as
 * published by the Free Software Foundation; either version 2.1 of
 * the License, or (at your option) any later version.
 *
 * Libgcrypt is distributed in the hope that it will be useful,
 * but WITHOUT ANY WARRANTY; without even the implied warranty of
 * MERCHANTABILITY or FITNESS FOR A PARTICULAR PURPOSE.  See the
 * GNU Lesser General Public License for more details.
 *
 * You should have received a copy of the GNU Lesser General Public
 * License along with this program; if not, see <http://www.gnu.org/licenses/>.
 *
 * File: @configure_input@
 */

#ifndef _GCRYPT_H
#define _GCRYPT_H

#include <stdlib.h>
#include <stdarg.h>
#include <string.h>

#include <gpg-error.h>

#include <sys/types.h>

#if defined _WIN32 || defined __WIN32__
# include <winsock2.h>
# include <ws2tcpip.h>
# include <time.h>
# ifndef __GNUC__
  typedef SSIZE_T ssize_t;
  typedef int  pid_t;
# endif /*!__GNUC__*/
#else
# include <sys/socket.h>
# include <sys/time.h>
#@INSERT_SYS_SELECT_H@
#endif /*!_WIN32*/

@FALLBACK_SOCKLEN_T@

/* This is required for error code compatibility. */
#define _GCRY_ERR_SOURCE_DEFAULT GPG_ERR_SOURCE_GCRYPT

#ifdef __cplusplus
extern "C" {
#if 0 /* (Keep Emacsens' auto-indent happy.) */
}
#endif
#endif

/* The version of this header should match the one of the library. It
   should not be used by a program because gcry_check_version() should
   return the same version.  The purpose of this macro is to let
   autoconf (using the AM_PATH_GCRYPT macro) check that this header
   matches the installed library.  */
#define GCRYPT_VERSION "@VERSION@"

/* The version number of this header.  It may be used to handle minor
   API incompatibilities.  */
#define GCRYPT_VERSION_NUMBER @VERSION_NUMBER@


/* Internal: We can't use the convenience macros for the multi
   precision integer functions when building this library. */
#ifdef _GCRYPT_IN_LIBGCRYPT
#ifndef GCRYPT_NO_MPI_MACROS
#define GCRYPT_NO_MPI_MACROS 1
#endif
#endif

/* We want to use gcc attributes when possible.  Warning: Don't use
   these macros in your programs: As indicated by the leading
   underscore they are subject to change without notice. */
#ifdef __GNUC__

#define _GCRY_GCC_VERSION (__GNUC__ * 10000 \
                             + __GNUC_MINOR__ * 100 \
                             + __GNUC_PATCHLEVEL__)

#if _GCRY_GCC_VERSION >= 30100
#define _GCRY_GCC_ATTR_DEPRECATED __attribute__ ((__deprecated__))
#endif

#if _GCRY_GCC_VERSION >= 29600
#define _GCRY_GCC_ATTR_PURE  __attribute__ ((__pure__))
#endif

#if _GCRY_GCC_VERSION >= 30200
#define _GCRY_GCC_ATTR_MALLOC  __attribute__ ((__malloc__))
#endif

#define _GCRY_GCC_ATTR_PRINTF(f,a)  __attribute__ ((format (printf,f,a)))

#if _GCRY_GCC_VERSION >= 40000
#define _GCRY_GCC_ATTR_SENTINEL(a) __attribute__ ((sentinel(a)))
#endif

#endif /*__GNUC__*/

#ifndef _GCRY_GCC_ATTR_DEPRECATED
#define _GCRY_GCC_ATTR_DEPRECATED
#endif
#ifndef _GCRY_GCC_ATTR_PURE
#define _GCRY_GCC_ATTR_PURE
#endif
#ifndef _GCRY_GCC_ATTR_MALLOC
#define _GCRY_GCC_ATTR_MALLOC
#endif
#ifndef _GCRY_GCC_ATTR_PRINTF
#define _GCRY_GCC_ATTR_PRINTF(f,a)
#endif
#ifndef _GCRY_GCC_ATTR_SENTINEL
#define _GCRY_GCC_ATTR_SENTINEL(a)
#endif

/* Make up an attribute to mark functions and types as deprecated but
   allow internal use by Libgcrypt.  */
#ifdef _GCRYPT_IN_LIBGCRYPT
#define _GCRY_ATTR_INTERNAL
#else
#define _GCRY_ATTR_INTERNAL	_GCRY_GCC_ATTR_DEPRECATED
#endif

/* Wrappers for the libgpg-error library.  */

typedef gpg_error_t gcry_error_t;
typedef gpg_err_code_t gcry_err_code_t;
typedef gpg_err_source_t gcry_err_source_t;

static GPG_ERR_INLINE gcry_error_t
gcry_err_make (gcry_err_source_t source, gcry_err_code_t code)
{
  return gpg_err_make (source, code);
}

/* The user can define GPG_ERR_SOURCE_DEFAULT before including this
   file to specify a default source for gpg_error.  */
#ifndef GCRY_ERR_SOURCE_DEFAULT
#define GCRY_ERR_SOURCE_DEFAULT  GPG_ERR_SOURCE_USER_1
#endif

static GPG_ERR_INLINE gcry_error_t
gcry_error (gcry_err_code_t code)
{
  return gcry_err_make (GCRY_ERR_SOURCE_DEFAULT, code);
}

static GPG_ERR_INLINE gcry_err_code_t
gcry_err_code (gcry_error_t err)
{
  return gpg_err_code (err);
}


static GPG_ERR_INLINE gcry_err_source_t
gcry_err_source (gcry_error_t err)
{
  return gpg_err_source (err);
}

/* Return a pointer to a string containing a description of the error
   code in the error value ERR.  */
const char *gcry_strerror (gcry_error_t err);

/* Return a pointer to a string containing a description of the error
   source in the error value ERR.  */
const char *gcry_strsource (gcry_error_t err);

/* Retrieve the error code for the system error ERR.  This returns
   GPG_ERR_UNKNOWN_ERRNO if the system error is not mapped (report
   this).  */
gcry_err_code_t gcry_err_code_from_errno (int err);

/* Retrieve the system error for the error code CODE.  This returns 0
   if CODE is not a system error code.  */
int gcry_err_code_to_errno (gcry_err_code_t code);

/* Return an error value with the error source SOURCE and the system
   error ERR.  */
gcry_error_t gcry_err_make_from_errno (gcry_err_source_t source, int err);

/* Return an error value with the system error ERR.  */
gcry_err_code_t gcry_error_from_errno (int err);


/* NOTE: Since Libgcrypt 1.6 the thread callbacks are not anymore
   used.  However we keep it to allow for some source code
   compatibility if used in the standard way.  */

/* Constants defining the thread model to use.  Used with the OPTION
   field of the struct gcry_thread_cbs.  */
#define GCRY_THREAD_OPTION_DEFAULT  0
#define GCRY_THREAD_OPTION_USER     1
#define GCRY_THREAD_OPTION_PTH      2
#define GCRY_THREAD_OPTION_PTHREAD  3

/* The version number encoded in the OPTION field of the struct
   gcry_thread_cbs.  */
#define GCRY_THREAD_OPTION_VERSION  1

/* Wrapper for struct ath_ops.  */
struct gcry_thread_cbs
{
  /* The OPTION field encodes the thread model and the version number
     of this structure.
       Bits  7 - 0  are used for the thread model
       Bits 15 - 8  are used for the version number.  */
  unsigned int option;
} _GCRY_ATTR_INTERNAL;

#define GCRY_THREAD_OPTION_PTH_IMPL                                     \
  static struct gcry_thread_cbs gcry_threads_pth = {                    \
    (GCRY_THREAD_OPTION_PTH | (GCRY_THREAD_OPTION_VERSION << 8))}

#define GCRY_THREAD_OPTION_PTHREAD_IMPL                                 \
  static struct gcry_thread_cbs gcry_threads_pthread = {                \
    (GCRY_THREAD_OPTION_PTHREAD | (GCRY_THREAD_OPTION_VERSION << 8))}



/* A generic context object as used by some functions.  */
struct gcry_context;
typedef struct gcry_context *gcry_ctx_t;

/* The data objects used to hold multi precision integers.  */
struct gcry_mpi;
typedef struct gcry_mpi *gcry_mpi_t;
struct gcry_mpi_point;
typedef struct gcry_mpi_point *gcry_mpi_point_t;

#ifndef GCRYPT_NO_DEPRECATED
typedef struct gcry_mpi *GCRY_MPI _GCRY_GCC_ATTR_DEPRECATED;
typedef struct gcry_mpi *GcryMPI _GCRY_GCC_ATTR_DEPRECATED;
#endif

/* A structure used for scatter gather hashing.  */
typedef struct
{
  size_t size;  /* The allocated size of the buffer or 0.  */
  size_t off;   /* Offset into the buffer.  */
  size_t len;   /* The used length of the buffer.  */
  void *data;   /* The buffer.  */
} gcry_buffer_t;




/* Check that the library fulfills the version requirement.  */
const char *gcry_check_version (const char *req_version);

/* Codes for function dispatchers.  */

/* Codes used with the gcry_control function. */
enum gcry_ctl_cmds
  {
    /* Note: 1 .. 2 are not anymore used. */
    GCRYCTL_CFB_SYNC = 3,
    GCRYCTL_RESET    = 4,   /* e.g. for MDs */
    GCRYCTL_FINALIZE = 5,
    GCRYCTL_GET_KEYLEN = 6,
    GCRYCTL_GET_BLKLEN = 7,
    GCRYCTL_TEST_ALGO = 8,
    GCRYCTL_IS_SECURE = 9,
    GCRYCTL_GET_ASNOID = 10,
    GCRYCTL_ENABLE_ALGO = 11,
    GCRYCTL_DISABLE_ALGO = 12,
    GCRYCTL_DUMP_RANDOM_STATS = 13,
    GCRYCTL_DUMP_SECMEM_STATS = 14,
    GCRYCTL_GET_ALGO_NPKEY    = 15,
    GCRYCTL_GET_ALGO_NSKEY    = 16,
    GCRYCTL_GET_ALGO_NSIGN    = 17,
    GCRYCTL_GET_ALGO_NENCR    = 18,
    GCRYCTL_SET_VERBOSITY     = 19,
    GCRYCTL_SET_DEBUG_FLAGS   = 20,
    GCRYCTL_CLEAR_DEBUG_FLAGS = 21,
    GCRYCTL_USE_SECURE_RNDPOOL= 22,
    GCRYCTL_DUMP_MEMORY_STATS = 23,
    GCRYCTL_INIT_SECMEM       = 24,
    GCRYCTL_TERM_SECMEM       = 25,
    GCRYCTL_DISABLE_SECMEM_WARN = 27,
    GCRYCTL_SUSPEND_SECMEM_WARN = 28,
    GCRYCTL_RESUME_SECMEM_WARN  = 29,
    GCRYCTL_DROP_PRIVS          = 30,
    GCRYCTL_ENABLE_M_GUARD      = 31,
    GCRYCTL_START_DUMP          = 32,
    GCRYCTL_STOP_DUMP           = 33,
    GCRYCTL_GET_ALGO_USAGE      = 34,
    GCRYCTL_IS_ALGO_ENABLED     = 35,
    GCRYCTL_DISABLE_INTERNAL_LOCKING = 36,
    GCRYCTL_DISABLE_SECMEM      = 37,
    GCRYCTL_INITIALIZATION_FINISHED = 38,
    GCRYCTL_INITIALIZATION_FINISHED_P = 39,
    GCRYCTL_ANY_INITIALIZATION_P = 40,
    GCRYCTL_SET_CBC_CTS = 41,
    GCRYCTL_SET_CBC_MAC = 42,
    /* Note: 43 is not anymore used. */
    GCRYCTL_ENABLE_QUICK_RANDOM = 44,
    GCRYCTL_SET_RANDOM_SEED_FILE = 45,
    GCRYCTL_UPDATE_RANDOM_SEED_FILE = 46,
    GCRYCTL_SET_THREAD_CBS = 47,
    GCRYCTL_FAST_POLL = 48,
    GCRYCTL_SET_RANDOM_DAEMON_SOCKET = 49,
    GCRYCTL_USE_RANDOM_DAEMON = 50,
    GCRYCTL_FAKED_RANDOM_P = 51,
    GCRYCTL_SET_RNDEGD_SOCKET = 52,
    GCRYCTL_PRINT_CONFIG = 53,
    GCRYCTL_OPERATIONAL_P = 54,
    GCRYCTL_FIPS_MODE_P = 55,
    GCRYCTL_FORCE_FIPS_MODE = 56,
    GCRYCTL_SELFTEST = 57,
    /* Note: 58 .. 62 are used internally.  */
    GCRYCTL_DISABLE_HWF = 63,
    GCRYCTL_SET_ENFORCED_FIPS_FLAG = 64,
    GCRYCTL_SET_PREFERRED_RNG_TYPE = 65,
    GCRYCTL_GET_CURRENT_RNG_TYPE = 66,
    GCRYCTL_DISABLE_LOCKED_SECMEM = 67,
    GCRYCTL_DISABLE_PRIV_DROP = 68,
    GCRYCTL_SET_CCM_LENGTHS = 69,
    GCRYCTL_CLOSE_RANDOM_DEVICE = 70,
    GCRYCTL_INACTIVATE_FIPS_FLAG = 71,
<<<<<<< HEAD
    GCRYCTL_REACTIVATE_FIPS_FLAG = 72
=======
    GCRYCTL_REACTIVATE_FIPS_FLAG = 72,
    GCRYCTL_SET_SBOX = 73,
    GCRYCTL_DRBG_REINIT = 74,
    GCRYCTL_SET_TAGLEN = 75,
    GCRYCTL_GET_TAGLEN = 76
>>>>>>> f5bf5b1b
  };

/* Perform various operations defined by CMD. */
gcry_error_t gcry_control (enum gcry_ctl_cmds CMD, ...);


/* S-expression management. */

/* The object to represent an S-expression as used with the public key
   functions.  */
struct gcry_sexp;
typedef struct gcry_sexp *gcry_sexp_t;

#ifndef GCRYPT_NO_DEPRECATED
typedef struct gcry_sexp *GCRY_SEXP _GCRY_GCC_ATTR_DEPRECATED;
typedef struct gcry_sexp *GcrySexp _GCRY_GCC_ATTR_DEPRECATED;
#endif

/* The possible values for the S-expression format. */
enum gcry_sexp_format
  {
    GCRYSEXP_FMT_DEFAULT   = 0,
    GCRYSEXP_FMT_CANON     = 1,
    GCRYSEXP_FMT_BASE64    = 2,
    GCRYSEXP_FMT_ADVANCED  = 3
  };

/* Create an new S-expression object from BUFFER of size LENGTH and
   return it in RETSEXP.  With AUTODETECT set to 0 the data in BUFFER
   is expected to be in canonized format.  */
gcry_error_t gcry_sexp_new (gcry_sexp_t *retsexp,
                            const void *buffer, size_t length,
                            int autodetect);

 /* Same as gcry_sexp_new but allows to pass a FREEFNC which has the
    effect to transfer ownership of BUFFER to the created object.  */
gcry_error_t gcry_sexp_create (gcry_sexp_t *retsexp,
                               void *buffer, size_t length,
                               int autodetect, void (*freefnc) (void *));

/* Scan BUFFER and return a new S-expression object in RETSEXP.  This
   function expects a printf like string in BUFFER.  */
gcry_error_t gcry_sexp_sscan (gcry_sexp_t *retsexp, size_t *erroff,
                              const char *buffer, size_t length);

/* Same as gcry_sexp_sscan but expects a string in FORMAT and can thus
   only be used for certain encodings.  */
gcry_error_t gcry_sexp_build (gcry_sexp_t *retsexp, size_t *erroff,
                              const char *format, ...);

/* Like gcry_sexp_build, but uses an array instead of variable
   function arguments.  */
gcry_error_t gcry_sexp_build_array (gcry_sexp_t *retsexp, size_t *erroff,
				    const char *format, void **arg_list);

/* Release the S-expression object SEXP */
void gcry_sexp_release (gcry_sexp_t sexp);

/* Calculate the length of an canonized S-expresion in BUFFER and
   check for a valid encoding. */
size_t gcry_sexp_canon_len (const unsigned char *buffer, size_t length,
                            size_t *erroff, gcry_error_t *errcode);

/* Copies the S-expression object SEXP into BUFFER using the format
   specified in MODE.  */
size_t gcry_sexp_sprint (gcry_sexp_t sexp, int mode, void *buffer,
                         size_t maxlength);

/* Dumps the S-expression object A in a format suitable for debugging
   to Libgcrypt's logging stream.  */
void gcry_sexp_dump (const gcry_sexp_t a);

gcry_sexp_t gcry_sexp_cons (const gcry_sexp_t a, const gcry_sexp_t b);
gcry_sexp_t gcry_sexp_alist (const gcry_sexp_t *array);
gcry_sexp_t gcry_sexp_vlist (const gcry_sexp_t a, ...);
gcry_sexp_t gcry_sexp_append (const gcry_sexp_t a, const gcry_sexp_t n);
gcry_sexp_t gcry_sexp_prepend (const gcry_sexp_t a, const gcry_sexp_t n);

/* Scan the S-expression for a sublist with a type (the car of the
   list) matching the string TOKEN.  If TOKLEN is not 0, the token is
   assumed to be raw memory of this length.  The function returns a
   newly allocated S-expression consisting of the found sublist or
   `NULL' when not found.  */
gcry_sexp_t gcry_sexp_find_token (gcry_sexp_t list,
                                const char *tok, size_t toklen);
/* Return the length of the LIST.  For a valid S-expression this
   should be at least 1.  */
int gcry_sexp_length (const gcry_sexp_t list);

/* Create and return a new S-expression from the element with index
   NUMBER in LIST.  Note that the first element has the index 0.  If
   there is no such element, `NULL' is returned.  */
gcry_sexp_t gcry_sexp_nth (const gcry_sexp_t list, int number);

/* Create and return a new S-expression from the first element in
   LIST; this called the "type" and should always exist and be a
   string. `NULL' is returned in case of a problem.  */
gcry_sexp_t gcry_sexp_car (const gcry_sexp_t list);

/* Create and return a new list form all elements except for the first
   one.  Note, that this function may return an invalid S-expression
   because it is not guaranteed, that the type exists and is a string.
   However, for parsing a complex S-expression it might be useful for
   intermediate lists.  Returns `NULL' on error.  */
gcry_sexp_t gcry_sexp_cdr (const gcry_sexp_t list);

gcry_sexp_t gcry_sexp_cadr (const gcry_sexp_t list);


/* This function is used to get data from a LIST.  A pointer to the
   actual data with index NUMBER is returned and the length of this
   data will be stored to DATALEN.  If there is no data at the given
   index or the index represents another list, `NULL' is returned.
   *Note:* The returned pointer is valid as long as LIST is not
   modified or released.  */
const char *gcry_sexp_nth_data (const gcry_sexp_t list, int number,
                                size_t *datalen);

/* This function is used to get data from a LIST.  A malloced buffer to the
   data with index NUMBER is returned and the length of this
   data will be stored to RLENGTH.  If there is no data at the given
   index or the index represents another list, `NULL' is returned.  */
void *gcry_sexp_nth_buffer (const gcry_sexp_t list, int number,
                            size_t *rlength);

/* This function is used to get and convert data from a LIST.  The
   data is assumed to be a Nul terminated string.  The caller must
   release the returned value using `gcry_free'.  If there is no data
   at the given index, the index represents a list or the value can't
   be converted to a string, `NULL' is returned.  */
char *gcry_sexp_nth_string (gcry_sexp_t list, int number);

/* This function is used to get and convert data from a LIST. This
   data is assumed to be an MPI stored in the format described by
   MPIFMT and returned as a standard Libgcrypt MPI.  The caller must
   release this returned value using `gcry_mpi_release'.  If there is
   no data at the given index, the index represents a list or the
   value can't be converted to an MPI, `NULL' is returned.  */
gcry_mpi_t gcry_sexp_nth_mpi (gcry_sexp_t list, int number, int mpifmt);

/* Extract MPIs from an s-expression using a list of parameters.  The
 * names of these parameters are given by the string LIST.  Some
 * special characters may be given to control the conversion:
 *
 *    + :: Switch to unsigned integer format (default).
 *    - :: Switch to standard signed format.
 *    / :: Switch to opaque format.
 *    & :: Switch to buffer descriptor mode - see below.
 *    ? :: The previous parameter is optional.
 *
 * In general parameter names are single letters.  To use a string for
 * a parameter name, enclose the name in single quotes.
 *
 * Unless in gcry_buffer_t mode for each parameter name a pointer to
 * an MPI variable is expected that must be set to NULL prior to
 * invoking this function, and finally a NULL is expected.  Example:
 *
 *   _gcry_sexp_extract_param (key, NULL, "n/x+ed",
 *                             &mpi_n, &mpi_x, &mpi_e, NULL)
 *
 * This stores the parameter "N" from KEY as an unsigned MPI into
 * MPI_N, the parameter "X" as an opaque MPI into MPI_X, and the
 * parameter "E" again as an unsigned MPI into MPI_E.
 *
 * If in buffer descriptor mode a pointer to gcry_buffer_t descriptor
 * is expected instead of a pointer to an MPI.  The caller may use two
 * different operation modes: If the DATA field of the provided buffer
 * descriptor is NULL, the function allocates a new buffer and stores
 * it at DATA; the other fields are set accordingly with OFF being 0.
 * If DATA is not NULL, the function assumes that DATA, SIZE, and OFF
 * describe a buffer where to but the data; on return the LEN field
 * receives the number of bytes copied to that buffer; if the buffer
 * is too small, the function immediately returns with an error code
 * (and LEN set to 0).
 *
 * PATH is an optional string used to locate a token.  The exclamation
 * mark separated tokens are used to via gcry_sexp_find_token to find
 * a start point inside SEXP.
 *
 * The function returns 0 on success.  On error an error code is
 * returned, all passed MPIs that might have been allocated up to this
 * point are deallocated and set to NULL, and all passed buffers are
 * either truncated if the caller supplied the buffer, or deallocated
 * if the function allocated the buffer.
 */
gpg_error_t gcry_sexp_extract_param (gcry_sexp_t sexp,
                                     const char *path,
                                     const char *list,
                                     ...) _GCRY_GCC_ATTR_SENTINEL(0);


/*******************************************
 *                                         *
 *  Multi Precision Integer Functions      *
 *                                         *
 *******************************************/

/* Different formats of external big integer representation. */
enum gcry_mpi_format
  {
    GCRYMPI_FMT_NONE= 0,
    GCRYMPI_FMT_STD = 1,    /* Twos complement stored without length.  */
    GCRYMPI_FMT_PGP = 2,    /* As used by OpenPGP (unsigned only).  */
    GCRYMPI_FMT_SSH = 3,    /* As used by SSH (like STD but with length).  */
    GCRYMPI_FMT_HEX = 4,    /* Hex format. */
    GCRYMPI_FMT_USG = 5,    /* Like STD but unsigned. */
    GCRYMPI_FMT_OPAQUE = 8  /* Opaque format (some functions only).  */
  };

/* Flags used for creating big integers.  */
enum gcry_mpi_flag
  {
    GCRYMPI_FLAG_SECURE = 1,  /* Allocate the number in "secure" memory.  */
    GCRYMPI_FLAG_OPAQUE = 2,  /* The number is not a real one but just
                                 a way to store some bytes.  This is
                                 useful for encrypted big integers.  */
    GCRYMPI_FLAG_IMMUTABLE = 4, /* Mark the MPI as immutable.  */
    GCRYMPI_FLAG_CONST     = 8, /* Mark the MPI as a constant.  */
    GCRYMPI_FLAG_USER1 = 0x0100,/* User flag 1.  */
    GCRYMPI_FLAG_USER2 = 0x0200,/* User flag 2.  */
    GCRYMPI_FLAG_USER3 = 0x0400,/* User flag 3.  */
    GCRYMPI_FLAG_USER4 = 0x0800 /* User flag 4.  */
  };


/* Macros to return pre-defined MPI constants.  */
#define GCRYMPI_CONST_ONE   (_gcry_mpi_get_const (1))
#define GCRYMPI_CONST_TWO   (_gcry_mpi_get_const (2))
#define GCRYMPI_CONST_THREE (_gcry_mpi_get_const (3))
#define GCRYMPI_CONST_FOUR  (_gcry_mpi_get_const (4))
#define GCRYMPI_CONST_EIGHT (_gcry_mpi_get_const (8))

/* Allocate a new big integer object, initialize it with 0 and
   initially allocate memory for a number of at least NBITS. */
gcry_mpi_t gcry_mpi_new (unsigned int nbits);

/* Same as gcry_mpi_new() but allocate in "secure" memory. */
gcry_mpi_t gcry_mpi_snew (unsigned int nbits);

/* Release the number A and free all associated resources. */
void gcry_mpi_release (gcry_mpi_t a);

/* Create a new number with the same value as A. */
gcry_mpi_t gcry_mpi_copy (const gcry_mpi_t a);

/* Store the big integer value U in W and release U.  */
void gcry_mpi_snatch (gcry_mpi_t w, gcry_mpi_t u);

/* Store the big integer value U in W. */
gcry_mpi_t gcry_mpi_set (gcry_mpi_t w, const gcry_mpi_t u);

/* Store the unsigned integer value U in W. */
gcry_mpi_t gcry_mpi_set_ui (gcry_mpi_t w, unsigned long u);

/* Swap the values of A and B. */
void gcry_mpi_swap (gcry_mpi_t a, gcry_mpi_t b);

/* Return 1 if A is negative; 0 if zero or positive.  */
int gcry_mpi_is_neg (gcry_mpi_t a);

/* W = - U */
void gcry_mpi_neg (gcry_mpi_t w, gcry_mpi_t u);

/* W = [W] */
void gcry_mpi_abs (gcry_mpi_t w);

/* Compare the big integer number U and V returning 0 for equality, a
   positive value for U > V and a negative for U < V. */
int gcry_mpi_cmp (const gcry_mpi_t u, const gcry_mpi_t v);

/* Compare the big integer number U with the unsigned integer V
   returning 0 for equality, a positive value for U > V and a negative
   for U < V. */
int gcry_mpi_cmp_ui (const gcry_mpi_t u, unsigned long v);

/* Convert the external representation of an integer stored in BUFFER
   with a length of BUFLEN into a newly create MPI returned in
   RET_MPI.  If NSCANNED is not NULL, it will receive the number of
   bytes actually scanned after a successful operation. */
gcry_error_t gcry_mpi_scan (gcry_mpi_t *ret_mpi, enum gcry_mpi_format format,
                            const void *buffer, size_t buflen,
                            size_t *nscanned);

/* Convert the big integer A into the external representation
   described by FORMAT and store it in the provided BUFFER which has
   been allocated by the user with a size of BUFLEN bytes.  NWRITTEN
   receives the actual length of the external representation unless it
   has been passed as NULL. */
gcry_error_t gcry_mpi_print (enum gcry_mpi_format format,
                             unsigned char *buffer, size_t buflen,
                             size_t *nwritten,
                             const gcry_mpi_t a);

/* Convert the big integer A into the external representation described
   by FORMAT and store it in a newly allocated buffer which address
   will be put into BUFFER.  NWRITTEN receives the actual lengths of the
   external representation. */
gcry_error_t gcry_mpi_aprint (enum gcry_mpi_format format,
                              unsigned char **buffer, size_t *nwritten,
                              const gcry_mpi_t a);

/* Dump the value of A in a format suitable for debugging to
   Libgcrypt's logging stream.  Note that one leading space but no
   trailing space or linefeed will be printed.  It is okay to pass
   NULL for A. */
void gcry_mpi_dump (const gcry_mpi_t a);


/* W = U + V.  */
void gcry_mpi_add (gcry_mpi_t w, gcry_mpi_t u, gcry_mpi_t v);

/* W = U + V.  V is an unsigned integer. */
void gcry_mpi_add_ui (gcry_mpi_t w, gcry_mpi_t u, unsigned long v);

/* W = U + V mod M. */
void gcry_mpi_addm (gcry_mpi_t w, gcry_mpi_t u, gcry_mpi_t v, gcry_mpi_t m);

/* W = U - V. */
void gcry_mpi_sub (gcry_mpi_t w, gcry_mpi_t u, gcry_mpi_t v);

/* W = U - V.  V is an unsigned integer. */
void gcry_mpi_sub_ui (gcry_mpi_t w, gcry_mpi_t u, unsigned long v );

/* W = U - V mod M */
void gcry_mpi_subm (gcry_mpi_t w, gcry_mpi_t u, gcry_mpi_t v, gcry_mpi_t m);

/* W = U * V. */
void gcry_mpi_mul (gcry_mpi_t w, gcry_mpi_t u, gcry_mpi_t v);

/* W = U * V.  V is an unsigned integer. */
void gcry_mpi_mul_ui (gcry_mpi_t w, gcry_mpi_t u, unsigned long v );

/* W = U * V mod M. */
void gcry_mpi_mulm (gcry_mpi_t w, gcry_mpi_t u, gcry_mpi_t v, gcry_mpi_t m);

/* W = U * (2 ^ CNT). */
void gcry_mpi_mul_2exp (gcry_mpi_t w, gcry_mpi_t u, unsigned long cnt);

/* Q = DIVIDEND / DIVISOR, R = DIVIDEND % DIVISOR,
   Q or R may be passed as NULL.  ROUND should be negative or 0. */
void gcry_mpi_div (gcry_mpi_t q, gcry_mpi_t r,
                   gcry_mpi_t dividend, gcry_mpi_t divisor, int round);

/* R = DIVIDEND % DIVISOR */
void gcry_mpi_mod (gcry_mpi_t r, gcry_mpi_t dividend, gcry_mpi_t divisor);

/* W = B ^ E mod M. */
void gcry_mpi_powm (gcry_mpi_t w,
                    const gcry_mpi_t b, const gcry_mpi_t e,
                    const gcry_mpi_t m);

/* Set G to the greatest common divisor of A and B.
   Return true if the G is 1. */
int gcry_mpi_gcd (gcry_mpi_t g, gcry_mpi_t a, gcry_mpi_t b);

/* Set X to the multiplicative inverse of A mod M.
   Return true if the value exists. */
int gcry_mpi_invm (gcry_mpi_t x, gcry_mpi_t a, gcry_mpi_t m);

/* Create a new point object.  NBITS is usually 0.  */
gcry_mpi_point_t gcry_mpi_point_new (unsigned int nbits);

/* Release the object POINT.  POINT may be NULL. */
void gcry_mpi_point_release (gcry_mpi_point_t point);

/* Store the projective coordinates from POINT into X, Y, and Z.  */
void gcry_mpi_point_get (gcry_mpi_t x, gcry_mpi_t y, gcry_mpi_t z,
                         gcry_mpi_point_t point);

/* Store the projective coordinates from POINT into X, Y, and Z and
   release POINT.  */
void gcry_mpi_point_snatch_get (gcry_mpi_t x, gcry_mpi_t y, gcry_mpi_t z,
                                gcry_mpi_point_t point);

/* Store the projective coordinates X, Y, and Z into POINT.  */
gcry_mpi_point_t gcry_mpi_point_set (gcry_mpi_point_t point,
                                     gcry_mpi_t x, gcry_mpi_t y, gcry_mpi_t z);

/* Store the projective coordinates X, Y, and Z into POINT and release
   X, Y, and Z.  */
gcry_mpi_point_t gcry_mpi_point_snatch_set (gcry_mpi_point_t point,
                                            gcry_mpi_t x, gcry_mpi_t y,
                                            gcry_mpi_t z);

/* Allocate a new context for elliptic curve operations based on the
   parameters given by KEYPARAM or using CURVENAME.  */
gpg_error_t gcry_mpi_ec_new (gcry_ctx_t *r_ctx,
                             gcry_sexp_t keyparam, const char *curvename);

/* Get a named MPI from an elliptic curve context.  */
gcry_mpi_t gcry_mpi_ec_get_mpi (const char *name, gcry_ctx_t ctx, int copy);

/* Get a named point from an elliptic curve context.  */
gcry_mpi_point_t gcry_mpi_ec_get_point (const char *name,
                                        gcry_ctx_t ctx, int copy);

/* Store a named MPI into an elliptic curve context.  */
gpg_error_t gcry_mpi_ec_set_mpi (const char *name, gcry_mpi_t newvalue,
                                 gcry_ctx_t ctx);

/* Store a named point into an elliptic curve context.  */
gpg_error_t gcry_mpi_ec_set_point (const char *name, gcry_mpi_point_t newvalue,
                                   gcry_ctx_t ctx);

/* Decode and store VALUE into RESULT.  */
gpg_error_t gcry_mpi_ec_decode_point (gcry_mpi_point_t result,
                                      gcry_mpi_t value, gcry_ctx_t ctx);

/* Store the affine coordinates of POINT into X and Y.  */
int gcry_mpi_ec_get_affine (gcry_mpi_t x, gcry_mpi_t y, gcry_mpi_point_t point,
                            gcry_ctx_t ctx);

/* W = 2 * U.  */
void gcry_mpi_ec_dup (gcry_mpi_point_t w, gcry_mpi_point_t u, gcry_ctx_t ctx);

/* W = U + V.  */
void gcry_mpi_ec_add (gcry_mpi_point_t w,
                      gcry_mpi_point_t u, gcry_mpi_point_t v, gcry_ctx_t ctx);

/* W = U - V.  */
void gcry_mpi_ec_sub (gcry_mpi_point_t w,
                      gcry_mpi_point_t u, gcry_mpi_point_t v, gcry_ctx_t ctx);

/* W = N * U.  */
void gcry_mpi_ec_mul (gcry_mpi_point_t w, gcry_mpi_t n, gcry_mpi_point_t u,
                      gcry_ctx_t ctx);

/* Return true if POINT is on the curve described by CTX.  */
int gcry_mpi_ec_curve_point (gcry_mpi_point_t w, gcry_ctx_t ctx);

/* Return the number of bits required to represent A. */
unsigned int gcry_mpi_get_nbits (gcry_mpi_t a);

/* Return true when bit number N (counting from 0) is set in A. */
int      gcry_mpi_test_bit (gcry_mpi_t a, unsigned int n);

/* Set bit number N in A. */
void     gcry_mpi_set_bit (gcry_mpi_t a, unsigned int n);

/* Clear bit number N in A. */
void     gcry_mpi_clear_bit (gcry_mpi_t a, unsigned int n);

/* Set bit number N in A and clear all bits greater than N. */
void     gcry_mpi_set_highbit (gcry_mpi_t a, unsigned int n);

/* Clear bit number N in A and all bits greater than N. */
void     gcry_mpi_clear_highbit (gcry_mpi_t a, unsigned int n);

/* Shift the value of A by N bits to the right and store the result in X. */
void     gcry_mpi_rshift (gcry_mpi_t x, gcry_mpi_t a, unsigned int n);

/* Shift the value of A by N bits to the left and store the result in X. */
void     gcry_mpi_lshift (gcry_mpi_t x, gcry_mpi_t a, unsigned int n);

/* Store NBITS of the value P points to in A and mark A as an opaque
   value.  On success A received the the ownership of the value P.
   WARNING: Never use an opaque MPI for anything thing else than
   gcry_mpi_release, gcry_mpi_get_opaque. */
gcry_mpi_t gcry_mpi_set_opaque (gcry_mpi_t a, void *p, unsigned int nbits);

/* Store NBITS of the value P points to in A and mark A as an opaque
   value.  The function takes a copy of the provided value P.
   WARNING: Never use an opaque MPI for anything thing else than
   gcry_mpi_release, gcry_mpi_get_opaque. */
gcry_mpi_t gcry_mpi_set_opaque_copy (gcry_mpi_t a,
                                     const void *p, unsigned int nbits);

/* Return a pointer to an opaque value stored in A and return its size
   in NBITS.  Note that the returned pointer is still owned by A and
   that the function should never be used for an non-opaque MPI. */
void *gcry_mpi_get_opaque (gcry_mpi_t a, unsigned int *nbits);

/* Set the FLAG for the big integer A.  Currently only the flag
   GCRYMPI_FLAG_SECURE is allowed to convert A into an big intger
   stored in "secure" memory. */
void gcry_mpi_set_flag (gcry_mpi_t a, enum gcry_mpi_flag flag);

/* Clear FLAG for the big integer A.  Note that this function is
   currently useless as no flags are allowed. */
void gcry_mpi_clear_flag (gcry_mpi_t a, enum gcry_mpi_flag flag);

/* Return true if the FLAG is set for A. */
int gcry_mpi_get_flag (gcry_mpi_t a, enum gcry_mpi_flag flag);

/* Private function - do not use.  */
gcry_mpi_t _gcry_mpi_get_const (int no);

/* Unless the GCRYPT_NO_MPI_MACROS is used, provide a couple of
   convenience macros for the big integer functions. */
#ifndef GCRYPT_NO_MPI_MACROS
#define mpi_new(n)          gcry_mpi_new( (n) )
#define mpi_secure_new( n ) gcry_mpi_snew( (n) )
#define mpi_release(a)      \
  do \
    { \
      gcry_mpi_release ((a)); \
      (a) = NULL; \
    } \
  while (0)

#define mpi_copy( a )          gcry_mpi_copy( (a) )
#define mpi_snatch( w, u)      gcry_mpi_snatch( (w), (u) )
#define mpi_set( w, u)         gcry_mpi_set( (w), (u) )
#define mpi_set_ui( w, u)      gcry_mpi_set_ui( (w), (u) )
#define mpi_abs( w )           gcry_mpi_abs( (w) )
#define mpi_neg( w, u)         gcry_mpi_neg( (w), (u) )
#define mpi_cmp( u, v )        gcry_mpi_cmp( (u), (v) )
#define mpi_cmp_ui( u, v )     gcry_mpi_cmp_ui( (u), (v) )
#define mpi_is_neg( a )        gcry_mpi_is_neg ((a))

#define mpi_add_ui(w,u,v)      gcry_mpi_add_ui((w),(u),(v))
#define mpi_add(w,u,v)         gcry_mpi_add ((w),(u),(v))
#define mpi_addm(w,u,v,m)      gcry_mpi_addm ((w),(u),(v),(m))
#define mpi_sub_ui(w,u,v)      gcry_mpi_sub_ui ((w),(u),(v))
#define mpi_sub(w,u,v)         gcry_mpi_sub ((w),(u),(v))
#define mpi_subm(w,u,v,m)      gcry_mpi_subm ((w),(u),(v),(m))
#define mpi_mul_ui(w,u,v)      gcry_mpi_mul_ui ((w),(u),(v))
#define mpi_mul_2exp(w,u,v)    gcry_mpi_mul_2exp ((w),(u),(v))
#define mpi_mul(w,u,v)         gcry_mpi_mul ((w),(u),(v))
#define mpi_mulm(w,u,v,m)      gcry_mpi_mulm ((w),(u),(v),(m))
#define mpi_powm(w,b,e,m)      gcry_mpi_powm ( (w), (b), (e), (m) )
#define mpi_tdiv(q,r,a,m)      gcry_mpi_div ( (q), (r), (a), (m), 0)
#define mpi_fdiv(q,r,a,m)      gcry_mpi_div ( (q), (r), (a), (m), -1)
#define mpi_mod(r,a,m)         gcry_mpi_mod ((r), (a), (m))
#define mpi_gcd(g,a,b)         gcry_mpi_gcd ( (g), (a), (b) )
#define mpi_invm(g,a,b)        gcry_mpi_invm ( (g), (a), (b) )

#define mpi_point_new(n)              gcry_mpi_point_new((n))
#define mpi_point_release(p)                    \
  do                                            \
    {                                           \
      gcry_mpi_point_release ((p));             \
      (p) = NULL;                               \
    }                                           \
  while (0)
#define mpi_point_get(x,y,z,p)        gcry_mpi_point_get((x),(y),(z),(p))
#define mpi_point_snatch_get(x,y,z,p) gcry_mpi_point_snatch_get((x),(y),(z),(p))
#define mpi_point_set(p,x,y,z)        gcry_mpi_point_set((p),(x),(y),(z))
#define mpi_point_snatch_set(p,x,y,z) gcry_mpi_point_snatch_set((p),(x),(y),(z))

#define mpi_get_nbits(a)       gcry_mpi_get_nbits ((a))
#define mpi_test_bit(a,b)      gcry_mpi_test_bit ((a),(b))
#define mpi_set_bit(a,b)       gcry_mpi_set_bit ((a),(b))
#define mpi_set_highbit(a,b)   gcry_mpi_set_highbit ((a),(b))
#define mpi_clear_bit(a,b)     gcry_mpi_clear_bit ((a),(b))
#define mpi_clear_highbit(a,b) gcry_mpi_clear_highbit ((a),(b))
#define mpi_rshift(a,b,c)      gcry_mpi_rshift ((a),(b),(c))
#define mpi_lshift(a,b,c)      gcry_mpi_lshift ((a),(b),(c))

#define mpi_set_opaque(a,b,c)  gcry_mpi_set_opaque( (a), (b), (c) )
#define mpi_get_opaque(a,b)    gcry_mpi_get_opaque( (a), (b) )
#endif /* GCRYPT_NO_MPI_MACROS */



/************************************
 *                                  *
 *   Symmetric Cipher Functions     *
 *                                  *
 ************************************/

/* The data object used to hold a handle to an encryption object.  */
struct gcry_cipher_handle;
typedef struct gcry_cipher_handle *gcry_cipher_hd_t;

#ifndef GCRYPT_NO_DEPRECATED
typedef struct gcry_cipher_handle *GCRY_CIPHER_HD _GCRY_GCC_ATTR_DEPRECATED;
typedef struct gcry_cipher_handle *GcryCipherHd _GCRY_GCC_ATTR_DEPRECATED;
#endif

/* All symmetric encryption algorithms are identified by their IDs.
   More IDs may be registered at runtime. */
enum gcry_cipher_algos
  {
    GCRY_CIPHER_NONE        = 0,
    GCRY_CIPHER_IDEA        = 1,
    GCRY_CIPHER_3DES        = 2,
    GCRY_CIPHER_CAST5       = 3,
    GCRY_CIPHER_BLOWFISH    = 4,
    GCRY_CIPHER_SAFER_SK128 = 5,
    GCRY_CIPHER_DES_SK      = 6,
    GCRY_CIPHER_AES         = 7,
    GCRY_CIPHER_AES192      = 8,
    GCRY_CIPHER_AES256      = 9,
    GCRY_CIPHER_TWOFISH     = 10,

    /* Other cipher numbers are above 300 for OpenPGP reasons. */
    GCRY_CIPHER_ARCFOUR     = 301,  /* Fully compatible with RSA's RC4 (tm). */
    GCRY_CIPHER_DES         = 302,  /* Yes, this is single key 56 bit DES. */
    GCRY_CIPHER_TWOFISH128  = 303,
    GCRY_CIPHER_SERPENT128  = 304,
    GCRY_CIPHER_SERPENT192  = 305,
    GCRY_CIPHER_SERPENT256  = 306,
    GCRY_CIPHER_RFC2268_40  = 307,  /* Ron's Cipher 2 (40 bit). */
    GCRY_CIPHER_RFC2268_128 = 308,  /* Ron's Cipher 2 (128 bit). */
    GCRY_CIPHER_SEED        = 309,  /* 128 bit cipher described in RFC4269. */
    GCRY_CIPHER_CAMELLIA128 = 310,
    GCRY_CIPHER_CAMELLIA192 = 311,
    GCRY_CIPHER_CAMELLIA256 = 312,
    GCRY_CIPHER_SALSA20     = 313,
    GCRY_CIPHER_SALSA20R12  = 314,
    GCRY_CIPHER_GOST28147   = 315,
    GCRY_CIPHER_CHACHA20    = 316
  };

/* The Rijndael algorithm is basically AES, so provide some macros. */
#define GCRY_CIPHER_AES128      GCRY_CIPHER_AES
#define GCRY_CIPHER_RIJNDAEL    GCRY_CIPHER_AES
#define GCRY_CIPHER_RIJNDAEL128 GCRY_CIPHER_AES128
#define GCRY_CIPHER_RIJNDAEL192 GCRY_CIPHER_AES192
#define GCRY_CIPHER_RIJNDAEL256 GCRY_CIPHER_AES256

/* The supported encryption modes.  Note that not all of them are
   supported for each algorithm. */
enum gcry_cipher_modes
  {
    GCRY_CIPHER_MODE_NONE     = 0,   /* Not yet specified. */
    GCRY_CIPHER_MODE_ECB      = 1,   /* Electronic codebook. */
    GCRY_CIPHER_MODE_CFB      = 2,   /* Cipher feedback. */
    GCRY_CIPHER_MODE_CBC      = 3,   /* Cipher block chaining. */
    GCRY_CIPHER_MODE_STREAM   = 4,   /* Used with stream ciphers. */
    GCRY_CIPHER_MODE_OFB      = 5,   /* Outer feedback. */
    GCRY_CIPHER_MODE_CTR      = 6,   /* Counter. */
    GCRY_CIPHER_MODE_AESWRAP  = 7,   /* AES-WRAP algorithm.  */
    GCRY_CIPHER_MODE_CCM      = 8,   /* Counter with CBC-MAC.  */
    GCRY_CIPHER_MODE_GCM      = 9,   /* Galois Counter Mode. */
    GCRY_CIPHER_MODE_POLY1305 = 10,  /* Poly1305 based AEAD mode. */
    GCRY_CIPHER_MODE_OCB      = 11,  /* OCB3 mode.  */
    GCRY_CIPHER_MODE_CFB8     = 12   /* Cipher feedback (8 bit mode). */
  };

/* Flags used with the open function. */
enum gcry_cipher_flags
  {
    GCRY_CIPHER_SECURE      = 1,  /* Allocate in secure memory. */
    GCRY_CIPHER_ENABLE_SYNC = 2,  /* Enable CFB sync mode. */
    GCRY_CIPHER_CBC_CTS     = 4,  /* Enable CBC cipher text stealing (CTS). */
    GCRY_CIPHER_CBC_MAC     = 8   /* Enable CBC message auth. code (MAC). */
  };

/* GCM works only with blocks of 128 bits */
#define GCRY_GCM_BLOCK_LEN  (128 / 8)

/* CCM works only with blocks of 128 bits.  */
#define GCRY_CCM_BLOCK_LEN  (128 / 8)

/* OCB works only with blocks of 128 bits.  */
#define GCRY_OCB_BLOCK_LEN  (128 / 8)

/* Create a handle for algorithm ALGO to be used in MODE.  FLAGS may
   be given as an bitwise OR of the gcry_cipher_flags values. */
gcry_error_t gcry_cipher_open (gcry_cipher_hd_t *handle,
                              int algo, int mode, unsigned int flags);

/* Close the cipher handle H and release all resource. */
void gcry_cipher_close (gcry_cipher_hd_t h);

/* Perform various operations on the cipher object H. */
gcry_error_t gcry_cipher_ctl (gcry_cipher_hd_t h, int cmd, void *buffer,
                             size_t buflen);

/* Retrieve various information about the cipher object H. */
gcry_error_t gcry_cipher_info (gcry_cipher_hd_t h, int what, void *buffer,
                              size_t *nbytes);

/* Retrieve various information about the cipher algorithm ALGO. */
gcry_error_t gcry_cipher_algo_info (int algo, int what, void *buffer,
                                   size_t *nbytes);

/* Map the cipher algorithm whose ID is contained in ALGORITHM to a
   string representation of the algorithm name.  For unknown algorithm
   IDs this function returns "?".  */
const char *gcry_cipher_algo_name (int algorithm) _GCRY_GCC_ATTR_PURE;

/* Map the algorithm name NAME to an cipher algorithm ID.  Return 0 if
   the algorithm name is not known. */
int gcry_cipher_map_name (const char *name) _GCRY_GCC_ATTR_PURE;

/* Given an ASN.1 object identifier in standard IETF dotted decimal
   format in STRING, return the encryption mode associated with that
   OID or 0 if not known or applicable. */
int gcry_cipher_mode_from_oid (const char *string) _GCRY_GCC_ATTR_PURE;

/* Encrypt the plaintext of size INLEN in IN using the cipher handle H
   into the buffer OUT which has an allocated length of OUTSIZE.  For
   most algorithms it is possible to pass NULL for in and 0 for INLEN
   and do a in-place decryption of the data provided in OUT.  */
gcry_error_t gcry_cipher_encrypt (gcry_cipher_hd_t h,
                                  void *out, size_t outsize,
                                  const void *in, size_t inlen);

/* The counterpart to gcry_cipher_encrypt.  */
gcry_error_t gcry_cipher_decrypt (gcry_cipher_hd_t h,
                                  void *out, size_t outsize,
                                  const void *in, size_t inlen);

/* Set KEY of length KEYLEN bytes for the cipher handle HD.  */
gcry_error_t gcry_cipher_setkey (gcry_cipher_hd_t hd,
                                 const void *key, size_t keylen);


/* Set initialization vector IV of length IVLEN for the cipher handle HD. */
gcry_error_t gcry_cipher_setiv (gcry_cipher_hd_t hd,
                                const void *iv, size_t ivlen);

/* Provide additional authentication data for AEAD modes/ciphers.  */
gcry_error_t gcry_cipher_authenticate (gcry_cipher_hd_t hd, const void *abuf,
                                       size_t abuflen);

/* Get authentication tag for AEAD modes/ciphers.  */
gcry_error_t gcry_cipher_gettag (gcry_cipher_hd_t hd, void *outtag,
                                 size_t taglen);

/* Check authentication tag for AEAD modes/ciphers.  */
gcry_error_t gcry_cipher_checktag (gcry_cipher_hd_t hd, const void *intag,
                                   size_t taglen);

/* Reset the handle to the state after open.  */
#define gcry_cipher_reset(h)  gcry_cipher_ctl ((h), GCRYCTL_RESET, NULL, 0)

/* Perform the OpenPGP sync operation if this is enabled for the
   cipher handle H. */
#define gcry_cipher_sync(h)  gcry_cipher_ctl( (h), GCRYCTL_CFB_SYNC, NULL, 0)

/* Enable or disable CTS in future calls to gcry_encrypt(). CBC mode only. */
#define gcry_cipher_cts(h,on)  gcry_cipher_ctl( (h), GCRYCTL_SET_CBC_CTS, \
                                                                   NULL, on )

#define gcry_cipher_set_sbox(h,oid) gcry_cipher_ctl( (h), GCRYCTL_SET_SBOX, \
                                                     (oid), 0);

/* Indicate to the encrypt and decrypt functions that the next call
   provides the final data.  Only used with some modes.  */
#define gcry_cipher_final(a) \
            gcry_cipher_ctl ((a), GCRYCTL_FINALIZE, NULL, 0)

/* Set counter for CTR mode.  (CTR,CTRLEN) must denote a buffer of
   block size length, or (NULL,0) to set the CTR to the all-zero block. */
gpg_error_t gcry_cipher_setctr (gcry_cipher_hd_t hd,
                                const void *ctr, size_t ctrlen);

/* Retrieve the key length in bytes used with algorithm A. */
size_t gcry_cipher_get_algo_keylen (int algo);

/* Retrieve the block length in bytes used with algorithm A. */
size_t gcry_cipher_get_algo_blklen (int algo);

/* Return 0 if the algorithm A is available for use. */
#define gcry_cipher_test_algo(a) \
            gcry_cipher_algo_info( (a), GCRYCTL_TEST_ALGO, NULL, NULL )


/************************************
 *                                  *
 *    Asymmetric Cipher Functions   *
 *                                  *
 ************************************/

/* The algorithms and their IDs we support.  */
enum gcry_pk_algos
  {
    GCRY_PK_RSA   = 1,      /* RSA */
    GCRY_PK_RSA_E = 2,      /* (deprecated: use 1).  */
    GCRY_PK_RSA_S = 3,      /* (deprecated: use 1).  */
    GCRY_PK_ELG_E = 16,     /* (deprecated: use 20). */
    GCRY_PK_DSA   = 17,     /* Digital Signature Algorithm.  */
    GCRY_PK_ECC   = 18,     /* Generic ECC.  */
    GCRY_PK_ELG   = 20,     /* Elgamal       */
    GCRY_PK_ECDSA = 301,    /* (only for external use).  */
    GCRY_PK_ECDH  = 302,    /* (only for external use).  */
    GCRY_PK_EDDSA = 303     /* (only for external use).  */
  };

/* Flags describing usage capabilities of a PK algorithm. */
#define GCRY_PK_USAGE_SIGN 1   /* Good for signatures. */
#define GCRY_PK_USAGE_ENCR 2   /* Good for encryption. */
#define GCRY_PK_USAGE_CERT 4   /* Good to certify other keys. */
#define GCRY_PK_USAGE_AUTH 8   /* Good for authentication. */
#define GCRY_PK_USAGE_UNKN 128 /* Unknown usage flag. */

/* Modes used with gcry_pubkey_get_sexp.  */
#define GCRY_PK_GET_PUBKEY 1
#define GCRY_PK_GET_SECKEY 2

/* Encrypt the DATA using the public key PKEY and store the result as
   a newly created S-expression at RESULT. */
gcry_error_t gcry_pk_encrypt (gcry_sexp_t *result,
                              gcry_sexp_t data, gcry_sexp_t pkey);

/* Decrypt the DATA using the private key SKEY and store the result as
   a newly created S-expression at RESULT. */
gcry_error_t gcry_pk_decrypt (gcry_sexp_t *result,
                              gcry_sexp_t data, gcry_sexp_t skey);

/* Sign the DATA using the private key SKEY and store the result as
   a newly created S-expression at RESULT. */
gcry_error_t gcry_pk_sign (gcry_sexp_t *result,
                           gcry_sexp_t data, gcry_sexp_t skey);

/* Check the signature SIGVAL on DATA using the public key PKEY. */
gcry_error_t gcry_pk_verify (gcry_sexp_t sigval,
                             gcry_sexp_t data, gcry_sexp_t pkey);

/* Check that private KEY is sane. */
gcry_error_t gcry_pk_testkey (gcry_sexp_t key);

/* Generate a new key pair according to the parameters given in
   S_PARMS.  The new key pair is returned in as an S-expression in
   R_KEY. */
gcry_error_t gcry_pk_genkey (gcry_sexp_t *r_key, gcry_sexp_t s_parms);

/* Catch all function for miscellaneous operations. */
gcry_error_t gcry_pk_ctl (int cmd, void *buffer, size_t buflen);

/* Retrieve information about the public key algorithm ALGO. */
gcry_error_t gcry_pk_algo_info (int algo, int what,
                                void *buffer, size_t *nbytes);

/* Map the public key algorithm whose ID is contained in ALGORITHM to
   a string representation of the algorithm name.  For unknown
   algorithm IDs this functions returns "?". */
const char *gcry_pk_algo_name (int algorithm) _GCRY_GCC_ATTR_PURE;

/* Map the algorithm NAME to a public key algorithm Id.  Return 0 if
   the algorithm name is not known. */
int gcry_pk_map_name (const char* name) _GCRY_GCC_ATTR_PURE;

/* Return what is commonly referred as the key length for the given
   public or private KEY.  */
unsigned int gcry_pk_get_nbits (gcry_sexp_t key) _GCRY_GCC_ATTR_PURE;

/* Return the so called KEYGRIP which is the SHA-1 hash of the public
   key parameters expressed in a way depending on the algorithm.  */
unsigned char *gcry_pk_get_keygrip (gcry_sexp_t key, unsigned char *array);

/* Return the name of the curve matching KEY.  */
const char *gcry_pk_get_curve (gcry_sexp_t key, int iterator,
                               unsigned int *r_nbits);

/* Return an S-expression with the parameters of the named ECC curve
   NAME.  ALGO must be set to an ECC algorithm.  */
gcry_sexp_t gcry_pk_get_param (int algo, const char *name);

/* Return 0 if the public key algorithm A is available for use. */
#define gcry_pk_test_algo(a) \
            gcry_pk_algo_info( (a), GCRYCTL_TEST_ALGO, NULL, NULL )

/* Return an S-expression representing the context CTX.  */
gcry_error_t gcry_pubkey_get_sexp (gcry_sexp_t *r_sexp,
                                   int mode, gcry_ctx_t ctx);



/************************************
 *                                  *
 *   Cryptograhic Hash Functions    *
 *                                  *
 ************************************/

/* Algorithm IDs for the hash functions we know about. Not all of them
   are implemented. */
enum gcry_md_algos
  {
    GCRY_MD_NONE    = 0,
    GCRY_MD_MD5     = 1,
    GCRY_MD_SHA1    = 2,
    GCRY_MD_RMD160  = 3,
    GCRY_MD_MD2     = 5,
    GCRY_MD_TIGER   = 6,   /* TIGER/192 as used by gpg <= 1.3.2. */
    GCRY_MD_HAVAL   = 7,   /* HAVAL, 5 pass, 160 bit. */
    GCRY_MD_SHA256  = 8,
    GCRY_MD_SHA384  = 9,
    GCRY_MD_SHA512  = 10,
    GCRY_MD_SHA224  = 11,

    GCRY_MD_MD4           = 301,
    GCRY_MD_CRC32         = 302,
    GCRY_MD_CRC32_RFC1510 = 303,
    GCRY_MD_CRC24_RFC2440 = 304,
    GCRY_MD_WHIRLPOOL     = 305,
    GCRY_MD_TIGER1        = 306, /* TIGER fixed.  */
    GCRY_MD_TIGER2        = 307, /* TIGER2 variant.   */
    GCRY_MD_GOSTR3411_94  = 308, /* GOST R 34.11-94.  */
    GCRY_MD_STRIBOG256    = 309, /* GOST R 34.11-2012, 256 bit.  */
    GCRY_MD_STRIBOG512    = 310, /* GOST R 34.11-2012, 512 bit.  */
    GCRY_MD_GOSTR3411_CP  = 311, /* GOST R 34.11-94 with CryptoPro-A S-Box.  */
    GCRY_MD_SHA3_224      = 312,
    GCRY_MD_SHA3_256      = 313,
    GCRY_MD_SHA3_384      = 314,
    GCRY_MD_SHA3_512      = 315,
    GCRY_MD_SHAKE128      = 316,
    GCRY_MD_SHAKE256      = 317
  };

/* Flags used with the open function.  */
enum gcry_md_flags
  {
    GCRY_MD_FLAG_SECURE = 1,  /* Allocate all buffers in "secure" memory.  */
    GCRY_MD_FLAG_HMAC   = 2,  /* Make an HMAC out of this algorithm.  */
    GCRY_MD_FLAG_BUGEMU1 = 0x0100
  };

/* (Forward declaration.)  */
struct gcry_md_context;

/* This object is used to hold a handle to a message digest object.
   This structure is private - only to be used by the public gcry_md_*
   macros.  */
typedef struct gcry_md_handle
{
  /* Actual context.  */
  struct gcry_md_context *ctx;

  /* Buffer management.  */
  int  bufpos;
  int  bufsize;
  unsigned char buf[1];
} *gcry_md_hd_t;

/* Compatibility types, do not use them.  */
#ifndef GCRYPT_NO_DEPRECATED
typedef struct gcry_md_handle *GCRY_MD_HD _GCRY_GCC_ATTR_DEPRECATED;
typedef struct gcry_md_handle *GcryMDHd _GCRY_GCC_ATTR_DEPRECATED;
#endif

/* Create a message digest object for algorithm ALGO.  FLAGS may be
   given as an bitwise OR of the gcry_md_flags values.  ALGO may be
   given as 0 if the algorithms to be used are later set using
   gcry_md_enable.  */
gcry_error_t gcry_md_open (gcry_md_hd_t *h, int algo, unsigned int flags);

/* Release the message digest object HD.  */
void gcry_md_close (gcry_md_hd_t hd);

/* Add the message digest algorithm ALGO to the digest object HD.  */
gcry_error_t gcry_md_enable (gcry_md_hd_t hd, int algo);

/* Create a new digest object as an exact copy of the object HD.  */
gcry_error_t gcry_md_copy (gcry_md_hd_t *bhd, gcry_md_hd_t ahd);

/* Reset the digest object HD to its initial state.  */
void gcry_md_reset (gcry_md_hd_t hd);

/* Perform various operations on the digest object HD. */
gcry_error_t gcry_md_ctl (gcry_md_hd_t hd, int cmd,
                          void *buffer, size_t buflen);

/* Pass LENGTH bytes of data in BUFFER to the digest object HD so that
   it can update the digest values.  This is the actual hash
   function. */
void gcry_md_write (gcry_md_hd_t hd, const void *buffer, size_t length);

/* Read out the final digest from HD return the digest value for
   algorithm ALGO. */
unsigned char *gcry_md_read (gcry_md_hd_t hd, int algo);

/* Read more output from algorithm ALGO to BUFFER of size LENGTH from
 * digest object HD. Algorithm needs to be 'expendable-output function'. */
gpg_error_t gcry_md_extract (gcry_md_hd_t hd, int algo, void *buffer,
                             size_t length);

/* Convenience function to calculate the hash from the data in BUFFER
   of size LENGTH using the algorithm ALGO avoiding the creating of a
   hash object.  The hash is returned in the caller provided buffer
   DIGEST which must be large enough to hold the digest of the given
   algorithm. */
void gcry_md_hash_buffer (int algo, void *digest,
                          const void *buffer, size_t length);

/* Convenience function to hash multiple buffers.  */
gpg_error_t gcry_md_hash_buffers (int algo, unsigned int flags, void *digest,
                                  const gcry_buffer_t *iov, int iovcnt);

/* Retrieve the algorithm used with HD.  This does not work reliable
   if more than one algorithm is enabled in HD. */
int gcry_md_get_algo (gcry_md_hd_t hd);

/* Retrieve the length in bytes of the digest yielded by algorithm
   ALGO. */
unsigned int gcry_md_get_algo_dlen (int algo);

/* Return true if the the algorithm ALGO is enabled in the digest
   object A. */
int gcry_md_is_enabled (gcry_md_hd_t a, int algo);

/* Return true if the digest object A is allocated in "secure" memory. */
int gcry_md_is_secure (gcry_md_hd_t a);

/* Retrieve various information about the object H.  */
gcry_error_t gcry_md_info (gcry_md_hd_t h, int what, void *buffer,
                          size_t *nbytes);

/* Retrieve various information about the algorithm ALGO.  */
gcry_error_t gcry_md_algo_info (int algo, int what, void *buffer,
                               size_t *nbytes);

/* Map the digest algorithm id ALGO to a string representation of the
   algorithm name.  For unknown algorithms this function returns
   "?". */
const char *gcry_md_algo_name (int algo) _GCRY_GCC_ATTR_PURE;

/* Map the algorithm NAME to a digest algorithm Id.  Return 0 if
   the algorithm name is not known. */
int gcry_md_map_name (const char* name) _GCRY_GCC_ATTR_PURE;

/* For use with the HMAC feature, the set MAC key to the KEY of
   KEYLEN bytes. */
gcry_error_t gcry_md_setkey (gcry_md_hd_t hd, const void *key, size_t keylen);

/* Start or stop debugging for digest handle HD; i.e. create a file
   named dbgmd-<n>.<suffix> while hashing.  If SUFFIX is NULL,
   debugging stops and the file will be closed. */
void gcry_md_debug (gcry_md_hd_t hd, const char *suffix);


/* Update the hash(s) of H with the character C.  This is a buffered
   version of the gcry_md_write function. */
#define gcry_md_putc(h,c)  \
            do {                                          \
                gcry_md_hd_t h__ = (h);                   \
                if( (h__)->bufpos == (h__)->bufsize )     \
                    gcry_md_write( (h__), NULL, 0 );      \
                (h__)->buf[(h__)->bufpos++] = (c) & 0xff; \
            } while(0)

/* Finalize the digest calculation.  This is not really needed because
   gcry_md_read() does this implicitly. */
#define gcry_md_final(a) \
            gcry_md_ctl ((a), GCRYCTL_FINALIZE, NULL, 0)

/* Return 0 if the algorithm A is available for use. */
#define gcry_md_test_algo(a) \
            gcry_md_algo_info( (a), GCRYCTL_TEST_ALGO, NULL, NULL )

/* Return an DER encoded ASN.1 OID for the algorithm A in buffer B. N
   must point to size_t variable with the available size of buffer B.
   After return it will receive the actual size of the returned
   OID. */
#define gcry_md_get_asnoid(a,b,n) \
            gcry_md_algo_info((a), GCRYCTL_GET_ASNOID, (b), (n))



/**********************************************
 *                                            *
 *   Message Authentication Code Functions    *
 *                                            *
 **********************************************/

/* The data object used to hold a handle to an encryption object.  */
struct gcry_mac_handle;
typedef struct gcry_mac_handle *gcry_mac_hd_t;

/* Algorithm IDs for the hash functions we know about. Not all of them
   are implemented. */
enum gcry_mac_algos
  {
    GCRY_MAC_NONE               = 0,

    GCRY_MAC_HMAC_SHA256        = 101,
    GCRY_MAC_HMAC_SHA224        = 102,
    GCRY_MAC_HMAC_SHA512        = 103,
    GCRY_MAC_HMAC_SHA384        = 104,
    GCRY_MAC_HMAC_SHA1          = 105,
    GCRY_MAC_HMAC_MD5           = 106,
    GCRY_MAC_HMAC_MD4           = 107,
    GCRY_MAC_HMAC_RMD160        = 108,
    GCRY_MAC_HMAC_TIGER1        = 109, /* The fixed TIGER variant */
    GCRY_MAC_HMAC_WHIRLPOOL     = 110,
    GCRY_MAC_HMAC_GOSTR3411_94  = 111,
    GCRY_MAC_HMAC_STRIBOG256    = 112,
    GCRY_MAC_HMAC_STRIBOG512    = 113,
    GCRY_MAC_HMAC_MD2           = 114,
    GCRY_MAC_HMAC_SHA3_224      = 115,
    GCRY_MAC_HMAC_SHA3_256      = 116,
    GCRY_MAC_HMAC_SHA3_384      = 117,
    GCRY_MAC_HMAC_SHA3_512      = 118,

    GCRY_MAC_CMAC_AES           = 201,
    GCRY_MAC_CMAC_3DES          = 202,
    GCRY_MAC_CMAC_CAMELLIA      = 203,
    GCRY_MAC_CMAC_CAST5         = 204,
    GCRY_MAC_CMAC_BLOWFISH      = 205,
    GCRY_MAC_CMAC_TWOFISH       = 206,
    GCRY_MAC_CMAC_SERPENT       = 207,
    GCRY_MAC_CMAC_SEED          = 208,
    GCRY_MAC_CMAC_RFC2268       = 209,
    GCRY_MAC_CMAC_IDEA          = 210,
    GCRY_MAC_CMAC_GOST28147     = 211,

    GCRY_MAC_GMAC_AES           = 401,
    GCRY_MAC_GMAC_CAMELLIA      = 402,
    GCRY_MAC_GMAC_TWOFISH       = 403,
    GCRY_MAC_GMAC_SERPENT       = 404,
    GCRY_MAC_GMAC_SEED          = 405,

    GCRY_MAC_POLY1305           = 501,
    GCRY_MAC_POLY1305_AES       = 502,
    GCRY_MAC_POLY1305_CAMELLIA  = 503,
    GCRY_MAC_POLY1305_TWOFISH   = 504,
    GCRY_MAC_POLY1305_SERPENT   = 505,
    GCRY_MAC_POLY1305_SEED      = 506
  };

/* Flags used with the open function.  */
enum gcry_mac_flags
  {
    GCRY_MAC_FLAG_SECURE = 1   /* Allocate all buffers in "secure" memory.  */
  };

/* Create a MAC handle for algorithm ALGO.  FLAGS may be given as an bitwise OR
   of the gcry_mac_flags values.  CTX maybe NULL or gcry_ctx_t object to be
   associated with HANDLE.  */
gcry_error_t gcry_mac_open (gcry_mac_hd_t *handle, int algo,
                            unsigned int flags, gcry_ctx_t ctx);

/* Close the MAC handle H and release all resource. */
void gcry_mac_close (gcry_mac_hd_t h);

/* Perform various operations on the MAC object H. */
gcry_error_t gcry_mac_ctl (gcry_mac_hd_t h, int cmd, void *buffer,
                           size_t buflen);

/* Retrieve various information about the MAC algorithm ALGO. */
gcry_error_t gcry_mac_algo_info (int algo, int what, void *buffer,
                                 size_t *nbytes);

/* Set KEY of length KEYLEN bytes for the MAC handle HD.  */
gcry_error_t gcry_mac_setkey (gcry_mac_hd_t hd, const void *key,
                              size_t keylen);

/* Set initialization vector IV of length IVLEN for the MAC handle HD. */
gcry_error_t gcry_mac_setiv (gcry_mac_hd_t hd, const void *iv,
                             size_t ivlen);

/* Pass LENGTH bytes of data in BUFFER to the MAC object HD so that
   it can update the MAC values.  */
gcry_error_t gcry_mac_write (gcry_mac_hd_t hd, const void *buffer,
                             size_t length);

/* Read out the final authentication code from the MAC object HD to BUFFER. */
gcry_error_t gcry_mac_read (gcry_mac_hd_t hd, void *buffer, size_t *buflen);

/* Verify the final authentication code from the MAC object HD with BUFFER. */
gcry_error_t gcry_mac_verify (gcry_mac_hd_t hd, const void *buffer,
                              size_t buflen);

/* Retrieve the algorithm used with MAC. */
int gcry_mac_get_algo (gcry_mac_hd_t hd);

/* Retrieve the length in bytes of the MAC yielded by algorithm ALGO. */
unsigned int gcry_mac_get_algo_maclen (int algo);

/* Retrieve the default key length in bytes used with algorithm A. */
unsigned int gcry_mac_get_algo_keylen (int algo);

/* Map the MAC algorithm whose ID is contained in ALGORITHM to a
   string representation of the algorithm name.  For unknown algorithm
   IDs this function returns "?".  */
const char *gcry_mac_algo_name (int algorithm) _GCRY_GCC_ATTR_PURE;

/* Map the algorithm name NAME to an MAC algorithm ID.  Return 0 if
   the algorithm name is not known. */
int gcry_mac_map_name (const char *name) _GCRY_GCC_ATTR_PURE;

/* Reset the handle to the state after open/setkey.  */
#define gcry_mac_reset(h)  gcry_mac_ctl ((h), GCRYCTL_RESET, NULL, 0)

/* Return 0 if the algorithm A is available for use. */
#define gcry_mac_test_algo(a) \
            gcry_mac_algo_info( (a), GCRYCTL_TEST_ALGO, NULL, NULL )


/******************************
 *                            *
 *  Key Derivation Functions  *
 *                            *
 ******************************/

/* Algorithm IDs for the KDFs.  */
enum gcry_kdf_algos
  {
    GCRY_KDF_NONE = 0,
    GCRY_KDF_SIMPLE_S2K = 16,
    GCRY_KDF_SALTED_S2K = 17,
    GCRY_KDF_ITERSALTED_S2K = 19,
    GCRY_KDF_PBKDF1 = 33,
    GCRY_KDF_PBKDF2 = 34,
    GCRY_KDF_SCRYPT = 48
  };

/* Derive a key from a passphrase.  */
gpg_error_t gcry_kdf_derive (const void *passphrase, size_t passphraselen,
                             int algo, int subalgo,
                             const void *salt, size_t saltlen,
                             unsigned long iterations,
                             size_t keysize, void *keybuffer);




/************************************
 *                                  *
 *   Random Generating Functions    *
 *                                  *
 ************************************/

/* The type of the random number generator.  */
enum gcry_rng_types
  {
    GCRY_RNG_TYPE_STANDARD   = 1, /* The default CSPRNG generator.  */
    GCRY_RNG_TYPE_FIPS       = 2, /* The FIPS X9.31 AES generator.  */
    GCRY_RNG_TYPE_SYSTEM     = 3  /* The system's native generator. */
  };

/* The possible values for the random quality.  The rule of thumb is
   to use STRONG for session keys and VERY_STRONG for key material.
   WEAK is usually an alias for STRONG and should not be used anymore
   (except with gcry_mpi_randomize); use gcry_create_nonce instead. */
typedef enum gcry_random_level
  {
    GCRY_WEAK_RANDOM = 0,
    GCRY_STRONG_RANDOM = 1,
    GCRY_VERY_STRONG_RANDOM = 2
  }
gcry_random_level_t;

/* Fill BUFFER with LENGTH bytes of random, using random numbers of
   quality LEVEL. */
void gcry_randomize (void *buffer, size_t length,
                     enum gcry_random_level level);

/* Add the external random from BUFFER with LENGTH bytes into the
   pool. QUALITY should either be -1 for unknown or in the range of 0
   to 100 */
gcry_error_t gcry_random_add_bytes (const void *buffer, size_t length,
                                    int quality);

/* If random numbers are used in an application, this macro should be
   called from time to time so that new stuff gets added to the
   internal pool of the RNG.  */
#define gcry_fast_random_poll()  gcry_control (GCRYCTL_FAST_POLL, NULL)


/* Return NBYTES of allocated random using a random numbers of quality
   LEVEL. */
void *gcry_random_bytes (size_t nbytes, enum gcry_random_level level)
                         _GCRY_GCC_ATTR_MALLOC;

/* Return NBYTES of allocated random using a random numbers of quality
   LEVEL.  The random numbers are created returned in "secure"
   memory. */
void *gcry_random_bytes_secure (size_t nbytes, enum gcry_random_level level)
                                _GCRY_GCC_ATTR_MALLOC;


/* Set the big integer W to a random value of NBITS using a random
   generator with quality LEVEL.  Note that by using a level of
   GCRY_WEAK_RANDOM gcry_create_nonce is used internally. */
void gcry_mpi_randomize (gcry_mpi_t w,
                         unsigned int nbits, enum gcry_random_level level);


/* Create an unpredicable nonce of LENGTH bytes in BUFFER. */
void gcry_create_nonce (void *buffer, size_t length);





/*******************************/
/*                             */
/*    Prime Number Functions   */
/*                             */
/*******************************/

/* Mode values passed to a gcry_prime_check_func_t. */
#define GCRY_PRIME_CHECK_AT_FINISH      0
#define GCRY_PRIME_CHECK_AT_GOT_PRIME   1
#define GCRY_PRIME_CHECK_AT_MAYBE_PRIME 2

/* The function should return 1 if the operation shall continue, 0 to
   reject the prime candidate. */
typedef int (*gcry_prime_check_func_t) (void *arg, int mode,
                                        gcry_mpi_t candidate);

/* Flags for gcry_prime_generate():  */

/* Allocate prime numbers and factors in secure memory.  */
#define GCRY_PRIME_FLAG_SECRET         (1 << 0)

/* Make sure that at least one prime factor is of size
   `FACTOR_BITS'.  */
#define GCRY_PRIME_FLAG_SPECIAL_FACTOR (1 << 1)

/* Generate a new prime number of PRIME_BITS bits and store it in
   PRIME.  If FACTOR_BITS is non-zero, one of the prime factors of
   (prime - 1) / 2 must be FACTOR_BITS bits long.  If FACTORS is
   non-zero, allocate a new, NULL-terminated array holding the prime
   factors and store it in FACTORS.  FLAGS might be used to influence
   the prime number generation process.  */
gcry_error_t gcry_prime_generate (gcry_mpi_t *prime,
                                  unsigned int prime_bits,
                                  unsigned int factor_bits,
                                  gcry_mpi_t **factors,
                                  gcry_prime_check_func_t cb_func,
                                  void *cb_arg,
                                  gcry_random_level_t random_level,
                                  unsigned int flags);

/* Find a generator for PRIME where the factorization of (prime-1) is
   in the NULL terminated array FACTORS. Return the generator as a
   newly allocated MPI in R_G.  If START_G is not NULL, use this as
   the start for the search. */
gcry_error_t gcry_prime_group_generator (gcry_mpi_t *r_g,
                                         gcry_mpi_t prime,
                                         gcry_mpi_t *factors,
                                         gcry_mpi_t start_g);


/* Convenience function to release the FACTORS array. */
void gcry_prime_release_factors (gcry_mpi_t *factors);


/* Check wether the number X is prime.  */
gcry_error_t gcry_prime_check (gcry_mpi_t x, unsigned int flags);



/************************************
 *                                  *
 *     Miscellaneous Stuff          *
 *                                  *
 ************************************/

/* Release the context object CTX.  */
void gcry_ctx_release (gcry_ctx_t ctx);

/* Log data using Libgcrypt's own log interface.  */
void gcry_log_debug (const char *fmt, ...) _GCRY_GCC_ATTR_PRINTF(1,2);
void gcry_log_debughex (const char *text, const void *buffer, size_t length);
void gcry_log_debugmpi (const char *text, gcry_mpi_t mpi);
void gcry_log_debugpnt (const char *text,
                        gcry_mpi_point_t point, gcry_ctx_t ctx);
void gcry_log_debugsxp (const char *text, gcry_sexp_t sexp);


/* Log levels used by the internal logging facility. */
enum gcry_log_levels
  {
    GCRY_LOG_CONT   = 0,    /* (Continue the last log line.) */
    GCRY_LOG_INFO   = 10,
    GCRY_LOG_WARN   = 20,
    GCRY_LOG_ERROR  = 30,
    GCRY_LOG_FATAL  = 40,
    GCRY_LOG_BUG    = 50,
    GCRY_LOG_DEBUG  = 100
  };

/* Type for progress handlers.  */
typedef void (*gcry_handler_progress_t) (void *, const char *, int, int, int);

/* Type for memory allocation handlers.  */
typedef void *(*gcry_handler_alloc_t) (size_t n);

/* Type for secure memory check handlers.  */
typedef int (*gcry_handler_secure_check_t) (const void *);

/* Type for memory reallocation handlers.  */
typedef void *(*gcry_handler_realloc_t) (void *p, size_t n);

/* Type for memory free handlers.  */
typedef void (*gcry_handler_free_t) (void *);

/* Type for out-of-memory handlers.  */
typedef int (*gcry_handler_no_mem_t) (void *, size_t, unsigned int);

/* Type for fatal error handlers.  */
typedef void (*gcry_handler_error_t) (void *, int, const char *);

/* Type for logging handlers.  */
typedef void (*gcry_handler_log_t) (void *, int, const char *, va_list);

/* Certain operations can provide progress information.  This function
   is used to register a handler for retrieving these information. */
void gcry_set_progress_handler (gcry_handler_progress_t cb, void *cb_data);


/* Register a custom memory allocation functions. */
void gcry_set_allocation_handler (
                             gcry_handler_alloc_t func_alloc,
                             gcry_handler_alloc_t func_alloc_secure,
                             gcry_handler_secure_check_t func_secure_check,
                             gcry_handler_realloc_t func_realloc,
                             gcry_handler_free_t func_free);

/* Register a function used instead of the internal out of memory
   handler. */
void gcry_set_outofcore_handler (gcry_handler_no_mem_t h, void *opaque);

/* Register a function used instead of the internal fatal error
   handler. */
void gcry_set_fatalerror_handler (gcry_handler_error_t fnc, void *opaque);

/* Register a function used instead of the internal logging
   facility. */
void gcry_set_log_handler (gcry_handler_log_t f, void *opaque);

/* Reserved for future use. */
void gcry_set_gettext_handler (const char *(*f)(const char*));

/* Libgcrypt uses its own memory allocation.  It is important to use
   gcry_free () to release memory allocated by libgcrypt. */
void *gcry_malloc (size_t n) _GCRY_GCC_ATTR_MALLOC;
void *gcry_calloc (size_t n, size_t m) _GCRY_GCC_ATTR_MALLOC;
void *gcry_malloc_secure (size_t n) _GCRY_GCC_ATTR_MALLOC;
void *gcry_calloc_secure (size_t n, size_t m) _GCRY_GCC_ATTR_MALLOC;
void *gcry_realloc (void *a, size_t n);
char *gcry_strdup (const char *string) _GCRY_GCC_ATTR_MALLOC;
void *gcry_xmalloc (size_t n) _GCRY_GCC_ATTR_MALLOC;
void *gcry_xcalloc (size_t n, size_t m) _GCRY_GCC_ATTR_MALLOC;
void *gcry_xmalloc_secure (size_t n) _GCRY_GCC_ATTR_MALLOC;
void *gcry_xcalloc_secure (size_t n, size_t m) _GCRY_GCC_ATTR_MALLOC;
void *gcry_xrealloc (void *a, size_t n);
char *gcry_xstrdup (const char * a) _GCRY_GCC_ATTR_MALLOC;
void  gcry_free (void *a);

/* Return true if A is allocated in "secure" memory. */
int gcry_is_secure (const void *a) _GCRY_GCC_ATTR_PURE;

/* Return true if Libgcrypt is in FIPS mode.  */
#define gcry_fips_mode_active()  !!gcry_control (GCRYCTL_FIPS_MODE_P, 0)


#if 0 /* (Keep Emacsens' auto-indent happy.) */
{
#endif
#ifdef __cplusplus
}
#endif
#endif /* _GCRYPT_H */
/*
@emacs_local_vars_begin@
@emacs_local_vars_read_only@
@emacs_local_vars_end@
*/<|MERGE_RESOLUTION|>--- conflicted
+++ resolved
@@ -1,11 +1,6 @@
 /* gcrypt.h -  GNU Cryptographic Library Interface              -*- c -*-
-<<<<<<< HEAD
- * Copyright (C) 1998-2015 Free Software Foundation, Inc.
- * Copyright (C) 2012-2015 g10 Code GmbH
-=======
  * Copyright (C) 1998-2016 Free Software Foundation, Inc.
  * Copyright (C) 2012-2016 g10 Code GmbH
->>>>>>> f5bf5b1b
  *
  * This file is part of Libgcrypt.
  *
@@ -335,15 +330,11 @@
     GCRYCTL_SET_CCM_LENGTHS = 69,
     GCRYCTL_CLOSE_RANDOM_DEVICE = 70,
     GCRYCTL_INACTIVATE_FIPS_FLAG = 71,
-<<<<<<< HEAD
-    GCRYCTL_REACTIVATE_FIPS_FLAG = 72
-=======
     GCRYCTL_REACTIVATE_FIPS_FLAG = 72,
     GCRYCTL_SET_SBOX = 73,
     GCRYCTL_DRBG_REINIT = 74,
     GCRYCTL_SET_TAGLEN = 75,
     GCRYCTL_GET_TAGLEN = 76
->>>>>>> f5bf5b1b
   };
 
 /* Perform various operations defined by CMD. */
