/* mpi.h  -  Multi Precision Integers
 * Copyright (C) 1994, 1996, 1998,
 *               2001, 2002, 2003, 2005 Free Software Foundation, Inc.
 *
 * This file is part of Libgcrypt.
 *
 * Libgcrypt is free software; you can redistribute it and/or modify
 * it under the terms of the GNU Lesser general Public License as
 * published by the Free Software Foundation; either version 2.1 of
 * the License, or (at your option) any later version.
 *
 * Libgcrypt is distributed in the hope that it will be useful,
 * but WITHOUT ANY WARRANTY; without even the implied warranty of
 * MERCHANTABILITY or FITNESS FOR A PARTICULAR PURPOSE.  See the
 * GNU Lesser General Public License for more details.
 *
 * You should have received a copy of the GNU Lesser General Public
 * License along with this program; if not, write to the Free Software
 * Foundation, Inc., 59 Temple Place - Suite 330, Boston, MA 02111-1307, USA
 *
 * Note: This code is heavily based on the GNU MP Library.
 *	 Actually it's the same code with only minor changes in the
 *	 way the data is stored; this is to support the abstraction
 *	 of an optional secure memory allocation which may be used
 *	 to avoid revealing of sensitive data due to paging etc.
 */

#ifndef G10_MPI_H
#define G10_MPI_H

#include <config.h>
#include <stdio.h>
#include <string.h>

#include "types.h"
#include "../mpi/mpi-asm-defs.h"

#include "g10lib.h"

#ifndef _GCRYPT_IN_LIBGCRYPT
#error this file should only be used inside libgcrypt
#endif

#ifndef BITS_PER_MPI_LIMB
#if BYTES_PER_MPI_LIMB == SIZEOF_UNSIGNED_INT
  typedef unsigned int mpi_limb_t;
  typedef   signed int mpi_limb_signed_t;
#elif BYTES_PER_MPI_LIMB == SIZEOF_UNSIGNED_LONG
  typedef unsigned long int mpi_limb_t;
  typedef   signed long int mpi_limb_signed_t;
#elif BYTES_PER_MPI_LIMB == SIZEOF_UNSIGNED_LONG_LONG
  typedef unsigned long long int mpi_limb_t;
  typedef   signed long long int mpi_limb_signed_t;
#elif BYTES_PER_MPI_LIMB == SIZEOF_UNSIGNED_SHORT
  typedef unsigned short int mpi_limb_t;
  typedef   signed short int mpi_limb_signed_t;
#else
#error BYTES_PER_MPI_LIMB does not match any C type
#endif
#define BITS_PER_MPI_LIMB    (8*BYTES_PER_MPI_LIMB)
#endif /*BITS_PER_MPI_LIMB*/

#define DBG_MPI     _gcry_get_debug_flag( 2 );

struct gcry_mpi
{
  int alloced;         /* Array size (# of allocated limbs). */
  int nlimbs;          /* Number of valid limbs. */
  int sign;	       /* Indicates a negative number and is also used
		          for opaque MPIs to store the length.  */
  unsigned int flags; /* Bit 0: Array to be allocated in secure memory space.*/
                      /* Bit 2: The limb is a pointer to some m_alloced data.*/
                      /* Bit 4: Immutable MPI - the MPI may not be modified.  */
                      /* Bit 5: Constant MPI - the MPI will not be freed.  */
  mpi_limb_t *d;      /* Array with the limbs */
};

#define MPI_NULL NULL

#define mpi_get_nlimbs(a)     ((a)->nlimbs)
#define mpi_has_sign(a)	      ((a)->sign)

/*-- mpiutil.c --*/

#ifdef M_DEBUG
# define mpi_alloc(n)	_gcry_mpi_debug_alloc((n), M_DBGINFO( __LINE__ ) )
# define mpi_alloc_secure(n)  _gcry_mpi_debug_alloc_secure((n), M_DBGINFO( __LINE__ ) )
# define mpi_free(a)	_gcry_mpi_debug_free((a), M_DBGINFO(__LINE__) )
# define mpi_resize(a,b) _gcry_mpi_debug_resize((a),(b), M_DBGINFO(__LINE__) )
# define mpi_copy(a)	  _gcry_mpi_debug_copy((a), M_DBGINFO(__LINE__) )
  gcry_mpi_t _gcry_mpi_debug_alloc( unsigned nlimbs, const char *info );
  gcry_mpi_t _gcry_mpi_debug_alloc_secure( unsigned nlimbs, const char *info );
  void _gcry_mpi_debug_free( gcry_mpi_t a, const char *info );
  void _gcry_mpi_debug_resize( gcry_mpi_t a, unsigned nlimbs, const char *info );
  gcry_mpi_t  _gcry_mpi_debug_copy( gcry_mpi_t a, const char *info	);
#else
# define mpi_alloc(n)	       _gcry_mpi_alloc((n) )
# define mpi_alloc_secure(n)  _gcry_mpi_alloc_secure((n) )
# define mpi_free(a)	       _gcry_mpi_free((a) )
# define mpi_resize(a,b)      _gcry_mpi_resize((a),(b))
# define mpi_copy(a)	       _gcry_mpi_copy((a))
  gcry_mpi_t  _gcry_mpi_alloc( unsigned nlimbs );
  gcry_mpi_t  _gcry_mpi_alloc_secure( unsigned nlimbs );
  void _gcry_mpi_free( gcry_mpi_t a );
  void _gcry_mpi_resize( gcry_mpi_t a, unsigned nlimbs );
  gcry_mpi_t  _gcry_mpi_copy( gcry_mpi_t a );
#endif

void _gcry_mpi_immutable_failed (void);
#define mpi_immutable_failed() _gcry_mpi_immutable_failed ()

#define mpi_is_const(a)       ((a) && ((a)->flags&32))
#define mpi_is_immutable(a)   ((a) && ((a)->flags&16))
#define mpi_is_opaque(a)      ((a) && ((a)->flags&4))
#define mpi_is_secure(a)      ((a) && ((a)->flags&1))
#define mpi_clear(a)          _gcry_mpi_clear ((a))
#define mpi_alloc_like(a)     _gcry_mpi_alloc_like((a))

#define mpi_alloc_set_ui(a)   _gcry_mpi_alloc_set_ui ((a))
#define mpi_m_check(a)        _gcry_mpi_m_check ((a))
#define mpi_const(n)          _gcry_mpi_const ((n))
<<<<<<< HEAD
=======
#define mpi_swap_cond(a,b,sw)  _gcry_mpi_swap_cond ((a),(b),(sw))
>>>>>>> f5bf5b1b
#define mpi_set_cond(w,u,set)  _gcry_mpi_set_cond ((w),(u),(set))

void _gcry_mpi_clear( gcry_mpi_t a );
gcry_mpi_t _gcry_mpi_set_cond (gcry_mpi_t w, const gcry_mpi_t u,
                               unsigned long swap);
gcry_mpi_t  _gcry_mpi_alloc_like( gcry_mpi_t a );
gcry_mpi_t  _gcry_mpi_alloc_set_ui( unsigned long u);
void _gcry_mpi_m_check( gcry_mpi_t a );
void _gcry_mpi_swap( gcry_mpi_t a, gcry_mpi_t b);
void _gcry_mpi_swap_cond (gcry_mpi_t a, gcry_mpi_t b, unsigned long swap);
gcry_mpi_t _gcry_mpi_new (unsigned int nbits);
gcry_mpi_t _gcry_mpi_snew (unsigned int nbits);
gcry_mpi_t _gcry_mpi_set_opaque_copy (gcry_mpi_t a,
                                      const void *p, unsigned int nbits);
void *_gcry_mpi_get_opaque_copy (gcry_mpi_t a, unsigned int *nbits);
int _gcry_mpi_is_neg (gcry_mpi_t a);
void _gcry_mpi_neg (gcry_mpi_t w, gcry_mpi_t u);
void _gcry_mpi_abs (gcry_mpi_t w);

/* Constants used to return constant MPIs.  See _gcry_mpi_init if you
   want to add more constants. */
#define MPI_NUMBER_OF_CONSTANTS 6
enum gcry_mpi_constants
  {
    MPI_C_ZERO,
    MPI_C_ONE,
    MPI_C_TWO,
    MPI_C_THREE,
    MPI_C_FOUR,
    MPI_C_EIGHT
  };


gcry_mpi_t _gcry_mpi_const (enum gcry_mpi_constants no);


/*-- mpicoder.c --*/
void  _gcry_log_mpidump( const char *text, gcry_mpi_t a );
u32   _gcry_mpi_get_keyid( gcry_mpi_t a, u32 *keyid );
byte *_gcry_mpi_get_buffer (gcry_mpi_t a, unsigned int fill_le,
                            unsigned int *r_nbytes, int *sign);
byte *_gcry_mpi_get_buffer_extra (gcry_mpi_t a, unsigned int fill_le,
                                  int extraalloc,
                                  unsigned int *r_nbytes, int *sign);
byte *_gcry_mpi_get_secure_buffer (gcry_mpi_t a, unsigned int fill_le,
                                   unsigned *r_nbytes, int *sign);
void  _gcry_mpi_set_buffer ( gcry_mpi_t a, const void *buffer,
                             unsigned int nbytes, int sign );
gpg_err_code_t _gcry_mpi_to_octet_string (unsigned char **r_frame,
                                          void *space,
                                          gcry_mpi_t value, size_t nbytes);

/*-- mpi-div.c --*/
#define mpi_fdiv_r_ui(a,b,c)   _gcry_mpi_fdiv_r_ui((a),(b),(c))
#define mpi_fdiv_r(a,b,c)      _gcry_mpi_fdiv_r((a),(b),(c))
#define mpi_fdiv_q(a,b,c)      _gcry_mpi_fdiv_q((a),(b),(c))
#define mpi_fdiv_qr(a,b,c,d)   _gcry_mpi_fdiv_qr((a),(b),(c),(d))
#define mpi_tdiv_r(a,b,c)      _gcry_mpi_tdiv_r((a),(b),(c))
#define mpi_tdiv_qr(a,b,c,d)   _gcry_mpi_tdiv_qr((a),(b),(c),(d))
#define mpi_tdiv_q_2exp(a,b,c) _gcry_mpi_tdiv_q_2exp((a),(b),(c))
#define mpi_divisible_ui(a,b)  _gcry_mpi_divisible_ui((a),(b))

ulong _gcry_mpi_fdiv_r_ui( gcry_mpi_t rem, gcry_mpi_t dividend, ulong divisor );
void  _gcry_mpi_fdiv_r( gcry_mpi_t rem, gcry_mpi_t dividend, gcry_mpi_t divisor );
void  _gcry_mpi_fdiv_q( gcry_mpi_t quot, gcry_mpi_t dividend, gcry_mpi_t divisor );
void  _gcry_mpi_fdiv_qr( gcry_mpi_t quot, gcry_mpi_t rem, gcry_mpi_t dividend, gcry_mpi_t divisor );
void  _gcry_mpi_tdiv_r( gcry_mpi_t rem, gcry_mpi_t num, gcry_mpi_t den);
void  _gcry_mpi_tdiv_qr( gcry_mpi_t quot, gcry_mpi_t rem, gcry_mpi_t num, gcry_mpi_t den);
void  _gcry_mpi_tdiv_q_2exp( gcry_mpi_t w, gcry_mpi_t u, unsigned count );
int   _gcry_mpi_divisible_ui(gcry_mpi_t dividend, ulong divisor );


/*-- mpi-mod.c --*/
#define mpi_barrett_init(m,f)     _gcry_mpi_barrett_init ((m),(f))
#define mpi_barrett_free(c)       _gcry_mpi_barrett_free ((c))
#define mpi_mod_barrett(r,a,c)    _gcry_mpi_mod_barrett ((r), (a), (c))
#define mpi_mul_barrett(r,u,v,c)  _gcry_mpi_mul_barrett ((r), (u), (v), (c))

/* Context used with Barrett reduction.  */
struct barrett_ctx_s;
typedef struct barrett_ctx_s *mpi_barrett_t;

mpi_barrett_t _gcry_mpi_barrett_init (gcry_mpi_t m, int copy);
void _gcry_mpi_barrett_free (mpi_barrett_t ctx);
void _gcry_mpi_mod_barrett (gcry_mpi_t r, gcry_mpi_t x, mpi_barrett_t ctx);
void _gcry_mpi_mul_barrett (gcry_mpi_t w, gcry_mpi_t u, gcry_mpi_t v,
                            mpi_barrett_t ctx);


/*-- mpi-mpow.c --*/
#define mpi_mulpowm(a,b,c,d) _gcry_mpi_mulpowm ((a),(b),(c),(d))
void _gcry_mpi_mulpowm( gcry_mpi_t res, gcry_mpi_t *basearray, gcry_mpi_t *exparray, gcry_mpi_t mod);

/*-- mpi-scan.c --*/
#define mpi_trailing_zeros(a) _gcry_mpi_trailing_zeros ((a))
int      _gcry_mpi_getbyte( gcry_mpi_t a, unsigned idx );
void     _gcry_mpi_putbyte( gcry_mpi_t a, unsigned idx, int value );
unsigned _gcry_mpi_trailing_zeros( gcry_mpi_t a );

/*-- mpi-bit.c --*/
#define mpi_normalize(a)       _gcry_mpi_normalize ((a))

void _gcry_mpi_normalize( gcry_mpi_t a );

/*-- ec.c --*/

/* Object to represent a point in projective coordinates. */
struct gcry_mpi_point
{
  gcry_mpi_t x;
  gcry_mpi_t y;
  gcry_mpi_t z;
};
typedef struct gcry_mpi_point mpi_point_struct;
typedef struct gcry_mpi_point *mpi_point_t;

void _gcry_mpi_point_init (mpi_point_t p);
void _gcry_mpi_point_free_parts (mpi_point_t p);
void _gcry_mpi_get_point (gcry_mpi_t x, gcry_mpi_t y, gcry_mpi_t z,
                          mpi_point_t point);
void _gcry_mpi_snatch_point (gcry_mpi_t x, gcry_mpi_t y, gcry_mpi_t z,
                             mpi_point_t point);


/* Models describing an elliptic curve.  */
enum gcry_mpi_ec_models
  {
    /* The Short Weierstrass equation is
          y^2 = x^3 + ax + b
     */
    MPI_EC_WEIERSTRASS = 0,
    /* The Montgomery equation is
          by^2 = x^3 + ax^2 + x
     */
    MPI_EC_MONTGOMERY,
    /* The Twisted Edwards equation is
          ax^2 + y^2 = 1 + bx^2y^2
       Note that we use 'b' instead of the commonly used 'd'.  */
    MPI_EC_EDWARDS
  };

/* Dialects used with elliptic curves.  It is easier to keep the
   definition here than in ecc-common.h. */
enum ecc_dialects
  {
    ECC_DIALECT_STANDARD = 0,
    ECC_DIALECT_ED25519
  };


void _gcry_mpi_point_log (const char *name, mpi_point_t point, mpi_ec_t ctx);
#define log_printpnt(a,p,c) _gcry_mpi_point_log ((a), (p), (c))

mpi_ec_t _gcry_mpi_ec_p_internal_new (enum gcry_mpi_ec_models model,
                                      enum ecc_dialects dialect,
                                      int flags,
                                      gcry_mpi_t p, gcry_mpi_t a, gcry_mpi_t b);
gpg_err_code_t _gcry_mpi_ec_p_new (gcry_ctx_t *r_ctx,
                                   enum gcry_mpi_ec_models model,
                                   enum ecc_dialects dialect,
                                   int flags,
                                   gcry_mpi_t p, gcry_mpi_t a, gcry_mpi_t b);
void _gcry_mpi_ec_free (mpi_ec_t ctx);

void _gcry_mpi_ec_dup_point (mpi_point_t result,
                             mpi_point_t point, mpi_ec_t ctx);
void _gcry_mpi_ec_add_points (mpi_point_t result,
                              mpi_point_t p1, mpi_point_t p2,
                              mpi_ec_t ctx);
void _gcry_mpi_ec_sub_points (mpi_point_t result,
                              mpi_point_t p1, mpi_point_t p2,
                              mpi_ec_t ctx);
void _gcry_mpi_ec_mul_point (mpi_point_t result,
                             gcry_mpi_t scalar, mpi_point_t point,
                             mpi_ec_t ctx);
int  _gcry_mpi_ec_curve_point (gcry_mpi_point_t point, mpi_ec_t ctx);

gcry_mpi_t _gcry_mpi_ec_ec2os (gcry_mpi_point_t point, mpi_ec_t ectx);

gcry_mpi_t _gcry_mpi_ec_get_mpi (const char *name, gcry_ctx_t ctx, int copy);
gcry_mpi_point_t _gcry_mpi_ec_get_point (const char *name,
                                         gcry_ctx_t ctx, int copy);
gpg_err_code_t _gcry_mpi_ec_set_mpi (const char *name, gcry_mpi_t newvalue,
                                     gcry_ctx_t ctx);
gpg_err_code_t _gcry_mpi_ec_set_point (const char *name,
                                       gcry_mpi_point_t newvalue,
                                       gcry_ctx_t ctx);
gpg_err_code_t _gcry_mpi_ec_decode_point (mpi_point_t result,
                                          gcry_mpi_t value, mpi_ec_t ec);

/*-- ecc-curves.c --*/
gpg_err_code_t _gcry_mpi_ec_new (gcry_ctx_t *r_ctx,
                                 gcry_sexp_t keyparam, const char *curvename);



#endif /*G10_MPI_H*/<|MERGE_RESOLUTION|>--- conflicted
+++ resolved
@@ -119,10 +119,7 @@
 #define mpi_alloc_set_ui(a)   _gcry_mpi_alloc_set_ui ((a))
 #define mpi_m_check(a)        _gcry_mpi_m_check ((a))
 #define mpi_const(n)          _gcry_mpi_const ((n))
-<<<<<<< HEAD
-=======
 #define mpi_swap_cond(a,b,sw)  _gcry_mpi_swap_cond ((a),(b),(sw))
->>>>>>> f5bf5b1b
 #define mpi_set_cond(w,u,set)  _gcry_mpi_set_cond ((w),(u),(set))
 
 void _gcry_mpi_clear( gcry_mpi_t a );
