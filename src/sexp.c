/* sexp.c  -  S-Expression handling
 * Copyright (C) 1999, 2000, 2001, 2002, 2003,
 *               2004, 2006, 2007, 2008, 2011  Free Software Foundation, Inc.
 * Copyright (C) 2013, 2014 g10 Code GmbH
 *
 * This file is part of Libgcrypt.
 *
 * Libgcrypt is free software; you can redistribute it and/or modify
 * it under the terms of the GNU Lesser general Public License as
 * published by the Free Software Foundation; either version 2.1 of
 * the License, or (at your option) any later version.
 *
 * Libgcrypt is distributed in the hope that it will be useful,
 * but WITHOUT ANY WARRANTY; without even the implied warranty of
 * MERCHANTABILITY or FITNESS FOR A PARTICULAR PURPOSE.  See the
 * GNU Lesser General Public License for more details.
 *
 * You should have received a copy of the GNU Lesser General Public
 * License along with this program; if not, write to the Free Software
 * Foundation, Inc., 59 Temple Place - Suite 330, Boston, MA 02111-1307, USA
 */


#include <config.h>
#include <stdio.h>
#include <stdlib.h>
#include <string.h>
#include <stdarg.h>
#include <ctype.h>
#include <errno.h>

#define GCRYPT_NO_MPI_MACROS 1
#include "g10lib.h"


/* Notes on the internal memory layout.

   We store an S-expression as one memory buffer with tags, length and
   value.  The simplest list would thus be:

   /----------+----------+---------+------+-----------+----------\
   | open_tag | data_tag | datalen | data | close_tag | stop_tag |
   \----------+----------+---------+------+-----------+----------/

   Expressed more compact and with an example:

   /----+----+----+---+----+----\
   | OT | DT | DL | D | CT | ST |  "(foo)"
   \----+----+----+---+----+----/

   The open tag must always be the first tag of a list as requires by
   the S-expression specs.  At least data element (data_tag, datalen,
   data) is required as well.  The close_tag finishes the list and
   would actually be sufficient.  For fail-safe reasons a final stop
   tag is always the last byte in a buffer; it has a value of 0 so
<<<<<<< HEAD
   that string function accidently applied to an S-expression will
=======
   that string function accidentally applied to an S-expression will
>>>>>>> f5bf5b1b
   never access unallocated data.  We do not support display hints and
   thus don't need to represent them.  A list may have more an
   arbitrary number of data elements but at least one is required.
   The length of each data must be greater than 0 and has a current
   limit to 65535 bytes (by means of the DATALEN type).

   A list with two data elements:

   /----+----+----+---+----+----+---+----+----\
   | OT | DT | DL | D | DT | DL | D | CT | ST |  "(foo bar)"
   \----+----+----+---+----+----+---+----+----/

   In the above example both DL fields have a value of 3.
   A list of a list with one data element:

   /----+----+----+----+---+----+----+----\
   | OT | OT | DT | DL | D | CT | CT | ST |  "((foo))"
   \----+----+----+----+---+----+----+----/

   A list with one element followed by another list:

   /----+----+----+---+----+----+----+---+----+----+----\
   | OT | DT | DL | D | OT | DT | DL | D | CT | CT | ST |  "(foo (bar))"
   \----+----+----+---+----+----+----+---+----+----+----/

 */

typedef unsigned short DATALEN;

struct gcry_sexp
{
  byte d[1];
};

#define ST_STOP  0
#define ST_DATA  1  /* datalen follows */
/*#define ST_HINT  2   datalen follows (currently not used) */
#define ST_OPEN  3
#define ST_CLOSE 4

/* The atoi macros assume that the buffer has only valid digits.  */
#define atoi_1(p)   (*(p) - '0' )
#define xtoi_1(p)   (*(p) <= '9'? (*(p)- '0'): \
                     *(p) <= 'F'? (*(p)-'A'+10):(*(p)-'a'+10))
#define xtoi_2(p)   ((xtoi_1(p) * 16) + xtoi_1((p)+1))

#define TOKEN_SPECIALS  "-./_:*+="

static gcry_err_code_t
do_vsexp_sscan (gcry_sexp_t *retsexp, size_t *erroff,
                const char *buffer, size_t length, int argflag,
                void **arg_list, va_list arg_ptr);

static gcry_err_code_t
do_sexp_sscan (gcry_sexp_t *retsexp, size_t *erroff,
               const char *buffer, size_t length, int argflag,
               void **arg_list, ...);

/* Return true if P points to a byte containing a whitespace according
   to the S-expressions definition. */
#undef whitespacep
static GPG_ERR_INLINE int
whitespacep (const char *p)
{
  switch (*p)
    {
    case ' ': case '\t': case '\v': case '\f': case '\r': case '\n': return 1;
    default: return 0;
    }
}


#if 0
static void
dump_mpi( gcry_mpi_t a )
{
    char buffer[1000];
    size_t n = 1000;

    if( !a )
	fputs("[no MPI]", stderr );
    else if( gcry_mpi_print( GCRYMPI_FMT_HEX, buffer, &n, a ) )
	fputs("[MPI too large to print]", stderr );
    else
	fputs( buffer, stderr );
}
#endif

static void
dump_string (const byte *p, size_t n, int delim )
{
  for (; n; n--, p++ )
    {
      if ((*p & 0x80) || iscntrl( *p ) || *p == delim )
        {
          if( *p == '\n' )
            log_printf ("\\n");
          else if( *p == '\r' )
            log_printf ("\\r");
          else if( *p == '\f' )
            log_printf ("\\f");
          else if( *p == '\v' )
            log_printf ("\\v");
	    else if( *p == '\b' )
              log_printf ("\\b");
          else if( !*p )
            log_printf ("\\0");
          else
            log_printf ("\\x%02x", *p );
	}
      else
        log_printf ("%c", *p);
    }
}


void
_gcry_sexp_dump (const gcry_sexp_t a)
{
  const byte *p;
  int indent = 0;
  int type;

  if (!a)
    {
      log_printf ( "[nil]\n");
      return;
    }

  p = a->d;
  while ( (type = *p) != ST_STOP )
    {
      p++;
      switch ( type )
        {
        case ST_OPEN:
          log_printf ("%*s[open]\n", 2*indent, "");
          indent++;
          break;
        case ST_CLOSE:
          if( indent )
            indent--;
          log_printf ("%*s[close]\n", 2*indent, "");
          break;
        case ST_DATA: {
          DATALEN n;
          memcpy ( &n, p, sizeof n );
          p += sizeof n;
          log_printf ("%*s[data=\"", 2*indent, "" );
          dump_string (p, n, '\"' );
          log_printf ("\"]\n");
          p += n;
        }
        break;
        default:
          log_printf ("%*s[unknown tag %d]\n", 2*indent, "", type);
          break;
	}
    }
}


/* Pass list through except when it is an empty list - in that case
 * return NULL and release the passed list.  This is used to make sure
 * that no forbidden empty lists are created.
 */
static gcry_sexp_t
normalize ( gcry_sexp_t list )
{
  unsigned char *p;

  if ( !list )
    return NULL;
  p = list->d;
  if ( *p == ST_STOP )
    {
      /* this is "" */
      sexp_release ( list );
      return NULL;
    }
  if ( *p == ST_OPEN && p[1] == ST_CLOSE )
    {
      /* this is "()" */
      sexp_release ( list );
      return NULL;
    }

  return list;
}

/* Create a new S-expression object by reading LENGTH bytes from
   BUFFER, assuming it is canonical encoded or autodetected encoding
   when AUTODETECT is set to 1.  With FREEFNC not NULL, ownership of
   the buffer is transferred to the newly created object.  FREEFNC
   should be the freefnc used to release BUFFER; there is no guarantee
   at which point this function is called; most likey you want to use
   free() or gcry_free().

   Passing LENGTH and AUTODETECT as 0 is allowed to indicate that
   BUFFER points to a valid canonical encoded S-expression.  A LENGTH
   of 0 and AUTODETECT 1 indicates that buffer points to a
   null-terminated string.

   This function returns 0 and and the pointer to the new object in
   RETSEXP or an error code in which case RETSEXP is set to NULL.  */
gcry_err_code_t
_gcry_sexp_create (gcry_sexp_t *retsexp, void *buffer, size_t length,
                  int autodetect, void (*freefnc)(void*) )
{
  gcry_err_code_t errcode;
  gcry_sexp_t se;

  if (!retsexp)
    return GPG_ERR_INV_ARG;
  *retsexp = NULL;
  if (autodetect < 0 || autodetect > 1 || !buffer)
    return GPG_ERR_INV_ARG;

  if (!length && !autodetect)
    { /* What a brave caller to assume that there is really a canonical
         encoded S-expression in buffer */
      length = _gcry_sexp_canon_len (buffer, 0, NULL, &errcode);
      if (!length)
        return errcode;
    }
  else if (!length && autodetect)
    { /* buffer is a string */
      length = strlen ((char *)buffer);
    }

  errcode = do_sexp_sscan (&se, NULL, buffer, length, 0, NULL);
  if (errcode)
    return errcode;

  *retsexp = se;
  if (freefnc)
    {
      /* For now we release the buffer immediately.  As soon as we
         have changed the internal represenation of S-expression to
         the canoncial format - which has the advantage of faster
         parsing - we will use this function as a closure in our
         GCRYSEXP object and use the BUFFER directly.  */
      freefnc (buffer);
    }
  return 0;
}

/* Same as gcry_sexp_create but don't transfer ownership */
gcry_err_code_t
_gcry_sexp_new (gcry_sexp_t *retsexp, const void *buffer, size_t length,
               int autodetect)
{
  return _gcry_sexp_create (retsexp, (void *)buffer, length, autodetect, NULL);
}


/****************
 * Release resource of the given SEXP object.
 */
void
_gcry_sexp_release( gcry_sexp_t sexp )
{
  if (sexp)
    {
      if (_gcry_is_secure (sexp))
        {
          /* Extra paranoid wiping. */
          const byte *p = sexp->d;
          int type;

          while ( (type = *p) != ST_STOP )
            {
              p++;
              switch ( type )
                {
                case ST_OPEN:
                  break;
                case ST_CLOSE:
                  break;
                case ST_DATA:
                  {
                    DATALEN n;
                    memcpy ( &n, p, sizeof n );
                    p += sizeof n;
                    p += n;
                  }
                  break;
                default:
                  break;
                }
            }
          wipememory (sexp->d, p - sexp->d);
        }
      xfree ( sexp );
    }
}


/****************
 * Make a pair from lists a and b, don't use a or b later on.
 * Special behaviour:  If one is a single element list we put the
 * element straight into the new pair.
 */
gcry_sexp_t
_gcry_sexp_cons( const gcry_sexp_t a, const gcry_sexp_t b )
{
  (void)a;
  (void)b;

  /* NYI: Implementation should be quite easy with our new data
     representation */
  BUG ();
  return NULL;
}


/****************
 * Make a list from all items in the array the end of the array is marked
 * with a NULL.
 */
gcry_sexp_t
_gcry_sexp_alist( const gcry_sexp_t *array )
{
  (void)array;

  /* NYI: Implementation should be quite easy with our new data
     representation. */
  BUG ();
  return NULL;
}

/****************
 * Make a list from all items, the end of list is indicated by a NULL
 */
gcry_sexp_t
_gcry_sexp_vlist( const gcry_sexp_t a, ... )
{
  (void)a;
  /* NYI: Implementation should be quite easy with our new data
     representation. */
  BUG ();
  return NULL;
}


/****************
 * Append n to the list a
 * Returns: a new ist (which maybe a)
 */
gcry_sexp_t
_gcry_sexp_append( const gcry_sexp_t a, const gcry_sexp_t n )
{
  (void)a;
  (void)n;
  /* NYI: Implementation should be quite easy with our new data
     representation. */
  BUG ();
  return NULL;
}

gcry_sexp_t
_gcry_sexp_prepend( const gcry_sexp_t a, const gcry_sexp_t n )
{
  (void)a;
  (void)n;
  /* NYI: Implementation should be quite easy with our new data
     representation. */
  BUG ();
  return NULL;
}



/****************
 * Locate token in a list. The token must be the car of a sublist.
 * Returns: A new list with this sublist or NULL if not found.
 */
gcry_sexp_t
_gcry_sexp_find_token( const gcry_sexp_t list, const char *tok, size_t toklen )
{
  const byte *p;
  DATALEN n;

  if ( !list )
    return NULL;

  if ( !toklen )
    toklen = strlen(tok);

  p = list->d;
  while ( *p != ST_STOP )
    {
      if ( *p == ST_OPEN && p[1] == ST_DATA )
        {
          const byte *head = p;

          p += 2;
          memcpy ( &n, p, sizeof n );
          p += sizeof n;
          if ( n == toklen && !memcmp( p, tok, toklen ) )
            { /* found it */
              gcry_sexp_t newlist;
              byte *d;
              int level = 1;

              /* Look for the end of the list.  */
              for ( p += n; level; p++ )
                {
                  if ( *p == ST_DATA )
                    {
			memcpy ( &n, ++p, sizeof n );
			p += sizeof n + n;
			p--; /* Compensate for later increment. */
		    }
                  else if ( *p == ST_OPEN )
                    {
                      level++;
		    }
                  else if ( *p == ST_CLOSE )
                    {
                      level--;
		    }
                  else if ( *p == ST_STOP )
                    {
                      BUG ();
		    }
		}
              n = p - head;

              newlist = xtrymalloc ( sizeof *newlist + n );
              if (!newlist)
                {
                  /* No way to return an error code, so we can only
                     return Not Found. */
                  return NULL;
                }
              d = newlist->d;
              memcpy ( d, head, n ); d += n;
              *d++ = ST_STOP;
              return normalize ( newlist );
	    }
          p += n;
	}
      else if ( *p == ST_DATA )
        {
          memcpy ( &n, ++p, sizeof n ); p += sizeof n;
          p += n;
	}
      else
        p++;
    }
  return NULL;
}

/****************
 * Return the length of the given list
 */
int
_gcry_sexp_length (const gcry_sexp_t list)
{
  const byte *p;
  DATALEN n;
  int type;
  int length = 0;
  int level = 0;

  if (!list)
    return 0;

  p = list->d;
  while ((type=*p) != ST_STOP)
    {
      p++;
      if (type == ST_DATA)
        {
          memcpy (&n, p, sizeof n);
          p += sizeof n + n;
          if (level == 1)
            length++;
	}
      else if (type == ST_OPEN)
        {
          if (level == 1)
            length++;
          level++;
	}
      else if (type == ST_CLOSE)
        {
          level--;
	}
    }
  return length;
}


/* Return the internal lengths offset of LIST.  That is the size of
   the buffer from the first ST_OPEN, which is returned at R_OFF, to
   the corresponding ST_CLOSE inclusive.  */
static size_t
get_internal_buffer (const gcry_sexp_t list, size_t *r_off)
{
  const unsigned char *p;
  DATALEN n;
  int type;
  int level = 0;

  *r_off = 0;
  if (list)
    {
      p = list->d;
      while ( (type=*p) != ST_STOP )
        {
          p++;
          if (type == ST_DATA)
            {
              memcpy (&n, p, sizeof n);
              p += sizeof n + n;
            }
          else if (type == ST_OPEN)
            {
              if (!level)
                *r_off = (p-1) - list->d;
              level++;
            }
          else if ( type == ST_CLOSE )
            {
              level--;
              if (!level)
                return p - list->d;
            }
        }
    }
  return 0; /* Not a proper list.  */
}



/* Extract the n-th element of the given LIST.  Returns NULL for
   no-such-element, a corrupt list, or memory failure.  */
gcry_sexp_t
_gcry_sexp_nth (const gcry_sexp_t list, int number)
{
  const byte *p;
  DATALEN n;
  gcry_sexp_t newlist;
  byte *d;
  int level = 0;

  if (!list || list->d[0] != ST_OPEN)
    return NULL;
  p = list->d;

  while (number > 0)
    {
      p++;
      if (*p == ST_DATA)
        {
          memcpy (&n, ++p, sizeof n);
          p += sizeof n + n;
          p--;
          if (!level)
            number--;
	}
      else if (*p == ST_OPEN)
        {
          level++;
	}
      else if (*p == ST_CLOSE)
        {
          level--;
          if ( !level )
            number--;
	}
      else if (*p == ST_STOP)
        {
          return NULL;
	}
    }
  p++;

  if (*p == ST_DATA)
    {
      memcpy (&n, p+1, sizeof n);
      newlist = xtrymalloc (sizeof *newlist + 1 + 1 + sizeof n + n + 1);
      if (!newlist)
        return NULL;
      d = newlist->d;
      *d++ = ST_OPEN;
      memcpy (d, p, 1 + sizeof n + n);
      d += 1 + sizeof n + n;
      *d++ = ST_CLOSE;
      *d = ST_STOP;
    }
  else if (*p == ST_OPEN)
    {
      const byte *head = p;

      level = 1;
      do {
        p++;
        if (*p == ST_DATA)
          {
            memcpy (&n, ++p, sizeof n);
            p += sizeof n + n;
            p--;
          }
        else if (*p == ST_OPEN)
          {
            level++;
          }
        else if (*p == ST_CLOSE)
          {
            level--;
          }
        else if (*p == ST_STOP)
          {
            BUG ();
          }
      } while (level);
      n = p + 1 - head;

      newlist = xtrymalloc (sizeof *newlist + n);
      if (!newlist)
        return NULL;
      d = newlist->d;
      memcpy (d, head, n);
      d += n;
      *d++ = ST_STOP;
    }
  else
    newlist = NULL;

  return normalize (newlist);
}


gcry_sexp_t
_gcry_sexp_car (const gcry_sexp_t list)
{
  return _gcry_sexp_nth (list, 0);
}


/* Helper to get data from the car.  The returned value is valid as
   long as the list is not modified. */
static const char *
do_sexp_nth_data (const gcry_sexp_t list, int number, size_t *datalen)
{
  const byte *p;
  DATALEN n;
  int level = 0;

  *datalen = 0;
  if ( !list )
    return NULL;

  p = list->d;
  if ( *p == ST_OPEN )
    p++;	     /* Yep, a list. */
  else if (number)
    return NULL;     /* Not a list but N > 0 requested. */

  /* Skip over N elements. */
  while (number > 0)
    {
      if (*p == ST_DATA)
        {
          memcpy ( &n, ++p, sizeof n );
          p += sizeof n + n;
          p--;
          if ( !level )
            number--;
	}
      else if (*p == ST_OPEN)
        {
          level++;
	}
      else if (*p == ST_CLOSE)
        {
          level--;
          if ( !level )
            number--;
	}
      else if (*p == ST_STOP)
        {
          return NULL;
	}
      p++;
    }

  /* If this is data, return it.  */
  if (*p == ST_DATA)
    {
      memcpy ( &n, ++p, sizeof n );
      *datalen = n;
      return (const char*)p + sizeof n;
    }

  return NULL;
}


/* Get data from the car.  The returned value is valid as long as the
   list is not modified.  */
const char *
_gcry_sexp_nth_data (const gcry_sexp_t list, int number, size_t *datalen )
{
  return do_sexp_nth_data (list, number, datalen);
}


/* Get the nth element of a list which needs to be a simple object.
   The returned value is a malloced buffer and needs to be freed by
   the caller.  This is basically the same as gcry_sexp_nth_data but
   with an allocated result. */
void *
_gcry_sexp_nth_buffer (const gcry_sexp_t list, int number, size_t *rlength)
{
  const char *s;
  size_t n;
  char *buf;

  *rlength = 0;
  s = do_sexp_nth_data (list, number, &n);
  if (!s || !n)
    return NULL;
  buf = xtrymalloc (n);
  if (!buf)
    return NULL;
  memcpy (buf, s, n);
  *rlength = n;
  return buf;
}


/* Get a string from the car.  The returned value is a malloced string
   and needs to be freed by the caller.  */
char *
_gcry_sexp_nth_string (const gcry_sexp_t list, int number)
{
  const char *s;
  size_t n;
  char *buf;

  s = do_sexp_nth_data (list, number, &n);
  if (!s || n < 1 || (n+1) < 1)
    return NULL;
  buf = xtrymalloc (n+1);
  if (!buf)
    return NULL;
  memcpy (buf, s, n);
  buf[n] = 0;
  return buf;
}


/*
 * Get a MPI from the car
 */
gcry_mpi_t
_gcry_sexp_nth_mpi (gcry_sexp_t list, int number, int mpifmt)
{
  size_t n;
  gcry_mpi_t a;

  if (mpifmt == GCRYMPI_FMT_OPAQUE)
    {
      char *p;

      p = _gcry_sexp_nth_buffer (list, number, &n);
      if (!p)
        return NULL;

      a = _gcry_is_secure (list)? _gcry_mpi_snew (0) : _gcry_mpi_new (0);
      if (a)
        mpi_set_opaque (a, p, n*8);
      else
        xfree (p);
    }
  else
    {
      const char *s;

      if (!mpifmt)
        mpifmt = GCRYMPI_FMT_STD;

      s = do_sexp_nth_data (list, number, &n);
      if (!s)
        return NULL;

      if (_gcry_mpi_scan (&a, mpifmt, s, n, NULL))
        return NULL;
    }

  return a;
}


/****************
 * Get the CDR
 */
gcry_sexp_t
_gcry_sexp_cdr(const gcry_sexp_t list)
{
  const byte *p;
  const byte *head;
  DATALEN n;
  gcry_sexp_t newlist;
  byte *d;
  int level = 0;
  int skip = 1;

  if (!list || list->d[0] != ST_OPEN)
    return NULL;
  p = list->d;

  while (skip > 0)
    {
      p++;
      if (*p == ST_DATA)
        {
          memcpy ( &n, ++p, sizeof n );
          p += sizeof n + n;
          p--;
          if ( !level )
            skip--;
	}
      else if (*p == ST_OPEN)
        {
          level++;
	}
      else if (*p == ST_CLOSE)
        {
          level--;
          if ( !level )
            skip--;
	}
      else if (*p == ST_STOP)
        {
          return NULL;
	}
    }
  p++;

  head = p;
  level = 0;
  do {
    if (*p == ST_DATA)
      {
        memcpy ( &n, ++p, sizeof n );
        p += sizeof n + n;
        p--;
      }
    else if (*p == ST_OPEN)
      {
        level++;
      }
    else if (*p == ST_CLOSE)
      {
        level--;
      }
    else if (*p == ST_STOP)
      {
        return NULL;
      }
    p++;
  } while (level);
  n = p - head;

  newlist = xtrymalloc (sizeof *newlist + n + 2);
  if (!newlist)
    return NULL;
  d = newlist->d;
  *d++ = ST_OPEN;
  memcpy (d, head, n);
  d += n;
  *d++ = ST_CLOSE;
  *d++ = ST_STOP;

  return normalize (newlist);
}


gcry_sexp_t
_gcry_sexp_cadr ( const gcry_sexp_t list )
{
  gcry_sexp_t a, b;

  a = _gcry_sexp_cdr (list);
  b = _gcry_sexp_car (a);
  sexp_release (a);
  return b;
}


static GPG_ERR_INLINE int
hextonibble (int s)
{
  if (s >= '0' && s <= '9')
    return s - '0';
  else if (s >= 'A' && s <= 'F')
    return 10 + s - 'A';
  else if (s >= 'a' && s <= 'f')
    return 10 + s - 'a';
  else
    return 0;
}


struct make_space_ctx
{
  gcry_sexp_t sexp;
  size_t allocated;
  byte *pos;
};


static gpg_err_code_t
make_space ( struct make_space_ctx *c, size_t n )
{
  size_t used = c->pos - c->sexp->d;

  if ( used + n + sizeof(DATALEN) + 1 >= c->allocated )
    {
      gcry_sexp_t newsexp;
      byte *newhead;
      size_t newsize;

      newsize = c->allocated + 2*(n+sizeof(DATALEN)+1);
      if (newsize <= c->allocated)
        return GPG_ERR_TOO_LARGE;
      newsexp = xtryrealloc ( c->sexp, sizeof *newsexp + newsize - 1);
      if (!newsexp)
        return gpg_err_code_from_errno (errno);
      c->allocated = newsize;
      newhead = newsexp->d;
      c->pos = newhead + used;
      c->sexp = newsexp;
    }
  return 0;
}


/* Unquote STRING of LENGTH and store it into BUF.  The surrounding
   quotes are must already be removed from STRING.  We assume that the
   quoted string is syntacillay correct.  */
static size_t
unquote_string (const char *string, size_t length, unsigned char *buf)
{
  int esc = 0;
  const unsigned char *s = (const unsigned char*)string;
  unsigned char *d = buf;
  size_t n = length;

  for (; n; n--, s++)
    {
      if (esc)
        {
          switch (*s)
            {
            case 'b':  *d++ = '\b'; break;
            case 't':  *d++ = '\t'; break;
            case 'v':  *d++ = '\v'; break;
            case 'n':  *d++ = '\n'; break;
            case 'f':  *d++ = '\f'; break;
            case 'r':  *d++ = '\r'; break;
            case '"':  *d++ = '\"'; break;
            case '\'': *d++ = '\''; break;
            case '\\': *d++ = '\\'; break;

            case '\r':  /* ignore CR[,LF] */
              if (n>1 && s[1] == '\n')
                {
                  s++; n--;
                }
              break;

            case '\n':  /* ignore LF[,CR] */
              if (n>1 && s[1] == '\r')
                {
                  s++; n--;
                }
              break;

            case 'x': /* hex value */
              if (n>2 && hexdigitp (s+1) && hexdigitp (s+2))
                {
                  s++; n--;
                  *d++ = xtoi_2 (s);
                  s++; n--;
                }
              break;

            default:
              if (n>2 && octdigitp (s) && octdigitp (s+1) && octdigitp (s+2))
                {
                  *d++ = (atoi_1 (s)*64) + (atoi_1 (s+1)*8) + atoi_1 (s+2);
                  s += 2;
                  n -= 2;
                }
              break;
	    }
          esc = 0;
        }
      else if( *s == '\\' )
        esc = 1;
      else
        *d++ = *s;
    }

  return d - buf;
}

/****************
 * Scan the provided buffer and return the S expression in our internal
 * format.  Returns a newly allocated expression.  If erroff is not NULL and
 * a parsing error has occurred, the offset into buffer will be returned.
 * If ARGFLAG is true, the function supports some printf like
 * expressions.
 *  These are:
 *	%m - MPI
 *	%s - string (no autoswitch to secure allocation)
 *	%d - integer stored as string (no autoswitch to secure allocation)
 *      %b - memory buffer; this takes _two_ arguments: an integer with the
 *           length of the buffer and a pointer to the buffer.
 *      %S - Copy an gcry_sexp_t here.  The S-expression needs to be a
 *           regular one, starting with a parenthesis.
 *           (no autoswitch to secure allocation)
 *  all other format elements are currently not defined and return an error.
 *  this includes the "%%" sequence becauce the percent sign is not an
 *  allowed character.
 * FIXME: We should find a way to store the secure-MPIs not in the string
 * but as reference to somewhere - this can help us to save huge amounts
 * of secure memory.  The problem is, that if only one element is secure, all
 * other elements are automagicaly copied to secure memory too, so the most
 * common operation gcry_sexp_cdr_mpi() will always return a secure MPI
 * regardless whether it is needed or not.
 */
static gpg_err_code_t
do_vsexp_sscan (gcry_sexp_t *retsexp, size_t *erroff,
                const char *buffer, size_t length, int argflag,
                void **arg_list, va_list arg_ptr)
{
  gcry_err_code_t err = 0;
  static const char tokenchars[] =
    "abcdefghijklmnopqrstuvwxyz"
    "ABCDEFGHIJKLMNOPQRSTUVWXYZ"
    "0123456789-./_:*+=";
  const char *p;
  size_t n;
  const char *digptr = NULL;
  const char *quoted = NULL;
  const char *tokenp = NULL;
  const char *hexfmt = NULL;
  const char *base64 = NULL;
  const char *disphint = NULL;
  const char *percent = NULL;
  int hexcount = 0;
  int quoted_esc = 0;
  int datalen = 0;
  size_t dummy_erroff;
  struct make_space_ctx c;
  int arg_counter = 0;
  int level = 0;

  if (!retsexp)
    return GPG_ERR_INV_ARG;
  *retsexp = NULL;

  if (!buffer)
    return GPG_ERR_INV_ARG;

  if (!erroff)
    erroff = &dummy_erroff;

  /* Depending on whether ARG_LIST is non-zero or not, this macro gives
     us the next argument, either from the variable argument list as
     specified by ARG_PTR or from the argument array ARG_LIST.  */
#define ARG_NEXT(storage, type)                          \
  do                                                     \
    {                                                    \
      if (!arg_list)                                     \
	storage = va_arg (arg_ptr, type);                \
      else                                               \
	storage = *((type *) (arg_list[arg_counter++])); \
    }                                                    \
  while (0)

  /* The MAKE_SPACE macro is used before each store operation to
     ensure that the buffer is large enough.  It requires a global
     context named C and jumps out to the label LEAVE on error! It
     also sets ERROFF using the variables BUFFER and P.  */
#define MAKE_SPACE(n)  do {                                                \
                            gpg_err_code_t _ms_err = make_space (&c, (n)); \
                            if (_ms_err)                                   \
                              {                                            \
                                err = _ms_err;                             \
                                *erroff = p - buffer;                      \
                                goto leave;                                \
                              }                                            \
                       } while (0)

  /* The STORE_LEN macro is used to store the length N at buffer P. */
#define STORE_LEN(p,n) do {						   \
			    DATALEN ashort = (n);			   \
			    memcpy ( (p), &ashort, sizeof(ashort) );	   \
			    (p) += sizeof (ashort);			   \
			} while (0)

  /* We assume that the internal representation takes less memory than
     the provided one.  However, we add space for one extra datalen so
     that the code which does the ST_CLOSE can use MAKE_SPACE */
  c.allocated = length + sizeof(DATALEN);
  if (length && _gcry_is_secure (buffer))
    c.sexp = xtrymalloc_secure (sizeof *c.sexp + c.allocated - 1);
  else
    c.sexp = xtrymalloc (sizeof *c.sexp + c.allocated - 1);
  if (!c.sexp)
    {
      err = gpg_err_code_from_errno (errno);
      *erroff = 0;
      goto leave;
    }
  c.pos = c.sexp->d;

  for (p = buffer, n = length; n; p++, n--)
    {
      if (tokenp && !hexfmt)
	{
	  if (strchr (tokenchars, *p))
	    continue;
	  else
	    {
	      datalen = p - tokenp;
	      MAKE_SPACE (datalen);
	      *c.pos++ = ST_DATA;
	      STORE_LEN (c.pos, datalen);
	      memcpy (c.pos, tokenp, datalen);
	      c.pos += datalen;
	      tokenp = NULL;
	    }
	}

      if (quoted)
	{
	  if (quoted_esc)
	    {
	      switch (*p)
		{
		case 'b': case 't': case 'v': case 'n': case 'f':
		case 'r': case '"': case '\'': case '\\':
		  quoted_esc = 0;
		  break;

		case '0': case '1': case '2': case '3': case '4':
		case '5': case '6': case '7':
		  if (!((n > 2)
                        && (p[1] >= '0') && (p[1] <= '7')
                        && (p[2] >= '0') && (p[2] <= '7')))
		    {
		      *erroff = p - buffer;
		      /* Invalid octal value.  */
		      err = GPG_ERR_SEXP_BAD_QUOTATION;
                      goto leave;
		    }
		  p += 2;
		  n -= 2;
		  quoted_esc = 0;
		  break;

		case 'x':
		  if (!((n > 2) && hexdigitp (p+1) && hexdigitp (p+2)))
		    {
		      *erroff = p - buffer;
		      /* Invalid hex value.  */
		      err = GPG_ERR_SEXP_BAD_QUOTATION;
                      goto leave;
		    }
		  p += 2;
		  n -= 2;
		  quoted_esc = 0;
		  break;

		case '\r':
		  /* ignore CR[,LF] */
		  if (n && (p[1] == '\n'))
		    {
		      p++;
		      n--;
		    }
		  quoted_esc = 0;
		  break;

		case '\n':
		  /* ignore LF[,CR] */
		  if (n && (p[1] == '\r'))
		    {
		      p++;
		      n--;
		    }
		  quoted_esc = 0;
		  break;

		default:
		  *erroff = p - buffer;
		  /* Invalid quoted string escape.  */
		  err = GPG_ERR_SEXP_BAD_QUOTATION;
                  goto leave;
		}
	    }
	  else if (*p == '\\')
	    quoted_esc = 1;
	  else if (*p == '\"')
	    {
	      /* Keep it easy - we know that the unquoted string will
		 never be larger. */
	      unsigned char *save;
	      size_t len;

	      quoted++; /* Skip leading quote.  */
	      MAKE_SPACE (p - quoted);
	      *c.pos++ = ST_DATA;
	      save = c.pos;
	      STORE_LEN (c.pos, 0); /* Will be fixed up later.  */
	      len = unquote_string (quoted, p - quoted, c.pos);
	      c.pos += len;
	      STORE_LEN (save, len);
	      quoted = NULL;
	    }
	}
      else if (hexfmt)
	{
	  if (isxdigit (*p))
	    hexcount++;
	  else if (*p == '#')
	    {
	      if ((hexcount & 1))
		{
		  *erroff = p - buffer;
		  err = GPG_ERR_SEXP_ODD_HEX_NUMBERS;
                  goto leave;
		}

	      datalen = hexcount / 2;
	      MAKE_SPACE (datalen);
	      *c.pos++ = ST_DATA;
	      STORE_LEN (c.pos, datalen);
	      for (hexfmt++; hexfmt < p; hexfmt++)
		{
                  int tmpc;

		  if (whitespacep (hexfmt))
		    continue;
		  tmpc = hextonibble (*(const unsigned char*)hexfmt);
                  for (hexfmt++; hexfmt < p && whitespacep (hexfmt); hexfmt++)
		    ;
                  if (hexfmt < p)
                    {
                      tmpc *= 16;
                      tmpc += hextonibble (*(const unsigned char*)hexfmt);
                    }
                  *c.pos++ = tmpc;
		}
	      hexfmt = NULL;
	    }
	  else if (!whitespacep (p))
	    {
	      *erroff = p - buffer;
	      err = GPG_ERR_SEXP_BAD_HEX_CHAR;
              goto leave;
	    }
	}
      else if (base64)
	{
	  if (*p == '|')
	    base64 = NULL;
	}
      else if (digptr)
	{
	  if (digitp (p))
	    ;
	  else if (*p == ':')
	    {
	      datalen = atoi (digptr); /* FIXME: check for overflow.  */
	      digptr = NULL;
	      if (datalen > n - 1)
		{
		  *erroff = p - buffer;
		  /* Buffer too short.  */
		  err = GPG_ERR_SEXP_STRING_TOO_LONG;
                  goto leave;
		}
	      /* Make a new list entry.  */
	      MAKE_SPACE (datalen);
	      *c.pos++ = ST_DATA;
	      STORE_LEN (c.pos, datalen);
	      memcpy (c.pos, p + 1, datalen);
	      c.pos += datalen;
	      n -= datalen;
	      p += datalen;
	    }
	  else if (*p == '\"')
	    {
	      digptr = NULL; /* We ignore the optional length.  */
	      quoted = p;
	      quoted_esc = 0;
	    }
	  else if (*p == '#')
	    {
	      digptr = NULL; /* We ignore the optional length.  */
	      hexfmt = p;
	      hexcount = 0;
	    }
	  else if (*p == '|')
	    {
	      digptr = NULL; /* We ignore the optional length.  */
	      base64 = p;
	    }
	  else
	    {
	      *erroff = p - buffer;
	      err = GPG_ERR_SEXP_INV_LEN_SPEC;
              goto leave;
	    }
	}
      else if (percent)
	{
	  if (*p == 'm' || *p == 'M')
	    {
	      /* Insert an MPI.  */
	      gcry_mpi_t m;
	      size_t nm = 0;
              int mpifmt = *p == 'm'? GCRYMPI_FMT_STD: GCRYMPI_FMT_USG;

	      ARG_NEXT (m, gcry_mpi_t);

              if (mpi_get_flag (m, GCRYMPI_FLAG_OPAQUE))
                {
                  void *mp;
                  unsigned int nbits;

                  mp = mpi_get_opaque (m, &nbits);
                  nm = (nbits+7)/8;
                  if (mp && nm)
                    {
                      MAKE_SPACE (nm);
                      if (!_gcry_is_secure (c.sexp->d)
                          && mpi_get_flag (m, GCRYMPI_FLAG_SECURE))
                        {
                          /* We have to switch to secure allocation.  */
                          gcry_sexp_t newsexp;
                          byte *newhead;

                          newsexp = xtrymalloc_secure (sizeof *newsexp
                                                       + c.allocated - 1);
                          if (!newsexp)
                            {
                              err = gpg_err_code_from_errno (errno);
                              goto leave;
                            }
                          newhead = newsexp->d;
                          memcpy (newhead, c.sexp->d, (c.pos - c.sexp->d));
                          c.pos = newhead + (c.pos - c.sexp->d);
                          xfree (c.sexp);
                          c.sexp = newsexp;
                        }

                      *c.pos++ = ST_DATA;
                      STORE_LEN (c.pos, nm);
                      memcpy (c.pos, mp, nm);
                      c.pos += nm;
                    }
                }
              else
                {
                  if (_gcry_mpi_print (mpifmt, NULL, 0, &nm, m))
                    BUG ();

                  MAKE_SPACE (nm);
                  if (!_gcry_is_secure (c.sexp->d)
                      && mpi_get_flag ( m, GCRYMPI_FLAG_SECURE))
                    {
                      /* We have to switch to secure allocation.  */
                      gcry_sexp_t newsexp;
                      byte *newhead;

                      newsexp = xtrymalloc_secure (sizeof *newsexp
                                                   + c.allocated - 1);
                      if (!newsexp)
                        {
                          err = gpg_err_code_from_errno (errno);
                          goto leave;
                        }
                      newhead = newsexp->d;
                      memcpy (newhead, c.sexp->d, (c.pos - c.sexp->d));
                      c.pos = newhead + (c.pos - c.sexp->d);
                      xfree (c.sexp);
                      c.sexp = newsexp;
                    }

                  *c.pos++ = ST_DATA;
                  STORE_LEN (c.pos, nm);
                  if (_gcry_mpi_print (mpifmt, c.pos, nm, &nm, m))
                    BUG ();
                  c.pos += nm;
                }
	    }
	  else if (*p == 's')
	    {
	      /* Insert an string.  */
	      const char *astr;
	      size_t alen;

	      ARG_NEXT (astr, const char *);
	      alen = strlen (astr);

	      MAKE_SPACE (alen);
	      *c.pos++ = ST_DATA;
	      STORE_LEN (c.pos, alen);
	      memcpy (c.pos, astr, alen);
	      c.pos += alen;
	    }
	  else if (*p == 'b')
	    {
	      /* Insert a memory buffer.  */
	      const char *astr;
	      int alen;

	      ARG_NEXT (alen, int);
	      ARG_NEXT (astr, const char *);

	      MAKE_SPACE (alen);
	      if (alen
                  && !_gcry_is_secure (c.sexp->d)
		  && _gcry_is_secure (astr))
              {
		  /* We have to switch to secure allocation.  */
		  gcry_sexp_t newsexp;
		  byte *newhead;

		  newsexp = xtrymalloc_secure (sizeof *newsexp
                                               + c.allocated - 1);
                  if (!newsexp)
                    {
                      err = gpg_err_code_from_errno (errno);
                      goto leave;
                    }
		  newhead = newsexp->d;
		  memcpy (newhead, c.sexp->d, (c.pos - c.sexp->d));
		  c.pos = newhead + (c.pos - c.sexp->d);
		  xfree (c.sexp);
		  c.sexp = newsexp;
		}

	      *c.pos++ = ST_DATA;
	      STORE_LEN (c.pos, alen);
	      memcpy (c.pos, astr, alen);
	      c.pos += alen;
	    }
	  else if (*p == 'd')
	    {
	      /* Insert an integer as string.  */
	      int aint;
	      size_t alen;
	      char buf[35];

	      ARG_NEXT (aint, int);
	      sprintf (buf, "%d", aint);
	      alen = strlen (buf);
	      MAKE_SPACE (alen);
	      *c.pos++ = ST_DATA;
	      STORE_LEN (c.pos, alen);
	      memcpy (c.pos, buf, alen);
	      c.pos += alen;
	    }
	  else if (*p == 'u')
	    {
	      /* Insert an unsigned integer as string.  */
	      unsigned int aint;
	      size_t alen;
	      char buf[35];

	      ARG_NEXT (aint, unsigned int);
	      sprintf (buf, "%u", aint);
	      alen = strlen (buf);
	      MAKE_SPACE (alen);
	      *c.pos++ = ST_DATA;
	      STORE_LEN (c.pos, alen);
	      memcpy (c.pos, buf, alen);
	      c.pos += alen;
	    }
	  else if (*p == 'S')
	    {
	      /* Insert a gcry_sexp_t.  */
	      gcry_sexp_t asexp;
	      size_t alen, aoff;

	      ARG_NEXT (asexp, gcry_sexp_t);
              alen = get_internal_buffer (asexp, &aoff);
              if (alen)
                {
                  MAKE_SPACE (alen);
                  memcpy (c.pos, asexp->d + aoff, alen);
                  c.pos += alen;
                }
	    }
	  else
	    {
	      *erroff = p - buffer;
	      /* Invalid format specifier.  */
	      err = GPG_ERR_SEXP_INV_LEN_SPEC;
              goto leave;
	    }
	  percent = NULL;
	}
      else if (*p == '(')
	{
	  if (disphint)
	    {
	      *erroff = p - buffer;
	      /* Open display hint.  */
	      err = GPG_ERR_SEXP_UNMATCHED_DH;
              goto leave;
	    }
	  MAKE_SPACE (0);
	  *c.pos++ = ST_OPEN;
	  level++;
	}
      else if (*p == ')')
	{
	  /* Walk up.  */
	  if (disphint)
	    {
	      *erroff = p - buffer;
	      /* Open display hint.  */
	      err = GPG_ERR_SEXP_UNMATCHED_DH;
              goto leave;
	    }

	  if (level == 0)
	    {
	      *erroff = p - buffer;
	      err = GPG_ERR_SEXP_UNMATCHED_PAREN;
	      goto leave;
	    }
	  MAKE_SPACE (0);
	  *c.pos++ = ST_CLOSE;
	  level--;
	}
      else if (*p == '\"')
	{
	  quoted = p;
	  quoted_esc = 0;
	}
      else if (*p == '#')
	{
	  hexfmt = p;
	  hexcount = 0;
	}
      else if (*p == '|')
	base64 = p;
      else if (*p == '[')
	{
	  if (disphint)
	    {
	      *erroff = p - buffer;
	      /* Open display hint.  */
	      err = GPG_ERR_SEXP_NESTED_DH;
              goto leave;
	    }
	  disphint = p;
	}
      else if (*p == ']')
	{
	  if (!disphint)
	    {
	      *erroff = p - buffer;
	      /* Open display hint.  */
	      err = GPG_ERR_SEXP_UNMATCHED_DH;
              goto leave;
	    }
	  disphint = NULL;
	}
      else if (digitp (p))
	{
	  if (*p == '0')
	    {
	      /* A length may not begin with zero.  */
	      *erroff = p - buffer;
	      err = GPG_ERR_SEXP_ZERO_PREFIX;
              goto leave;
	    }
	  digptr = p;
	}
      else if (strchr (tokenchars, *p))
	tokenp = p;
      else if (whitespacep (p))
	;
      else if (*p == '{')
	{
	  /* fixme: handle rescanning: we can do this by saving our
	     current state and start over at p+1 -- Hmmm. At this
	     point here we are in a well defined state, so we don't
	     need to save it.  Great.  */
	  *erroff = p - buffer;
	  err = GPG_ERR_SEXP_UNEXPECTED_PUNC;
          goto leave;
	}
      else if (strchr ("&\\", *p))
	{
	  /* Reserved punctuation.  */
	  *erroff = p - buffer;
	  err = GPG_ERR_SEXP_UNEXPECTED_PUNC;
          goto leave;
	}
      else if (argflag && (*p == '%'))
	percent = p;
      else
	{
	  /* Bad or unavailable.  */
	  *erroff = p - buffer;
	  err = GPG_ERR_SEXP_BAD_CHARACTER;
          goto leave;
	}
    }
  MAKE_SPACE (0);
  *c.pos++ = ST_STOP;

  if (level && !err)
    err = GPG_ERR_SEXP_UNMATCHED_PAREN;

 leave:
  if (err)
    {
      /* Error -> deallocate.  */
      if (c.sexp)
        {
          /* Extra paranoid wipe on error. */
          if (_gcry_is_secure (c.sexp))
            wipememory (c.sexp, sizeof (struct gcry_sexp) + c.allocated - 1);
          xfree (c.sexp);
        }
    }
  else
    *retsexp = normalize (c.sexp);

  return err;
#undef MAKE_SPACE
#undef STORE_LEN
}


static gpg_err_code_t
do_sexp_sscan (gcry_sexp_t *retsexp, size_t *erroff,
               const char *buffer, size_t length, int argflag,
               void **arg_list, ...)
{
  gcry_err_code_t rc;
  va_list arg_ptr;

  va_start (arg_ptr, arg_list);
  rc = do_vsexp_sscan (retsexp, erroff, buffer, length, argflag,
                       arg_list, arg_ptr);
  va_end (arg_ptr);

  return rc;
}


gpg_err_code_t
_gcry_sexp_build (gcry_sexp_t *retsexp, size_t *erroff, const char *format, ...)
{
  gcry_err_code_t rc;
  va_list arg_ptr;

  va_start (arg_ptr, format);
  rc = do_vsexp_sscan (retsexp, erroff, format, strlen(format), 1,
                       NULL, arg_ptr);
  va_end (arg_ptr);

  return rc;
}


gcry_err_code_t
_gcry_sexp_vbuild (gcry_sexp_t *retsexp, size_t *erroff,
                   const char *format, va_list arg_ptr)
{
  return do_vsexp_sscan (retsexp, erroff, format, strlen(format), 1,
                         NULL, arg_ptr);
}


/* Like gcry_sexp_build, but uses an array instead of variable
   function arguments.  */
gcry_err_code_t
_gcry_sexp_build_array (gcry_sexp_t *retsexp, size_t *erroff,
                        const char *format, void **arg_list)
{
  return do_sexp_sscan (retsexp, erroff, format, strlen(format), 1, arg_list);
}


gcry_err_code_t
_gcry_sexp_sscan (gcry_sexp_t *retsexp, size_t *erroff,
                  const char *buffer, size_t length)
{
  return do_sexp_sscan (retsexp, erroff, buffer, length, 0, NULL);
}


/* Figure out a suitable encoding for BUFFER of LENGTH.
   Returns: 0 = Binary
            1 = String possible
            2 = Token possible
*/
static int
suitable_encoding (const unsigned char *buffer, size_t length)
{
  const unsigned char *s;
  int maybe_token = 1;

  if (!length)
    return 1;

  if (*buffer & 0x80)
    return 0; /* If the MSB is set we assume that buffer represents a
                 negative number.  */
  if (!*buffer)
    return 0; /* Starting with a zero is pretty much a binary string.  */

  for (s=buffer; length; s++, length--)
    {
      if ( (*s < 0x20 || (*s >= 0x7f && *s <= 0xa0))
           && !strchr ("\b\t\v\n\f\r\"\'\\", *s))
        return 0; /*binary*/
      if ( maybe_token
           && !alphap (s) && !digitp (s)  && !strchr (TOKEN_SPECIALS, *s))
        maybe_token = 0;
    }
  s = buffer;
  if ( maybe_token && !digitp (s) )
    return 2;
  return 1;
}


static int
convert_to_hex (const unsigned char *src, size_t len, char *dest)
{
  int i;

  if (dest)
    {
      *dest++ = '#';
      for (i=0; i < len; i++, dest += 2 )
        sprintf (dest, "%02X", src[i]);
      *dest++ = '#';
    }
  return len*2+2;
}

static int
convert_to_string (const unsigned char *s, size_t len, char *dest)
{
  if (dest)
    {
      char *p = dest;
      *p++ = '\"';
      for (; len; len--, s++ )
        {
          switch (*s)
            {
            case '\b': *p++ = '\\'; *p++ = 'b';  break;
            case '\t': *p++ = '\\'; *p++ = 't';  break;
            case '\v': *p++ = '\\'; *p++ = 'v';  break;
            case '\n': *p++ = '\\'; *p++ = 'n';  break;
            case '\f': *p++ = '\\'; *p++ = 'f';  break;
            case '\r': *p++ = '\\'; *p++ = 'r';  break;
            case '\"': *p++ = '\\'; *p++ = '\"';  break;
            case '\'': *p++ = '\\'; *p++ = '\'';  break;
            case '\\': *p++ = '\\'; *p++ = '\\';  break;
            default:
              if ( (*s < 0x20 || (*s >= 0x7f && *s <= 0xa0)))
                {
                  sprintf (p, "\\x%02x", *s);
                  p += 4;
                }
              else
                *p++ = *s;
            }
        }
      *p++ = '\"';
      return p - dest;
    }
  else
    {
      int count = 2;
      for (; len; len--, s++ )
        {
          switch (*s)
            {
            case '\b':
            case '\t':
            case '\v':
            case '\n':
            case '\f':
            case '\r':
            case '\"':
            case '\'':
            case '\\': count += 2; break;
            default:
              if ( (*s < 0x20 || (*s >= 0x7f && *s <= 0xa0)))
                count += 4;
              else
                count++;
            }
        }
      return count;
    }
}



static int
convert_to_token (const unsigned char *src, size_t len, char *dest)
{
  if (dest)
    memcpy (dest, src, len);
  return len;
}


/****************
 * Print SEXP to buffer using the MODE.  Returns the length of the
 * SEXP in buffer or 0 if the buffer is too short (We have at least an
 * empty list consisting of 2 bytes).  If a buffer of NULL is provided,
 * the required length is returned.
 */
size_t
_gcry_sexp_sprint (const gcry_sexp_t list, int mode,
                   void *buffer, size_t maxlength )
{
  static unsigned char empty[3] = { ST_OPEN, ST_CLOSE, ST_STOP };
  const unsigned char *s;
  char *d;
  DATALEN n;
  char numbuf[20];
  size_t len = 0;
  int i, indent = 0;

  s = list? list->d : empty;
  d = buffer;
  while ( *s != ST_STOP )
    {
      switch ( *s )
        {
        case ST_OPEN:
          s++;
          if ( mode != GCRYSEXP_FMT_CANON )
            {
              if (indent)
                len++;
              len += indent;
            }
          len++;
          if ( buffer )
            {
              if ( len >= maxlength )
                return 0;
              if ( mode != GCRYSEXP_FMT_CANON )
                {
                  if (indent)
                    *d++ = '\n';
                  for (i=0; i < indent; i++)
                    *d++ = ' ';
                }
              *d++ = '(';
	    }
          indent++;
          break;
        case ST_CLOSE:
          s++;
          len++;
          if ( buffer )
            {
              if ( len >= maxlength )
                return 0;
              *d++ = ')';
	    }
          indent--;
          if (*s != ST_OPEN && *s != ST_STOP && mode != GCRYSEXP_FMT_CANON)
            {
              len++;
              len += indent;
              if (buffer)
                {
                  if (len >= maxlength)
                    return 0;
                  *d++ = '\n';
                  for (i=0; i < indent; i++)
                    *d++ = ' ';
                }
            }
          break;
        case ST_DATA:
          s++;
          memcpy ( &n, s, sizeof n ); s += sizeof n;
          if (mode == GCRYSEXP_FMT_ADVANCED)
            {
              int type;
              size_t nn;

              switch ( (type=suitable_encoding (s, n)))
                {
                case 1: nn = convert_to_string (s, n, NULL); break;
                case 2: nn = convert_to_token (s, n, NULL); break;
                default: nn = convert_to_hex (s, n, NULL); break;
                }
              len += nn;
              if (buffer)
                {
                  if (len >= maxlength)
                    return 0;
                  switch (type)
                    {
                    case 1: convert_to_string (s, n, d); break;
                    case 2: convert_to_token (s, n, d); break;
                    default: convert_to_hex (s, n, d); break;
                    }
                  d += nn;
                }
              if (s[n] != ST_CLOSE)
                {
                  len++;
                  if (buffer)
                    {
                      if (len >= maxlength)
                        return 0;
                      *d++ = ' ';
                    }
                }
            }
          else
            {
              sprintf (numbuf, "%u:", (unsigned int)n );
              len += strlen (numbuf) + n;
              if ( buffer )
                {
                  if ( len >= maxlength )
		    return 0;
                  d = stpcpy ( d, numbuf );
                  memcpy ( d, s, n ); d += n;
                }
            }
          s += n;
          break;
        default:
          BUG ();
	}
    }
  if ( mode != GCRYSEXP_FMT_CANON )
    {
      len++;
      if (buffer)
        {
          if ( len >= maxlength )
            return 0;
          *d++ = '\n';
        }
    }
  if (buffer)
    {
      if ( len >= maxlength )
        return 0;
      *d++ = 0; /* for convenience we make a C string */
    }
  else
    len++; /* we need one byte more for this */

  return len;
}


/* Scan a canonical encoded buffer with implicit length values and
   return the actual length this S-expression uses.  For a valid S-Exp
   it should never return 0.  If LENGTH is not zero, the maximum
   length to scan is given - this can be used for syntax checks of
   data passed from outside. errorcode and erroff may both be passed as
   NULL.  */
size_t
_gcry_sexp_canon_len (const unsigned char *buffer, size_t length,
                      size_t *erroff, gcry_err_code_t *errcode)
{
  const unsigned char *p;
  const unsigned char *disphint = NULL;
  unsigned int datalen = 0;
  size_t dummy_erroff;
  gcry_err_code_t dummy_errcode;
  size_t count = 0;
  int level = 0;

  if (!erroff)
    erroff = &dummy_erroff;
  if (!errcode)
    errcode = &dummy_errcode;

  *errcode = GPG_ERR_NO_ERROR;
  *erroff = 0;
  if (!buffer)
    return 0;
  if (*buffer != '(')
    {
      *errcode = GPG_ERR_SEXP_NOT_CANONICAL;
      return 0;
    }

  for (p=buffer; ; p++, count++ )
    {
      if (length && count >= length)
        {
          *erroff = count;
          *errcode = GPG_ERR_SEXP_STRING_TOO_LONG;
          return 0;
        }

      if (datalen)
        {
          if (*p == ':')
            {
              if (length && (count+datalen) >= length)
                {
                  *erroff = count;
                  *errcode = GPG_ERR_SEXP_STRING_TOO_LONG;
                  return 0;
                }
              count += datalen;
              p += datalen;
              datalen = 0;
	    }
          else if (digitp(p))
            datalen = datalen*10 + atoi_1(p);
          else
            {
              *erroff = count;
              *errcode = GPG_ERR_SEXP_INV_LEN_SPEC;
              return 0;
	    }
	}
      else if (*p == '(')
        {
          if (disphint)
            {
              *erroff = count;
              *errcode = GPG_ERR_SEXP_UNMATCHED_DH;
              return 0;
	    }
          level++;
	}
      else if (*p == ')')
        { /* walk up */
          if (!level)
            {
              *erroff = count;
              *errcode = GPG_ERR_SEXP_UNMATCHED_PAREN;
              return 0;
	    }
          if (disphint)
            {
              *erroff = count;
              *errcode = GPG_ERR_SEXP_UNMATCHED_DH;
              return 0;
	    }
          if (!--level)
            return ++count; /* ready */
	}
      else if (*p == '[')
        {
          if (disphint)
            {
              *erroff = count;
              *errcode = GPG_ERR_SEXP_NESTED_DH;
              return 0;
            }
          disphint = p;
	}
      else if (*p == ']')
        {
          if ( !disphint )
            {
              *erroff = count;
              *errcode = GPG_ERR_SEXP_UNMATCHED_DH;
              return 0;
	    }
          disphint = NULL;
	}
      else if (digitp (p) )
        {
          if (*p == '0')
            {
              *erroff = count;
              *errcode = GPG_ERR_SEXP_ZERO_PREFIX;
              return 0;
	    }
          datalen = atoi_1 (p);
	}
      else if (*p == '&' || *p == '\\')
        {
          *erroff = count;
          *errcode = GPG_ERR_SEXP_UNEXPECTED_PUNC;
          return 0;
	}
      else
        {
          *erroff = count;
          *errcode = GPG_ERR_SEXP_BAD_CHARACTER;
          return 0;
	}
    }
}


/* Extract MPIs from an s-expression using a list of parameters.  The
 * names of these parameters are given by the string LIST.  Some
 * special characters may be given to control the conversion:
 *
 *    + :: Switch to unsigned integer format (default).
 *    - :: Switch to standard signed format.
 *    / :: Switch to opaque format.
 *    & :: Switch to buffer descriptor mode - see below.
 *    ? :: The previous parameter is optional.
 *
 * In general parameter names are single letters.  To use a string for
 * a parameter name, enclose the name in single quotes.
 *
 * Unless in gcry_buffer_t mode for each parameter name a pointer to
 * an MPI variable is expected that must be set to NULL prior to
 * invoking this function, and finally a NULL is expected.  Example:
 *
 *   _gcry_sexp_extract_param (key, NULL, "n/x+ed",
 *                             &mpi_n, &mpi_x, &mpi_e, NULL)
 *
 * This stores the parameter "N" from KEY as an unsigned MPI into
 * MPI_N, the parameter "X" as an opaque MPI into MPI_X, and the
 * parameter "E" again as an unsigned MPI into MPI_E.
 *
 * If in buffer descriptor mode a pointer to gcry_buffer_t descriptor
 * is expected instead of a pointer to an MPI.  The caller may use two
 * different operation modes: If the DATA field of the provided buffer
 * descriptor is NULL, the function allocates a new buffer and stores
 * it at DATA; the other fields are set accordingly with OFF being 0.
 * If DATA is not NULL, the function assumes that DATA, SIZE, and OFF
 * describe a buffer where to but the data; on return the LEN field
 * receives the number of bytes copied to that buffer; if the buffer
 * is too small, the function immediately returns with an error code
 * (and LEN set to 0).
 *
 * PATH is an optional string used to locate a token.  The exclamation
 * mark separated tokens are used to via gcry_sexp_find_token to find
 * a start point inside SEXP.
 *
 * The function returns 0 on success.  On error an error code is
 * returned, all passed MPIs that might have been allocated up to this
 * point are deallocated and set to NULL, and all passed buffers are
 * either truncated if the caller supplied the buffer, or deallocated
 * if the function allocated the buffer.
 */
gpg_err_code_t
_gcry_sexp_vextract_param (gcry_sexp_t sexp, const char *path,
                           const char *list, va_list arg_ptr)
{
  gpg_err_code_t rc;
  const char *s, *s2;
  gcry_mpi_t *array[20];
  char arrayisdesc[20];
  int idx;
  gcry_sexp_t l1;
  int mode = '+'; /* Default to GCRYMPI_FMT_USG.  */
  gcry_sexp_t freethis = NULL;

  memset (arrayisdesc, 0, sizeof arrayisdesc);

  /* First copy all the args into an array.  This is required so that
     we are able to release already allocated MPIs if later an error
     was found.  */
  for (s=list, idx=0; *s && idx < DIM (array); s++)
    {
      if (*s == '&' || *s == '+' || *s == '-' || *s == '/' || *s == '?')
        ;
      else if (whitespacep (s))
        ;
      else
        {
          if (*s == '\'')
            {
              s++;
              s2 = strchr (s, '\'');
              if (!s2 || s2 == s)
                {
                  /* Closing quote not found or empty string.  */
                  return GPG_ERR_SYNTAX;
                }
              s = s2;
            }
          array[idx] = va_arg (arg_ptr, gcry_mpi_t *);
          if (!array[idx])
            return GPG_ERR_MISSING_VALUE; /* NULL pointer given.  */
          idx++;
        }
    }
  if (*s)
    return GPG_ERR_LIMIT_REACHED;  /* Too many list elements.  */
  if (va_arg (arg_ptr, gcry_mpi_t *))
    return GPG_ERR_INV_ARG;  /* Not enough list elemends.  */

  /* Drill down.  */
  while (path && *path)
    {
      size_t n;

      s = strchr (path, '!');
      if (s == path)
        {
          rc = GPG_ERR_NOT_FOUND;
          goto cleanup;
        }
      n = s? s - path : 0;
      l1 = _gcry_sexp_find_token (sexp, path, n);
      if (!l1)
        {
          rc = GPG_ERR_NOT_FOUND;
          goto cleanup;
        }
      sexp = l1; l1 = NULL;
      sexp_release (freethis);
      freethis = sexp;
      if (n)
        path += n + 1;
      else
        path = NULL;
    }


  /* Now extract all parameters.  */
  for (s=list, idx=0; *s; s++)
    {
      if (*s == '&' || *s == '+' || *s == '-' || *s == '/')
        mode = *s;
      else if (whitespacep (s))
        ;
      else if (*s == '?')
        ; /* Only used via lookahead.  */
      else
        {
          if (*s == '\'')
            {
              /* Find closing quote, find token, set S to closing quote.  */
              s++;
              s2 = strchr (s, '\'');
              if (!s2 || s2 == s)
                {
                  /* Closing quote not found or empty string.  */
                  rc = GPG_ERR_SYNTAX;
                  goto cleanup;
                }
              l1 = _gcry_sexp_find_token (sexp, s, s2 - s);
              s = s2;
            }
          else
            l1 = _gcry_sexp_find_token (sexp, s, 1);

          if (!l1 && s[1] == '?')
            {
              /* Optional element not found.  */
              if (mode == '&')
                {
                  gcry_buffer_t *spec = (gcry_buffer_t*)array[idx];
                  if (!spec->data)
                    {
                      spec->size = 0;
                      spec->off = 0;
                    }
                  spec->len = 0;
                }
              else
                *array[idx] = NULL;
            }
          else if (!l1)
            {
              rc = GPG_ERR_NO_OBJ;  /* List element not found.  */
              goto cleanup;
            }
           else
            {
              if (mode == '&')
                {
                  gcry_buffer_t *spec = (gcry_buffer_t*)array[idx];

                  if (spec->data)
                    {
                      const char *pbuf;
                      size_t nbuf;

                      pbuf = _gcry_sexp_nth_data (l1, 1, &nbuf);
                      if (!pbuf || !nbuf)
                        {
                          rc = GPG_ERR_INV_OBJ;
                          goto cleanup;
                        }
                      if (spec->off + nbuf > spec->size)
                        {
                          rc = GPG_ERR_BUFFER_TOO_SHORT;
                          goto cleanup;
                        }
                      memcpy ((char*)spec->data + spec->off, pbuf, nbuf);
                      spec->len = nbuf;
                      arrayisdesc[idx] = 1;
                    }
                  else
                    {
                      spec->data = _gcry_sexp_nth_buffer (l1, 1, &spec->size);
                      if (!spec->data)
                        {
                          rc = GPG_ERR_INV_OBJ; /* Or out of core.  */
                          goto cleanup;
                        }
                      spec->len = spec->size;
                      spec->off = 0;
                      arrayisdesc[idx] = 2;
                    }
                }
              else if (mode == '/')
                *array[idx] = _gcry_sexp_nth_mpi (l1, 1, GCRYMPI_FMT_OPAQUE);
              else if (mode == '-')
                *array[idx] = _gcry_sexp_nth_mpi (l1, 1, GCRYMPI_FMT_STD);
              else
                *array[idx] = _gcry_sexp_nth_mpi (l1, 1, GCRYMPI_FMT_USG);
              sexp_release (l1); l1 = NULL;
              if (!*array[idx])
                {
                  rc = GPG_ERR_INV_OBJ;  /* Conversion failed.  */
                  goto cleanup;
                }
            }
          idx++;
        }
    }

  sexp_release (freethis);
  return 0;

 cleanup:
  sexp_release (freethis);
  sexp_release (l1);
  while (idx--)
    {
      if (!arrayisdesc[idx])
        {
          _gcry_mpi_release (*array[idx]);
          *array[idx] = NULL;
        }
      else if (arrayisdesc[idx] == 1)
        {
          /* Caller provided buffer.  */
          gcry_buffer_t *spec = (gcry_buffer_t*)array[idx];
          spec->len = 0;
        }
      else
        {
          /* We might have allocated a buffer.  */
          gcry_buffer_t *spec = (gcry_buffer_t*)array[idx];
          xfree (spec->data);
          spec->data = NULL;
          spec->size = spec->off = spec->len = 0;
        }
     }
  return rc;
}

gpg_err_code_t
_gcry_sexp_extract_param (gcry_sexp_t sexp, const char *path,
                          const char *list, ...)
{
  gcry_err_code_t rc;
  va_list arg_ptr;

  va_start (arg_ptr, list);
  rc = _gcry_sexp_vextract_param (sexp, path, list, arg_ptr);
  va_end (arg_ptr);
  return rc;
}<|MERGE_RESOLUTION|>--- conflicted
+++ resolved
@@ -53,11 +53,7 @@
    data) is required as well.  The close_tag finishes the list and
    would actually be sufficient.  For fail-safe reasons a final stop
    tag is always the last byte in a buffer; it has a value of 0 so
-<<<<<<< HEAD
-   that string function accidently applied to an S-expression will
-=======
    that string function accidentally applied to an S-expression will
->>>>>>> f5bf5b1b
    never access unallocated data.  We do not support display hints and
    thus don't need to represent them.  A list may have more an
    arbitrary number of data elements but at least one is required.
