<<<<<<< HEAD
2011-05-24  Daiki Ueno  <ueno@unixuser.org>

	* basic.c (do_check_one_pubkey): Add new arg ALGO to tell which PK
	algorithm is used for check_pubkey_sign, check_pubkey_crypt,
	check_pubkey_grip.
	(check_pubkey_sign): Add new arg ALGO; skip test data if it does
	not match ALGO.
	(check_pubkey_crypt): Add new arg ALGO.
	(check_pubkey_grip): Ditto.
=======
2011-06-03  Werner Koch  <wk@g10code.com>

	* basic.c (main): Add option --die.

2011-05-27  Daiki Ueno  <ueno@unixuser.org>

	* basic.c (check_pubkey_crypt): Add test data with invalid padding.
>>>>>>> d10bf286

2011-05-18  Daiki Ueno  <ueno@unixuser.org>

	* basic.c (check_pubkey_crypt): Remove unused "unpad" flag.

2011-05-11  Daiki Ueno  <ueno@unixuser.org>

	* basic.c (check_pubkey_sign): Add an OAEP flag parsing test case.
	(check_pubkey_crypt): New.
	(do_check_one_pubkey): Call it.
	(check_one_pubkey): Free SKEY and PKEY.

2011-04-11  Werner Koch  <wk@g10code.com>

	* basic.c (mismatch): New.
	(check_ctr_cipher): Remove length error code checks.  Add
	truncation and streaming checks.

2011-04-04  Werner Koch  <wk@g10code.com>

	* keygrip.c (main): Add option --repetitions.
	(check): Make use of it.

2011-03-28  Werner Koch  <wk@g10code.com>

	* random.c (readn): Remove used var P.

2011-02-21  Werner Koch  <wk@g10code.com>

	* version.c (main): Do a verbatim check of the version string.
	* basic.c (main): Ditto.  But die on mismatch.

	* benchmark.c (md_bench): Allow for the --alignment option.
	(main):  Allow alignments between 1 and 16.

2011-02-16  Werner Koch  <wk@g10code.com>

	* benchmark.c (main): Add option --disable-hwf.

	* basic.c (DIM): New.
	(check_bulk_cipher_modes): New.
	(main): Run new test.

2011-02-15  Werner Koch  <wk@g10code.com>

	* benchmark.c: Add option --cipher-with-keysetup.
	(cipher_bench): Implement this option.

2011-02-14  Werner Koch  <wk@g10code.com>

	* benchmark.c: Add option --alignment.

2011-02-01  Werner Koch  <wk@g10code.com>

	* curves.c: New.

2011-01-04  Werner Koch  <wk@g10code.com>

	* Makefile.am (LDADD): Fix typo in last change.  Reported by
	Andrey Jivsov.

2010-07-19  Werner Koch  <wk@g10code.com>

	* Makefile.am (LDADD): Add GPG_ERROR_LIBS to help a new wannabe ld.

2010-06-10  Werner Koch  <wk@g10code.com>

	* t-mpi-bit.c (mpi2bitstr_nlz): Handle case for LENGTH==0.

2010-04-12  Brad Hards  <bradh@frogmouth.net>  (wk)

	* basic.c (check_cbc_mac_cipher): Print more info.
	(main): Factor some code out to ...
	(check_cipher_modes): .. new.

2010-04-06  Brad Hards  <bradh@frogmouth.net>  (wk)

	* aeswrap.c, hmac.c, basic.c:  Typo fixes.

2010-03-26  Werner Koch  <wk@g10code.com>

	* basic.c (check_digests): Add tests for TIGER1 and TIGER2 from
	the NESSIE project.

2010-01-21  Werner Koch  <wk@g10code.com>

	* benchmark.c [_GCRYPT_IN_LIBGCRYPT]: Include libcompat.h.
	(start_timer, stop_timer) [__MINGW32CE__]: Use GetThreadTimes.
	* Makefile.am (LDADD): Add libcompat.

2009-12-10  Werner Koch  <wk@g10code.com>

	* basic.c (check_ctr_cipher): Add some return code checks.

	* benchmark.c (cipher_bench): Merge Stream with ECB column.

2009-12-09  Werner Koch  <wk@g10code.com>

	* aeswrap.c: New.

2009-07-09  Werner Koch  <wk@g10code.com>

	* benchmark.c (progress_cb): New.
	(main): Add option --progress.

2009-06-08  Werner Koch  <wk@g10code.com>

	* benchmark.c (cipher_bench): Center labels.  Suggested by Brad Hards.

2009-02-16  Werner Koch  <wk@g10code.com>

	* fipsdrv.c (print_buffer): Remove parens from initializer for
	better portability.  Reported by Dan Fandrich.

2009-02-13  Werner Koch  <wk@g10code.com>

	* rsacvt.c (compute_missing): Fix dqm1 computation.  Take care of
	openpgp flag.
	(main): Add option --openpgp.

2009-02-11  Werner Koch  <wk@g10code.com>

	* rsacvt.c: New.

2009-01-22  Werner Koch  <wk@g10code.com>

	* cavs_tests.sh: Pass option -D to driver if required.

	* fipsdrv.c (run_dsa_sign): Use hash of the data.
	(dsa_gen_with_seed): New.
	(run_dsa_pqg_gen): Add args SEED and SEEDLEN and use them.
	(main): Optically take a seed for dsa-pgq-gen.
	(standalone_mode): New.
	(main): Add option --standalone.
	(print_dsa_domain_parameters): Implement standalone mode.

2009-01-21  Werner Koch  <wk@g10code.com>

	* fipsdrv.c (run_dsa_verify): Use gcry_mpi_scan again.
	(run_rsa_derive): Also print N.

	* fipsdrv.c (run_dsa_verify): Use hash of the data.

	* pubkey.c (get_dsa_key_fips186_with_seed_new): New.
	(check_run): Call it.

2008-12-11  Werner Koch  <wk@g10code.com>

	* fipsdrv.c (run_rsa_derive): New.
	(main): Add mode rsa-derive.

2008-12-10  Werner Koch  <wk@g10code.com>

	* basic.c (main): Check for error after running self-test in
	non-fips mode.

	* pubkey.c (get_dsa_key_with_domain_new): New.
	(get_dsa_key_fips186_with_domain_new): New.
	(check_run): Call them.

2008-12-08  Werner Koch  <wk@g10code.com>

	* fipsdrv.c [W32]: Include fcntl.h.

2008-12-05  Werner Koch  <wk@g10code.com>

	* pubkey.c (get_dsa_key_new): Add arg transient_key.
	(check_run): Use it.

2008-12-03  Werner Koch  <wk@g10code.com>

	* fipsdrv.c (run_dsa_pqg_gen): Facor code out into ..
	(print_dsa_domain_parameters, dsa_gen): .. these two new functions.
	(print_sexp, read_sexp_from_file): New.
	(run_dsa_sign): New.
	(run_dsa_verify): New.

2008-12-02  Werner Koch  <wk@g10code.com>

	* fipsdrv.c: All standalone build.

	* mpitests.c (mpi_powm): New.

2008-11-28  Werner Koch  <wk@g10code.com>

	* fips186-dsa.c: New.

	* fipsdrv.c (print_mpi_line, print_data_line): New.
	(run_dsa_pqg_gen): New.
	(usage): Add mode dsa-pqg-gen.

2008-11-25  Werner Koch  <wk@g10code.com>

	* pubkey.c (get_dsa_key_new): New.

2008-11-24  Werner Koch  <wk@g10code.com>

	* tsexp.c (basic): Add test for format character S.

	* pubkey.c (check_x931_derived_key): New.
	(get_keys_x931_new): New.
	(check_run): Check X9.31 generated RSA key.

2008-11-07  Werner Koch  <wk@g10code.com>

	* fipsdrv.c (run_cipher_mct_loop, get_current_iv): New.
	(read_textline, read_hexline, skip_to_empty_line): New.
	(main): New option --mct-server.
	* cavs_driver.pl: Update from upstream and adjust to new fipsdrv.

2008-11-05  Werner Koch  <wk@g10code.com>

	* fipsdrv.c (run_encrypt_decrypt): Disable weak key detection.

2008-10-31  Werner Koch  <wk@g10code.com>

	* fipsdrv.c (run_rsa_sign): Buffer needs to be larger for SHA512.

2008-10-27  Werner Koch  <wk@g10code.com>

	* fipsdrv.c (run_encrypt_decrypt): Make IV_BUFFER optional.
	(main): Ditto.
	* cavs_driver.pl: Remove the --no-fips flags.
	(libgcrypt_encdec($$$$$)): Make IV optional.
	(libgcrypt_state_cipher($$$$$)): Ditto.

2008-10-24  Werner Koch  <wk@g10code.com>

	* benchmark.c (md_bench): Do not test MD5 in fips mode.
	* basic.c (check_digests, check_hmac): Ditto.

2008-10-06  Werner Koch  <wk@g10code.com>

	* cavs_driver.pl: New version from upstream.
	(libgcrypt_rsa_verify($$$$)): Pass pkcs1.
	(libgcrypt_rsa_sign($$$)): Pass pkcs1 and hash algo.

	* fipsdrv.c (run_rsa_sign): Hash data in pkcs1 mode.
	(run_rsa_verify): Ditto.
	(read_key_file): Rename to read_private_key_file.  Factor public
	key code out to..
	(read_public_key_file): .. new.

2008-10-02  Werner Koch  <wk@g10code.com>

	* fipsdrv.c (print_buffer): Add base64 printing code.
	(base64_decode, read_key_file, parse_tag, read_sig_file): New.
	(run_rsa_gen, run_rsa_sign): New.
	(main): Add modes rsa-gen, rsa-sign and rsa-verify.


2008-09-29  Werner Koch  <wk@g10code.com>

	* fipsdrv.c: Merge code from fipsrngdrv.c
	* fipsrngdrv.c: Remove.

2008-09-26  Werner Koch  <wk@g10code.com>

	* Makefile.am: Distribute cavs_driver.pl.
	* cavs_tests.sh: New.
	* fipsdrv.c: New.

2008-09-18  Werner Koch  <wk@g10code.com>

	* benchmark.c (main): Do not disable secure memory in FIPS mode.

2008-09-18  Werner Koch  <wk@g10code.com>

	* basic.c (main): Do not disable secure memory in FIPS mode.

2008-09-16  Werner Koch  <wk@g10code.com>

	* fipsrngdrv.c (main): Bail out on write error.  Implement verbose
	option.
	(main): Use flag to disable dup block checks.

2008-09-15  Werner Koch  <wk@g10code.com>

	* fipsrngdrv.c: New.

2008-09-09  Werner Koch  <wk@g10code.com>

	* basic.c (main): New option --selftest.

2008-08-29  Werner Koch  <wk@g10code.com>

	* keygrip.c: Update to also check ECDSA.

2008-08-28  Werner Koch  <wk@g10code.com>

	* rsa-16k.key: New sample key.

2008-08-27  Werner Koch  <wk@g10code.com>

	* pkbench.c (read_file): New.
	(process_key_pair_file): Replace mmap by read_file.
	(main): Add a --fips option.
	* Makefile.am (EXTRA_DIST): Remove.
	(EXTRA_PROGRAMS): Add pkbench.

	* basic.c (main): Extended FIPS self-test test.

2008-08-26  Werner Koch  <wk@g10code.com>

	* basic.c (get_keys_new): Use transient-key flag.
	* benchmark.c (main): First check options then do the libgcrypt
	initialization.
	(rsa_bench): Use transient-key flag if not in fips mode.

2008-08-20  Werner Koch  <wk@g10code.com>

	* t-mpi-bit.c (test_lshift): New.
	(mpi2bitstr_nlz, lshiftbitstring): New.
	(main): Run test.

2008-08-18  Werner Koch  <wk@g10code.com>

	* basic.c (main): Add option --fips.

2008-08-15  Werner Koch  <wk@g10code.com>

	* register.c (main): Check for fips mode.
	(check_run): Take care of fips mode.

	* basic.c (check_cbc_mac_cipher, check_ciphers, check_digests)
	(check_hmac, check_pubkey): Do not test unavalaible algorithms in
	fips mode.
	(main): Check for fips mode.

2008-04-22  Werner Koch  <wk@g10code.com>

	* basic.c (check_one_cipher): Also check in-place encryption.

2008-03-17  Werner Koch  <wk@g10code.com>

	* benchmark.c (main): Add option --cipher-repetition.
	(cipher_bench): Use it.

2008-03-12  Werner Koch  <wk@g10code.com>

	* benchmark.c (rsa_bench): Add arg NO_BLINDING.
	(main): Add option --no-blinding.

2007-12-05  Werner Koch  <wk@g10code.com>

	* pubkey.c (sample_private_key_1_1,sample_private_key_1_2): New.
	(get_keys_sample): Add arg SECRET_VARIANT.
	(check_run): Check all variants.  Also check gcry_pk_testkey.
	(check_keys_crypt): Add DECRYPT_FAIL_CODE.
	(check_keys): Ditto.

2007-11-30  Werner Koch  <wk@g10code.com>

	* benchmark.c (main): Add optione --verbose and reworked the
	option parsing.
	(random_bench): Dump random stats.

2007-10-31  Werner Koch  <wk@g10code.com>

	* benchmark.c (start_timer, stop_timer, elapsed_time) [W32]: Fixed.

2007-06-20  Werner Koch  <wk@g10code.com>

	* benchmark.c (rsa_bench): New.
	(main): New command "rsa".

2007-05-03  Werner Koch  <wk@g10code.com>

	* Makefile.am (EXTRA_DIST): Do not build pkbench.c

2007-05-02  David Shaw  <dshaw@jabberwocky.com>

	* basic.c (check_ciphers): Add Camellia.

2007-04-30  David Shaw  <dshaw@jabberwocky.com>

	* basic.c (check_ciphers): #if out ciphers we don't have.  Add
	test for GCRY_CIPHER_RFC2268_40.

2007-04-30  Werner Koch  <wk@g10code.com>

	* version.c: New.
	* Makefile.am (TESTS): Add version.

2007-04-30  Marcus Brinkmann  <marcus@g10code.de>

	* benchmark.c (ecc_bench): Release KEY_SPEC.

2007-04-28  Marcus Brinkmann  <marcus@g10code.de>

	* ac-data.c (check_run): Don't give redundant GCRY_AC_FLAG_DEALLOC
	in addition to GCRY_AC_FLAG_COPY.  Don't release LABEL1 or MPI0,
	as those are donated to libgcrypt, but do release MPI0 and MPI2.

2007-04-12  Marcus Brinkmann  <marcus@g10code.de>

	* ac-schemes.c (scheme_spec): Revert last change.

	* ac-schemes.c (scheme_spec): Remove const qualifier from member M.
	(es_check): Remove const qualifier from C and M2.

2007-03-28  Werner Koch  <wk@g10code.com>

	* pkbench.c (generate_key): Support named curves.

	* benchmark.c (dsa_bench): New args ITERATIONS and PRINT_HEADER.
	(main): Call dsa and ecc benchs.
	(show_sexp): New.

	* Makefile.am (TESTS): Move pkbench to EXTRA_PROGRAMS.

2007-03-22  Werner Koch  <wk@g10code.com>

	* benchmark.c (die): New.
	(ecc_bench): New.

	* pkbench.c (main): Reworked to provide proper option handling.

2007-03-13  Werner Koch  <wk@g10code.com>

	* mpitests.c: Reformatted to GNU standards.
	(main): Add options --verbose and --debug for future use.

2007-03-13  Werner Dittmann <Werner.Dittmann@t-online.de>  (wk)

	* mpitests.c: New.

2007-02-23  Werner Koch  <wk@g10code.com>

	* Makefile.am (TEST): Run benchmark as last.

	* ac-data.c (check_sexp_conversion): Print label only in verbose
	mode.

	* pubkey.c (main): Run test just 2 times instead of 10.
	(get_elg_key_new): New.
	(check_run): Also run tests with Elgamal keys.
	(check_keys): New arg NBITS_DATA.
	(get_elg_key_new): Use only 400 for the 512 bit Elgamal test.

	* random.c: New.

2007-02-22  Werner Koch  <wk@g10code.com>

	* basic.c (check_pubkey_sign): Also try signing using an OID.

	* Makefile.am (TESTS) [W32]: Removed pkbench for now.
	* pkbench.c (benchmark): Fixed for W32.

2007-02-21  Werner Koch  <wk@g10code.com>

	* hmac.c (check_one_mac): Make pointer args const.
	* basic.c (check_one_md): Ditto.
	(check_one_hmac): Ditto.

	* keygen.c (progress_cb): Filter out line feeds.
	* basic.c (progress_handler): Ditto.

2006-12-18  Werner Koch  <wk@g10code.com>

	* Makefile.am (AM_CFLAGS, AM_CPPFLAGS): Splitted and merged with
	Moritz' changes.
	(INCLUDES): Removed.

	* keygen.c (progress_handler): New.
	(main): Use it in verbose mode.

2006-11-05  Moritz Schulte  <moritz@g10code.com>

	* Makefile.am (AM_CFLAGS): Added -I$(top_builddir)/src so that the
	new gcrypt.h is used, not the one installed in the system.

2006-10-17  Werner Koch  <wk@g10code.com>

	* keygen.c (check_rsa_keys): Also create an 1536 bit DSA key.

2006-08-03  Werner Koch  <wk@g10code.com>

	* t-mpi-bit.c: New.

2006-07-06  Werner Koch  <wk@g10code.com>

	* benchmark.c (main): New option --use-random-daemon.  New command
	strongrandom.
	(random_bench): New arg VERY_STRONG.

2006-03-14  Werner Koch  <wk@g10code.com>

	* benchmark.c (main): Allow for seed file argument to random bench.

	* basic.c (main): Use progress handler only in verbose mode.
	(main): Speed up test key generation.
	* ac-data.c (check_sexp_conversion, check_run): Take care of VERBOSE.
	* ac.c (main): Ditto.
	* pubkey.c (main): Ditto.
	* pkbench.c (main): Ditto.
	* keygen.c (main): Ditto.
	(check_rsa_keys): Print key only in verbose mode.

2006-03-10  Brad Hards  <bradh@frogmouth.net>  (wk, patch 2006-02-18)

	* basic.c (check_one_hmac, check_hmac): New.

2006-03-07  Werner Koch  <wk@g10code.com>

	* benchmark.c (cipher_bench): Add OFB mode.

2006-01-18  Brad Hards  <bradh@frogmouth.net> (wk 2006-03-07)

	* basic.c: Added test cases for OFB and CFB modes. Fixed some
	compiler warnings for signedness.

2005-11-12  Moritz Schulte  <moritz@g10code.com>

	* ac-data.c: Added way more test cases.

2005-09-15  Moritz Schulte  <moritz@g10code.com>

	* Makefile.am (TESTS): Added keygrip.
	* keygrip.c: New.

2005-09-19  Werner Koch  <wk@g10code.com>

	* benchmark.c (dsa_bench): New.

2005-08-19  Werner Koch  <wk@g10code.com>

	* hmac.c (main): Added all FIPS tests.

2005-08-18  Werner Koch  <wk@g10code.com>

	* hmac.c: New.

2005-04-22  Moritz Schulte  <moritz@g10code.com>

	* tsexp.c: Include <config.h> in case HAVE_CONFIG_H is defined;
	thanks to Albert Chin.
	* testapi.c: Likewise.
	* register.c: Likewise.
	* pubkey.c: Likewise.
	* prime.c: Likewise.
	* pkbench.c: Likewise.
	* keygen.c: Likewise.
	* benchmark.c: Likewise.
	* basic.c: Likewise.
	* ac-schemes.c: Likewise.
	* ac-data.c: Likewise.
	* ac.c: Likewise.

2005-04-16  Moritz Schulte  <moritz@g10code.com>

	* ac-data.c (check_run): Include new test.

2005-04-11  Moritz Schulte  <moritz@g10code.com>

	* basic.c (check_digests): Add tests for Whirlpool.

2005-03-30  Moritz Schulte  <moritz@g10code.com>

	* ac-schemes.c: New file.
	* ac-data.c: New file.
	* Makefile.am (TESTS): Added ac-schemes and ac-data.

2004-09-15  Moritz Schulte  <moritz@g10code.com>

	* pkbench.c: Include <time.h>.

2004-08-24  Moritz Schulte  <moritz@g10code.com>

	* pkbench.c (context_init): Improve generation of test data.

2004-08-23  Moritz Schulte  <moritz@g10code.com>

	* Makefile.am (TESTS): Added: pkbench.
	* pkbench.c: New file.

2004-02-25  Werner Koch  <wk@gnupg.org>

	* Makefile.am (TEST): Add benchmark.

	* benchmark.c (md_bench, cipher_bench): Allow NULL arg to to run
	tests for all algorithms.
	(main): Run all tests by default.

2004-02-03  Werner Koch  <wk@gnupg.org>

	* tsexp.c (basic): New pass to check secure memory switching.

2004-01-12  Moritz Schulte  <mo@g10code.com>

	* ac.c (check_one): Adjust to new ac API.

2003-11-22  Werner Koch  <wk@gnupg.org>

	* pubkey.c (check_keys_crypt): Fixed my last patch.

2003-11-11  Werner Koch  <wk@gnupg.org>

	* tsexp.c (basic): Add pass structure and a test for the %b
	format.

2003-11-04  Werner Koch  <wk@gnupg.org>

	* Makefile.am (noinst_PROGRAMS): Use this so that test programs
	get always build.

	* keygen.c (check_nonce): New.
	(main): Add a basic check for the nocen function.

2003-10-31  Werner Koch  <wk@gnupg.org>

	* basic.c (check_aes128_cbc_cts_cipher): Make it a prototype

	* ac.c (check_run): Comment unused variable.

2003-10-10  Werner Koch  <wk@gnupg.org>

	* prime.c (check_primes): Generate a generator and avoid printing
	unless in verbose mode.

2003-10-07  Werner Koch  <wk@gnupg.org>

	* tsexp.c (check_sscan): New.

2003-09-04  Werner Koch  <wk@gnupg.org>

	* pubkey.c (check_keys_crypt): Fix for compatibility mode.

2003-09-02  Moritz Schulte  <mo@g10code.com>

	* Makefile.am (TESTS): Added: prime.

	* prime.c: New file.

2003-08-27  Moritz Schulte  <mo@g10code.com>

	* basic.c (check_ciphers): Added: Serpent.
	Write braces around flags.

2003-08-04  Moritz Schulte  <moritz@g10code.com>

	* benchmark.c (do_powm): Adjust for new gcry_mpi_scan interface.

2003-07-23  Moritz Schulte  <moritz@g10code.com>

	* ac.c (key_copy): New function...
	(check_one): ... use it.

2003-07-22  Moritz Schulte  <moritz@g10code.com>

	* basic.c (check_ciphers): Use gcry_cipher_map_name.

2003-07-18  Moritz Schulte  <moritz@g10code.com>

	* ac.c (check_run): Renamed to ...
	(check_one): ... this, changed calling interface.
	(check_run): New function.

	* register.c: Adjust gcry_cipher_spec_t structure.

2003-07-14  Moritz Schulte  <moritz@g10code.com>

	* register.c: Adjust cipher specification structure.

	* benchmark.c: New file.
	* testapi.c: New file.

	* Makefile.am (EXTRA_PROGRAMS): Set to: benchmark testapi.
	(check_PROGRAMS): Set to: $(TESTS).

2003-07-12  Moritz Schulte  <moritz@g10code.com>

	* ac.c, basic.c, keygen.c, register.c, sexp.c, tsexp.c: Used
	gcry_err* wrappers for libgpg symbols.

	* basic.c (check_ciphers): Added: GCRY_CIPHER_TWOFISH128.

2003-07-08  Moritz Schulte  <moritz@g10code.com>

	* Makefile.am (LIBS): Remove: -lpthread.

	* basic.c (check_one_cipher): Fix variable initialization.  Thanks
	to Simon Joseffson <jas@extundo.com>.

2003-07-07  Moritz Schulte  <moritz@g10code.com>

	* Makefile.am (TESTS): Added: register.

2003-07-05  Moritz Schulte  <moritz@g10code.com>

	* register.c (check_run): Adjusted for new gcry_cipher_register API.

2003-07-02  Moritz Schulte  <moritz@g10code.com>

	* Makefile.am (TESTS): Added: ac.
	* ac.c: New file.

2003-06-18  Werner Koch  <wk@gnupg.org>

	* basic.c (check_cbc_mac_cipher): Adjusted for new API of get_blklen
	and get_keylen.
	(check_ctr_cipher): Ditto.
	(check_one_cipher): Ditto.
	(check_one_md): Adjusted for new API of gcry_md_copy.

2003-06-18  Moritz Schulte  <moritz@g10code.com>

	* register.c: Replace old type GcryModule with newer one:
	gcry_module_t.
	Adjusted for new API.

	* Makefile.am (AM_CFLAGS): Added: @GPG_ERROR_CFLAGS@.

2003-06-15  Moritz Schulte  <moritz@g10code.com>

	* basic.c (get_keys_new): New function.
	(do_check_one_pubkey): New function ...
	(check_one_pubkey): ... use it.
	(progress_handler): New function.
	(main): Use gcry_set_progress_handler.

2003-06-14  Moritz Schulte  <moritz@g10code.com>

	* basic.c: Replaced calls to gcry_strerror with calls to
	gpg_strerror.
	(check_one_md): Adjust for new gcry_md_copy API.

	* tsexp.c: Likewise.
	* keygen.c: Likewise.

2003-06-12  Moritz Schulte  <moritz@g10code.com>

	* basic.c: Changed here and there, reorganized pubkey checks,
	added DSA and ELG keys.

2003-06-09  Moritz Schulte  <moritz@g10code.com>

	* basic.c, keygen.c, pubkey.c, register.c, tsexp.c: Changed to use
	new API.

2003-06-01  Moritz Schulte  <moritz@g10code.com>

	* tsexp.c (canon_len): Adjust for new gcry_sexp_canon_len API.

2003-05-26  Moritz Schulte  <moritz@g10code.com>

	* basic.c (verify_one_signature): Adjust for libgpg-error.
	(check_pubkey_sign): Likewise.
	(check_pubkey): Likewise.
	* basic.c (check_pubkey_sign): Likewise.
	* tsexp.c (canon_len): Likewise.
	(back_and_forth_one): Likewise.

2003-04-27  Moritz Schulte  <moritz@g10code.com>

	* pubkey.c: Changed the sample private key to contain the
	identifier `openpgp-rsa' instead of `rsa'.

	* basic.c (check_digests): Enabled/fixed some tests for TIGER.

2003-04-17  Moritz Schulte  <moritz@g10code.com>

	* Makefile.am (TESTS): Removed `register' for now.

2003-04-17  Moritz Schulte  <moritz@g10code.com>

	* basic.c (check_digests): Include checks for SHA512 and SHA384.

2003-04-16  Moritz Schulte  <moritz@g10code.com>

	* basic.c (check_one_md): Also test md_copy.

2003-04-07  Moritz Schulte  <moritz@g10code.com>

	* Makefile.am (TESTS): Added register.

	* register.c: New file.

2003-03-30  Simon Josefsson  <jas@extundo.com>

	* basic.c (check_one_cipher): New.  Test CTR.
	(main): Call it.
	(check_ciphers): Check CTR mode.

2003-03-26  Moritz Schulte  <moritz@g10code.com>

	* Makefile.am (TESTS): Added pubkey.

	* pubkey.c: New file.

2003-03-22  Simon Josefsson  <jas@extundo.com>

	* basic.c (check_cbc_mac_cipher): New.
	(main): Use it.

2003-03-19  Werner Koch  <wk@gnupg.org>

	* keygen.c (check_rsa_keys): Don't expect an exponent when asking
	for e=0.
	(check_generated_rsa_key): Just print exponent if EXPECTED_E is 0.

2003-03-02  Moritz Schulte  <moritz@g10code.com>

	* basic.c (check_one_cipher): Use gcry_cipher_reset() instead of
	gcry_cipher_close(), gcry_cipher_open and gcry_cipher_setkey().

2003-01-23  Werner Koch  <wk@gnupg.org>

	* keygen.c: New.

2003-01-20  Simon Josefsson  <jas@extundo.com>

	* basic.c (check_digests): Add CRC.
	(check_one_md): Print computed and expected values on error.

2003-01-20  Werner Koch  <wk@gnupg.org>

	* basic.c (check_one_md): Kludge to check a one million "a".
	(check_digests): Add checks for SHA-256.

2003-01-20  Werner Koch  <wk@gnupg.org>

	* basic.c (check_pubkey): Check the keygrip for the sample key.

2003-01-15  Werner Koch  <wk@gnupg.org>

	* basic.c (verify_one_signature,check_pubkey_sign)
	(check_pubkey): New.
	(main): Check public key functions. Add a --debug option.

2002-11-23  Werner Koch  <wk@gnupg.org>

	* basic.c (check_digests): Add another test for MD4.  By Simon
	Josefsson.

2002-11-10  Simon Josefsson  <jas@extundo.com>

	* basic.c (check_aes128_cbc_cts_cipher): New function.
	(check_one_cipher): Add flags parameter.
	(check_ciphers): Support flags parameter.
	(main): Check CTS.

2002-11-10  Werner Koch  <wk@gnupg.org>

	* basic.c (check_one_md): New.  By Simon Josefsson.
	(check_digests): New tests for MD4.  By Simon.

2002-08-26  Werner Koch  <wk@gnupg.org>

	* basic.c (check_ciphers): Check simple DES.

2002-05-16  Werner Koch  <wk@gnupg.org>

	* tsexp.c (back_and_forth): Very minimal test of the new functions.

2002-05-14  Werner Koch  <wk@gnupg.org>

	Changed license of all files to the LGPL.

2002-05-02  Werner Koch  <wk@gnupg.org>

	* basic.c: Add option --verbose.

2002-01-11  Werner Koch  <wk@gnupg.org>

	* tsexp.c (canon_len): Fixed tests.

2001-12-18  Werner Koch  <wk@gnupg.org>

	* tsexp.c: New.


 Copyright 2001, 2002, 2003, 2008 Free Software Foundation, Inc.

 This file is free software; as a special exception the author gives
 unlimited permission to copy and/or distribute it, with or without
 modifications, as long as this notice is preserved.

 This file is distributed in the hope that it will be useful, but
 WITHOUT ANY WARRANTY, to the extent permitted by law; without even the
 implied warranty of MERCHANTABILITY or FITNESS FOR A PARTICULAR PURPOSE.<|MERGE_RESOLUTION|>--- conflicted
+++ resolved
@@ -1,4 +1,11 @@
-<<<<<<< HEAD
+2011-06-03  Werner Koch  <wk@g10code.com>
+
+	* basic.c (main): Add option --die.
+
+2011-05-27  Daiki Ueno  <ueno@unixuser.org>
+
+	* basic.c (check_pubkey_crypt): Add test data with invalid padding.
+
 2011-05-24  Daiki Ueno  <ueno@unixuser.org>
 
 	* basic.c (do_check_one_pubkey): Add new arg ALGO to tell which PK
@@ -8,15 +15,6 @@
 	not match ALGO.
 	(check_pubkey_crypt): Add new arg ALGO.
 	(check_pubkey_grip): Ditto.
-=======
-2011-06-03  Werner Koch  <wk@g10code.com>
-
-	* basic.c (main): Add option --die.
-
-2011-05-27  Daiki Ueno  <ueno@unixuser.org>
-
-	* basic.c (check_pubkey_crypt): Add test data with invalid padding.
->>>>>>> d10bf286
 
 2011-05-18  Daiki Ueno  <ueno@unixuser.org>
 
