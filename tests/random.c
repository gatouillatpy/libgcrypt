--- conflicted
+++ resolved
@@ -115,13 +115,8 @@
   return 0;
 }
 #endif /*!HAVE_W32_SYSTEM*/
-<<<<<<< HEAD
-
-
-=======
-
-
->>>>>>> f5bf5b1b
+
+
 #ifndef HAVE_W32_SYSTEM
 static int
 readn (int fd, void *buf, size_t buflen, size_t *ret_nread)
